--- conflicted
+++ resolved
@@ -377,7 +377,7 @@
     def configure(self, build, conf):
         if not self.enabled(build):
             return
-            
+
         build.env.Append(CPPDEFINES='__VAMP__')
 
         # If there is no system vamp-hostdk installed, then we'll directly link
@@ -401,19 +401,13 @@
                 'pkg-config fftw3 --silence-errors --cflags --libs')
 
     def sources(self, build):
-<<<<<<< HEAD
         sources = ['analyzer/vamp/vampanalyzer.cpp',
                    'analyzer/vamp/vamppluginloader.cpp',
                    'analyzer/analyzerbeats.cpp',
-                   'dlgprefbeats.cpp']
-=======
-        sources = ['vamp/vampanalyser.cpp',
-                   'vamp/vamppluginloader.cpp',
-                   'analyserbeats.cpp',
-                   'analyserkey.cpp',
-                   'dlgprefbeats.cpp', 
+                   'analyzer/analyzerkey.cpp',
+                   'dlgprefbeats.cpp',
                    'dlgprefkey.cpp']
->>>>>>> 0c9e4d06
+
         if self.INTERNAL_LINK:
             hostsdk_src_path = '%s/src/vamp-hostsdk' % self.INTERNAL_VAMP_PATH
             sources.extend(path % hostsdk_src_path for path in
