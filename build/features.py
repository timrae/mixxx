--- conflicted
+++ resolved
@@ -1081,7 +1081,6 @@
         return ['library/promotracksfeature.cpp',
                 'library/bundledsongswebview.cpp',
                 "library/featuredartistswebview.cpp",
-<<<<<<< HEAD
                 ]
 
 class AutoDjCrates(Feature):
@@ -1104,7 +1103,4 @@
         build.env.Append(CPPDEFINES = '__AUTODJCRATES__')
 
     def sources(self, build):
-        return ['library/dao/autodjcratesdao.cpp']
-=======
-                ]
->>>>>>> 341cef8e
+        return ['library/dao/autodjcratesdao.cpp']