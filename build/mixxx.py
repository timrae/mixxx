# -*- coding: utf-8 -*-

from __future__ import with_statement

import logging
import platform
import sys
import os
import re
import shutil

import SCons
from SCons import Script

import util

class MixxxBuild(object):

    def __init__(self, target, machine, build, toolchain, available_features=[]):
        self.available_features = available_features
        self.host_platform = self.detect_platform()
        self.host_machine = self.detect_machine()
        self.flags = {}

        if target is None:
            target = self.host_platform

        if machine is None:
            machine = self.host_machine

        if toolchain is None:
            if self.host_platform == 'windows':
                raise Exception('must specify toolchain on Windows (msvs or gnu)')
            else:
                toolchain = 'gnu'

        if build is None:
            build = 'debug'

        if not build in ['debug', 'release']:
            raise Exception("invalid build type")

        if target not in ['windows', 'osx', 'linux', 'bsd']:
            raise Exception("invalid target platform")

        if machine not in ['x86_64', 'x86', 'i686', 'i586',
                           'alpha', 'hppa', 'mips', 'mipsel', 's390',
                           'sparc', 'ia64', 'armel', 'armhf', 'hurd-i386',
                           'sh3', 'sh4',
                           'kfreebsd-amd64', 'kfreebsd-i386',
                           'i486', 'i386', 'powerpc', 'powerpc64',
                           'powerpcspe', 's390x',
                           'amd64', 'AMD64', 'EM64T', 'INTEL64']:
            raise Exception("invalid machine type")

        if toolchain not in ['gnu', 'msvs']:
            raise Exception('invalid toolchain type')

        if toolchain == 'msvs' and self.host_platform != 'windows':
            raise Exception('cannot use msvs toolchain on non-windows platform')

        self.platform = target
        self.platform_is_posix = self.platform in ['linux', 'osx', 'bsd']
        self.platform_is_linux = self.platform == 'linux'
        self.platform_is_osx = self.platform == 'osx'
        self.platform_is_bsd = self.platform == 'bsd'
        self.platform_is_windows = self.platform == 'windows'

        self.machine = machine
        self.build = build
        self.build_is_debug = build == 'debug'
        self.build_is_release = build == 'release'

        self.toolchain = toolchain
        self.toolchain_is_gnu = self.toolchain == 'gnu'
        self.toolchain_is_msvs = self.toolchain == 'msvs'

        self.crosscompile = self.host_platform != self.platform

        flags_force32 = int(Script.ARGUMENTS.get('force32', 0))
        flags_force64 = int(Script.ARGUMENTS.get('force64', 0))
        if flags_force32 and flags_force64:
            logging.error('Both force32 and force64 cannot be enabled at once')
            Script.Exit(1)

        if flags_force32:
            if self.machine in ['powerpc', 'powerpc64']:
                self.machine = 'powerpc'
            else:
                self.machine = 'x86'
        elif flags_force64:
            if self.machine in ['powerpc', 'powerpc64']:
                self.machine = 'powerpc64'
            else:
                self.machine = 'x86_64'
        self.machine_is_64bit = self.machine in ['x86_64', 'powerpc64', 'AMD64', 'EM64T', 'INTEL64']
        self.bitwidth = 64 if self.machine_is_64bit else 32
        self.architecture_is_x86 = self.machine.lower() in ['x86', 'x86_64', 'i386', 'i486', 'i586', 'i686', 'EM64T', 'INTEL64']
        self.architecture_is_powerpc = self.machine.lower() in ['powerpc', 'powerpc64']

        self.build_dir = util.get_build_dir(self.platform, self.bitwidth)

        # Currently this only works for Windows
        self.static_dependencies = int(Script.ARGUMENTS.get('staticlibs', 0))
        self.msvcdebug = int(Script.ARGUMENTS.get('msvcdebug', 0))

        logging.info("Target Platform: %s" % self.platform)
        logging.info("Target Machine: %s" % self.machine)
        logging.info("Build: %s" % self.build)
        logging.info("Toolchain: %s" % self.toolchain)
        logging.info("Crosscompile: %s" % ("YES" if self.crosscompile else "NO"))
        if self.platform_is_windows:
            logging.info("Static dependencies: %s" % ("YES" if self.static_dependencies else "NO"))
            logging.info("MSVC Debug build: %s" % ("YES" if self.msvcdebug else "NO"))

        if self.crosscompile:
            logging.info("Host Platform: %s" % self.host_platform)
            logging.info("Host Machine: %s" % self.host_machine)

        if self.crosscompile and self.host_platform != 'linux':
            raise Exception('Cross-compiling on a non-Linux host not currently supported')

        tools = ['default']
        toolpath = ['#build/']
        extra_arguments = {}
        tools.append('qt4')
        tools.append('protoc')

        # Ugly hack to check the qtdir argument
        import depends
        default_qtdir = depends.Qt.DEFAULT_QTDIRS.get(self.platform, '')
        qtdir = Script.ARGUMENTS.get('qtdir',
                                    os.environ.get('QTDIR', default_qtdir))

        # Validate the specified qtdir exists
        if not os.path.exists(qtdir):
            logging.error("QT path does not exist or QT4 is not installed.")
            logging.error("Please specify your QT path by running 'scons qtdir=[path]'")
            Script.Exit(1)
        # And that it doesn't contain qt3
        elif qtdir.find("qt3") != -1 or qtdir.find("qt/3") != -1:
            logging.error("Mixxx now requires QT4 instead of QT3 - please use your QT4 path with the qtdir build flag.")
            Script.Exit(1)
        logging.info("Qt path: %s" % qtdir)

        # Previously this wasn't done for OSX, but I'm not sure why
        # -- rryan 6/8/2011
        extra_arguments['QTDIR'] = qtdir

        if self.platform == 'osx':
            tools.append('OSConsX')
            toolpath.append('#/build/osx/')
        if self.platform_is_windows and self.toolchain == 'msvs':
            toolpath.append('msvs')
            extra_arguments['VCINSTALLDIR'] = os.getenv('VCInstallDir') # TODO(XXX) Why?
            extra_arguments['QT_LIB'] = '' # TODO(XXX) Why?

        # Setup the appropriate toolchains for cross-compiling
        if self.crosscompile:
            if self.platform_is_windows:
                tools.append('crossmingw')
            if self.platform == 'osx':
                tools.append('crossosx')

        self.env = Script.Environment(tools=tools, toolpath=toolpath, ENV=os.environ,
                                     **extra_arguments)
        self.read_environment_variables()
        self.virtualize_build_dir()

        if self.toolchain_is_gnu:
            if flags_force32:
                self.env.Append(CCFLAGS = '-m32')
            elif flags_force64:
                self.env.Append(CCFLAGS = '-m64')

        if self.platform == 'osx':
            if self.machine == 'powerpc':
                self.env.Append(CCFLAGS = '-arch ppc')
                self.env.Append(LINKFLAGS = '-arch ppc')
            else:
                if self.bitwidth == 32:
                    self.env.Append(CCFLAGS = '-arch i386')
                    self.env.Append(LINKFLAGS = '-arch i386')
                elif self.bitwidth == 64:
                    self.env.Append(CCFLAGS = '-arch x86_64')
                    self.env.Append(LINKFLAGS = '-arch x86_64')

        if self.crosscompile:
            crosscompile_root = Script.ARGUMENTS.get('crosscompile_root', '')

            if crosscompile_root == '':
                print "Your build setup indicates this is a cross-compile, but you did not specify 'crosscompile_root', which is required."
                Script.Exit(1)

            crosscompile_root = os.path.abspath(crosscompile_root)
            self.env.Append(CPPPATH=os.path.join(crosscompile_root, 'include'))
            self.env.Append(LIBPATH=os.path.join(crosscompile_root, 'lib'))
            self.env.Append(LIBPATH=os.path.join(crosscompile_root, 'bin'))

        self.install_options()

    def detect_platform(self):
        if os.name == 'nt' or sys.platform == 'win32':
            return 'windows'
        # Should cover {Net,Open,Free,DragonFly}BSD, but only tested on OpenBSD
        if 'bsd' in sys.platform:
            return 'bsd'
        if sys.platform in ['linux2', 'linux3']:
            return 'linux'
        if sys.platform == 'darwin':
            return 'osx'
        logging.error("Couldn't determine platform. os.name: %s sys.platform: %s"
                      % (os.name, sys.platform))
        return 'invalid'

    def detect_machine(self):
        return platform.machine()

    def read_environment_variables(self):
        # Import environment variables from the terminal. Note that some
        # variables correspond to variables inside the SCons env with different
        # names, eg. the shell's "CFLAGS" ---> SCons' "CCFLAGS".
        if os.environ.has_key('CC'):
            self.env['CC'] = os.environ['CC']
        if os.environ.has_key('CFLAGS'):
            self.env['CFLAGS'] += SCons.Util.CLVar(os.environ['CFLAGS'])
        if os.environ.has_key('CXX'):
            self.env['CXX'] = os.environ['CXX']
        if os.environ.has_key('CXXFLAGS'):
            self.env['CXXFLAGS'] += SCons.Util.CLVar(os.environ['CXXFLAGS'])
        if os.environ.has_key('LDFLAGS'):
            self.env['LINKFLAGS'] += SCons.Util.CLVar(os.environ['LDFLAGS'])

        # Initialize this as a list, fixes a bug where first CPPDEFINE would get
        # mangled
        self.env['CPPDEFINES'] = []
        self.env['LIBS'] = []
        self.env['LIBPATH'] = []

    def get_cache_dir(self):
        # Global cache directory Put all project files in it so a rm -rf cache
        # will clean up the config
        if not self.env.has_key('CACHEDIR'):
            self.env['CACHEDIR'] = str(Script.Dir('#cache/'))
        if not os.path.isdir(self.env['CACHEDIR']):
            os.mkdir(self.env['CACHEDIR'])

        ## Avoid spreading .sconsign files everywhere
        #env.SConsignFile(env['CACHEDIR']+'/scons_signatures')
        ## WARNING - We found that the above line causes SCons to randomly not find
        ##           dependencies for some reason. It might not happen right away, but
        ##           a good number of users found that it caused weird problems - Albert (May 15/08)

        return str(self.env['CACHEDIR'])

    def install_options(self):
        cachefile = os.path.join(self.get_cache_dir(), 'custom.py')
        vars = Script.Variables(cachefile)
        vars.Add('prefix', 'Set to your install prefix', '/usr/local')
        vars.Add('virtualize', 'Dynamically swap out the build directory when switching Git branches.', 1)
        vars.Add('qtdir', 'Set to your QT4 directory', '/usr/share/qt4')
        if self.platform_is_windows:
            vars.Add('sqlitedll', 'Set to 1 to enable including QSQLite.dll.\
\n           Set to 0 if SQLite support is compiled into QtSQL.dll.', 1)
        vars.Add('target', 'Set the build target for cross-compiling (windows, osx, linux, bsd).', '')
        vars.Add('machine', 'Set the machine type for cross-compiling (x86_64, x86, powerpc, powerpc64).', '')
        vars.Add('toolchain', 'Specify the toolchain to use for building (gnu, msvs). Default is gnu.', 'gnu')
        vars.Add('crosscompile_root', 'Set the path to the root of a cross-compile sandbox.', '')
        vars.Add('force32', 'Force a 32-bit compile', 0)
        vars.Add('force64', 'Force a 64-bit compile', 0)

        for feature_class in self.available_features:
            # Instantiate the feature
            feature = feature_class()

            # Add the feature to the feature list
            feature.add_options(self, vars)

        vars.Update(self.env)
        Script.Help(vars.GenerateHelpText(self.env))

        # Save the options to cache
        vars.Save(cachefile, self.env)

    def virtualize_build_dir(self):
        # WARNING: Do not use SCons self.env.SConsignFile to change the location
        # of .sconsign.dblite or turn build_dir into a symlink. It will mostly
        # seem to work fine but eventually cause strange build issues (not
        # re-building a necessary object file, etc.) and cause instability.
        # See also: asantoni's warning in get_cache_dir. rryan 6/2013
        should_virtualize = int(Script.ARGUMENTS.get('virtualize', 1))
        if not should_virtualize:
            return

        branch_name = util.get_branch_name()
        if not branch_name:
            # happens in case of tarball builds, detached HEADs have
            # branch_name = '(no branch)'
            return

        # TODO(rryan) what other branch name characters aren't allowed in
        # filenames?
        branch_name = re.sub('[/<>|"]', '_', branch_name).lower()

        cache_dir = self.get_cache_dir()
        branch_build_dir = os.path.join(cache_dir, branch_name)
        virtual_build_dir = os.path.join(branch_build_dir, self.build_dir)
        virtual_sconsign_file = os.path.join(branch_build_dir, 'sconsign.dblite')
        virtual_custom_file = os.path.join(branch_build_dir, 'custom.py')
        old_branch_build_dir = ''
        old_virtual_build_dir = ''
        old_virtual_sconsign_file = ''
        old_virtual_custom_file = ''

        # Clean up symlinks from our original method of virtualizing.
        if os.path.islink(self.build_dir):
            print "os.unlink", self.build_dir
            os.unlink(self.build_dir)

        sconsign_file = '.sconsign.dblite'
        sconsign_branch_file = '.sconsign.branch' # contains the branch name of last build
        custom_file = 'cache/custom.py' # contains custom build flags
        sconsign_branch = ''
        is_branch_different = True
        if os.path.isfile(sconsign_branch_file):
            with open(sconsign_branch_file, 'r') as f:
                sconsign_branch = f.readline()
                sconsign_branch = sconsign_branch.strip()

        # check if there was a checkout of a different branch since the last build
        is_branch_different = sconsign_branch != branch_name
        if not is_branch_different:
            # nothing to do 
            return

        print "branch has changed", sconsign_branch, "->", branch_name

        if sconsign_branch:
            old_branch_build_dir = os.path.join(cache_dir, sconsign_branch)
            old_virtual_build_dir = os.path.join(old_branch_build_dir, self.build_dir)
            old_virtual_sconsign_file = os.path.join(old_branch_build_dir, 'sconsign.dblite')
            old_virtual_custom_file = os.path.join(old_branch_build_dir, 'custom.py')
            if os.path.isdir(self.build_dir):
                if os.path.isdir(old_virtual_build_dir):
                    raise Exception('%s already exists. '
                                    'build virtualization cannot continue. Please '
                                    'move or delete it.' % old_virtual_build_dir)       
                print "shutil.move", self.build_dir, old_virtual_build_dir
<<<<<<< HEAD
                # move build dir from last build to cache, named with the old branch name
=======
                # move build dir from last build to chache, named with the old branch name 
>>>>>>> 5484d715
                shutil.move(self.build_dir, old_virtual_build_dir)

            if os.path.isfile(sconsign_file):
                print "shutil.move", sconsign_file, old_virtual_sconsign_file
                # move sconsdign-dblite as well
                shutil.move(sconsign_file, old_virtual_sconsign_file)

            if os.path.isfile(custom_file):
                print "shutil.move", custom_file, old_virtual_custom_file
                # and move custom.py
                shutil.move(custom_file, old_virtual_custom_file)
            
            # all files are saved now so remove .sconsign.branch file 
            # to avoid a new copy after an exception below          
            os.remove(sconsign_branch_file)

        # Now there should be no folder self.build_dir or file sconsign_file.
        if os.path.isdir(branch_build_dir):
            if os.path.isdir(virtual_build_dir):
                # found a build_dir in cache from a previous build 
                if os.path.isdir(self.build_dir):
                    raise Exception('%s exists without a .sconsign.branch file so '
                                    'build virtualization cannot continue. Please '
                                    'move or delete it.' % self.build_dir)
                print "shutil.move", virtual_build_dir, self.build_dir
                shutil.move(virtual_build_dir, self.build_dir)
            if os.path.isfile(virtual_sconsign_file):
                if os.path.isfile(sconsign_file):
                    raise Exception('%s exists without a .sconsign.branch file so '
                                    'build virtualization cannot continue. Please '
                                    'move or delete it.' % sconsign_file)
                print "shutil.move", virtual_sconsign_file, sconsign_file
                shutil.move(virtual_sconsign_file, sconsign_file)
            if os.path.isfile(virtual_custom_file):
                if os.path.isfile(custom_file):
                    raise Exception('%s exists without a .sconsign.branch file so '
                                    'build virtualization cannot continue. Please '
                                    'move or delete it.' % custom_file)
                print "shutil.move", virtual_custom_file, custom_file
                shutil.move(virtual_custom_file, custom_file)
        else:
            # no cached build dir found, assume this is a branch from the old branch 
            # if not, no problem because scons will rebuild all changed files in any case
            # copy the old_virtual_dir back
            if sconsign_branch: 
                if os.path.isdir(old_virtual_build_dir):
                    if os.path.isdir(self.build_dir):
                        raise Exception('%s exists without a .sconsign.branch file so '
                                        'build virtualization cannot continue. Please '
                                        'move or delete it.' % self.build_dir)
                    print "shutil.copytree", old_virtual_build_dir, self.build_dir
                    shutil.copytree(old_virtual_build_dir, self.build_dir)
                if os.path.isfile(old_virtual_sconsign_file):
                    if os.path.isfile(sconsign_file):
                        raise Exception('%s exists without a .sconsign.branch file so '
                                        'build virtualization cannot continue. Please '
                                        'move or delete it.' % sconsign_file)
                    print "shutil.copy", virtual_sconsign_file, sconsign_file
                    shutil.copy(old_virtual_sconsign_file, sconsign_file)
                if os.path.isfile(old_virtual_custom_file):
                    if os.path.isfile(custom_file):
                        raise Exception('%s exists without a .sconsign.branch file so '
                                        'build virtualization cannot continue. Please '
                                        'move or delete it.' % custom_file)
                    print "shutil.copy", virtual_custom_file, custom_file
                    shutil.copy(old_virtual_custom_file, custom_file)
      
            # create build dir in cache folder for later move       
            print "os.makedirs", branch_build_dir
            os.makedirs(branch_build_dir)

        with open(sconsign_branch_file, 'w+') as f:
            print 'touch', sconsign_branch_file
            f.write(branch_name)

    def get_features(self):
        return self.available_features

class Dependence(object):

    def _get_name(self):
        return self.__class__.__name__
    name = property(_get_name)

    def sources(self, build):
        return []

    def satisfy(self):
        pass

    def depends(self, build):
        return []

    def configure(self, build, conf):
        pass

    def post_dependency_check_configure(self, build, conf):
        pass

class Feature(Dependence):

    def _get_name(self):
        return self.__class__.__name__
    name = property(_get_name)
    status = ""

    def satisfy(self, build):
        raise NotImplementedError()

    def description(self):
        raise NotImplementedError()

    def enabled(self, build):
        return False

    def add_options(self, build, vars):
        pass
<|MERGE_RESOLUTION|>--- conflicted
+++ resolved
@@ -346,11 +346,7 @@
                                     'build virtualization cannot continue. Please '
                                     'move or delete it.' % old_virtual_build_dir)       
                 print "shutil.move", self.build_dir, old_virtual_build_dir
-<<<<<<< HEAD
                 # move build dir from last build to cache, named with the old branch name
-=======
-                # move build dir from last build to chache, named with the old branch name 
->>>>>>> 5484d715
                 shutil.move(self.build_dir, old_virtual_build_dir)
 
             if os.path.isfile(sconsign_file):
