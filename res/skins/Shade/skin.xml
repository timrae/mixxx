--- conflicted
+++ resolved
@@ -576,12 +576,7 @@
                     }
 
                     WBaseLibrary[showFocus="1"] {
-<<<<<<< HEAD
-                        border-top: 2px solid aqua;
-=======
-                        padding: 2px 1px 1px 1px;
                         border-top: 2px solid #e74421;
->>>>>>> 01031f03
                     }
 
                     WLibraryBreadCrumb QLabel {
