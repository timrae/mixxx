--- conflicted
+++ resolved
@@ -102,21 +102,12 @@
     QHash<AudioOutput, const AudioSource*> m_registeredSources;
     QHash<AudioInput, AudioDestination*> m_registeredDestinations;
 
-<<<<<<< HEAD
-   	ControlObjectThreadMain* m_pControlObjectLatency;
-   	ControlObjectThreadMain* m_pControlObjectSampleRate;
-   	ControlObjectThreadMain* m_pControlObjectVinylControlMode;
-   	ControlObjectThreadMain* m_pControlObjectVinylControlMode1;
-   	ControlObjectThreadMain* m_pControlObjectVinylControlMode2;
-   	ControlObjectThreadMain* m_pControlObjectVinylControlGain;
-=======
     ControlObjectThreadMain* m_pControlObjectLatency;
     ControlObjectThreadMain* m_pControlObjectSampleRate;
     ControlObjectThreadMain* m_pControlObjectVinylControlMode;
     ControlObjectThreadMain* m_pControlObjectVinylControlMode1;
     ControlObjectThreadMain* m_pControlObjectVinylControlMode2;
     ControlObjectThreadMain* m_pControlObjectVinylControlGain;
->>>>>>> 73b5d4cf
 };
 
 #endif