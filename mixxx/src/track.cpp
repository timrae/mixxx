--- conflicted
+++ resolved
@@ -77,15 +77,9 @@
 #include "defs_mixxxcmetrics.h"
 #endif
 
-<<<<<<< HEAD
-Track::Track(QString location, MixxxView * pView, ConfigObject<ConfigValue> *config,
-			 EngineBuffer * pBuffer1, EngineBuffer * pBuffer2,
-			 AnalyserQueue* analyserQueue)
-=======
 Track::Track(QString location, MixxxView * pView, ConfigObject<ConfigValue> *config, 
              EngineBuffer * pBuffer1, EngineBuffer * pBuffer2,
              AnalyserQueue* analyserQueue)
->>>>>>> 0e762979
 {
     m_pView = pView;
     m_pBuffer1 = pBuffer1;
@@ -299,17 +293,9 @@
 }
 
 void Track::appShuttingDown() {
-<<<<<<< HEAD
-
-	if (m_timerID != 0) {
-		killTimer(m_timerID);
-	}
-=======
-    
     if (m_timerID != 0) {
         killTimer(m_timerID);
     }
->>>>>>> 0e762979
 }
 
 void Track::resizeColumnsForLibraryMode()
