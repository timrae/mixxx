--- conflicted
+++ resolved
@@ -483,10 +483,6 @@
         }
     }
     
-<<<<<<< HEAD
-    qDebug() << "iNumDevicesOpenedForOutput:" << iNumDevicesOpenedForOutput;
-    qDebug() << "iNumDevicesOpenedForInput:" << iNumDevicesOpenedForInput;
-=======
     if (!m_pClkRefDevice) {
         QList<SoundDevice*> outputDevices = getDeviceList(m_config.getAPI(), true, false);
         SoundDevice* device = outputDevices.first();
@@ -497,7 +493,6 @@
 
     qDebug() << iNumDevicesOpenedForOutput << "output sound devices opened";
     qDebug() << iNumDevicesOpenedForInput << "input sound devices opened";
->>>>>>> 903740a6
 
     // returns OK if we were able to open all the devices the user
     // wanted
