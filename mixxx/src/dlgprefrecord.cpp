--- conflicted
+++ resolved
@@ -32,7 +32,7 @@
 
     recordControl = new ControlObjectThreadMain(ControlObject::getControl(ConfigKey("[Master]", "Record"))); //See RECORD_* #defines in defs_recording.h
 
-	
+
     //Fill up encoding list
     comboBoxEncoding->addItem(ENCODING_WAVE);
 #ifdef SF_FORMAT_FLAC
@@ -44,7 +44,7 @@
     comboBoxEncoding->addItem(ENCODING_OGG);
 #endif
 
-	int encodingIndex = comboBoxEncoding->findText(config->getValueString(ConfigKey("[Recording]","Encoding")));
+    int encodingIndex = comboBoxEncoding->findText(config->getValueString(ConfigKey("[Recording]","Encoding")));
     if (encodingIndex >= 0)
         comboBoxEncoding->setCurrentIndex(encodingIndex);
     else //Invalid, so set default and save
@@ -54,81 +54,16 @@
     }
 
     //Connections
-<<<<<<< HEAD
 
-=======
-    connect(PushButtonBrowse, SIGNAL(clicked()),        this,   SLOT(slotBrowseSave()));
-    connect(PushButtonBrowseCue, SIGNAL(clicked()),        this,   SLOT(slotBrowseCueSave()));
-    connect(LineEditRecPath,  SIGNAL(returnPressed()),  this,   SLOT(slotApply()));
->>>>>>> 4e4acdf6
     connect(comboBoxEncoding, SIGNAL(activated(int)),   this,   SLOT(slotRecordPathChange()));
     connect(SliderQuality,    SIGNAL(valueChanged(int)), this,  SLOT(slotSliderQuality()));
     connect(SliderQuality,    SIGNAL(sliderMoved(int)), this,   SLOT(slotSliderQuality()));
     connect(SliderQuality,    SIGNAL(sliderReleased()), this,   SLOT(slotSliderQuality()));
-    connect(CheckBoxRecordCueFile, SIGNAL(stateChanged(int)), this, SLOT(slotEnableCueFile(int)));
-    connect(LineEditRecPath, SIGNAL(textChanged(QString)), this, SLOT(slotRecordPathChanged(QString)));
 
     slotApply();
     recordControl->slotSet(RECORD_OFF); //make sure a corrupt config file won't cause us to record constantly
 }
 
-<<<<<<< HEAD
-=======
-void DlgPrefRecord::slotBrowseSave()
-{
-    QString encodingType = comboBoxEncoding->currentText();    
-    QString encodingFileFilter = QString("Audio (*.%1)").arg(encodingType);
-    QString selectedFile = QFileDialog::getSaveFileName(NULL, tr("Save Recording As..."), config->getValueString(ConfigKey(RECORDING_PREF_KEY,"Path")), encodingFileFilter);
-    if (selectedFile.toLower() != "")
-    {
-        if(!selectedFile.toLower().endsWith("." + encodingType.toLower()))
-        {
-            selectedFile.append("." + encodingType.toLower());
-        }        
-        LineEditRecPath->setText( selectedFile );
-    }
-}
-
-void DlgPrefRecord::slotBrowseCueSave()
-{
-    QString encodingFileFilter = QString("CUE file (*.cue)");
-    QString selectedFile = QFileDialog::getSaveFileName(NULL, tr("Save Cue File As..."), config->getValueString(ConfigKey(RECORDING_PREF_KEY,"CuePath")), encodingFileFilter);
-    if (selectedFile.toLower() != "")
-    {
-        if(!selectedFile.toLower().endsWith(".cue"))
-        {
-            selectedFile.append(".cue");
-        }        
-        LineEditCuePath->setText( selectedFile );
-    }
-}
-
-void DlgPrefRecord::slotEnableCueFile(int enabled)
-{
-    bool status = enabled ? true : false;
-
-
-    config->set(ConfigKey(RECORDING_PREF_KEY, "CueEnabled"), ConfigValue(CheckBoxRecordCueFile->isChecked()));
-
-    LabelCueFile->setEnabled(status);
-    LineEditCuePath->setEnabled(status);
-    PushButtonBrowseCue->setEnabled(status);
-}
-
-void DlgPrefRecord::slotRecordPathChanged(QString path)
-{
-    QString cuePath = path;
-    int pos;
-
-
-    pos = path.lastIndexOf(".");
-    cuePath.replace(pos, 4, ".cue");
-    cuePath.truncate(pos + 4);
-
-    LineEditCuePath->setText(cuePath);
-}
-
->>>>>>> 4e4acdf6
 void DlgPrefRecord::slotSliderQuality()
 {
     updateTextQuality();
@@ -145,11 +80,11 @@
 
 int DlgPrefRecord::getSliderQualityVal()
 {
-	
-	/* Commented by Tobias Rafreider
-	 * We always use the bitrate to denote the quality since it is more common to the users
-	 */
-	return Encoder::convertToBitrate(SliderQuality->value());
+
+    /* Commented by Tobias Rafreider
+     * We always use the bitrate to denote the quality since it is more common to the users
+     */
+    return Encoder::convertToBitrate(SliderQuality->value());
 
 }
 
@@ -157,10 +92,10 @@
 {
     int quality = getSliderQualityVal();
     QString encodingType = comboBoxEncoding->currentText();
-    
+
     TextQuality->setText(QString( QString::number(quality) + tr("kbps")));
-    
-    
+
+
 }
 
 void DlgPrefRecord::slotEncoding()
@@ -168,7 +103,7 @@
     //set defaults
     groupBoxQuality->setEnabled(true);
     config->set(ConfigKey(RECORDING_PREF_KEY, "Encoding"), ConfigValue(comboBoxEncoding->currentText()));
-    if (comboBoxEncoding->currentText() == ENCODING_WAVE || 
+    if (comboBoxEncoding->currentText() == ENCODING_WAVE ||
         comboBoxEncoding->currentText() == ENCODING_FLAC ||
         comboBoxEncoding->currentText() == ENCODING_AIFF)
     {
@@ -180,7 +115,7 @@
         //if value == 0 then a default value of 128kbps is proposed.
         if(!value)
             value = 6; // 128kbps
-        
+
         SliderQuality->setValue(value);
     }
     else if (comboBoxEncoding->currentText() == ENCODING_MP3)
@@ -189,7 +124,7 @@
         //if value == 0 then a default value of 128kbps is proposed.
         if(!value)
             value = 6; // 128kbps
-        
+
         SliderQuality->setValue(value);
     }
     else
@@ -236,11 +171,6 @@
 
 void DlgPrefRecord::slotApply()
 {
-<<<<<<< HEAD
-=======
-    config->set(ConfigKey(RECORDING_PREF_KEY, "Path"), LineEditRecPath->text());
-    config->set(ConfigKey(RECORDING_PREF_KEY, "CuePath"), LineEditCuePath->text());
->>>>>>> 4e4acdf6
     setMetaData();
 
     slotEncoding();
