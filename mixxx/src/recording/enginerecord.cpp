/***************************************************************************
                          enginerecord.cpp  -  class to record the mix
                             -------------------
    copyright            : (C) 2007 by John Sully
    copyright            : (C) 2010 by Tobias Rafreider
    email                :
***************************************************************************/

/***************************************************************************
 *                                                                         *
 *   This program is free software; you can redistribute it and/or modify  *
 *   it under the terms of the GNU General Public License as published by  *
 *   the Free Software Foundation; either version 2 of the License, or     *
 *   (at your option) any later version.                                   *
 *                                                                         *
 ***************************************************************************/

#include "enginerecord.h"
#include "defs_recording.h"
#include "controllogpotmeter.h"
#include "configobject.h"
#include "controlobjectthread.h"
#include "controlobject.h"
#include "trackinfoobject.h"
#include "dlgprefrecord.h"
#ifdef __SHOUTCAST__
#include "encodervorbis.h"
#include "encodermp3.h"
#endif

/***************************************************************************
 *                                                                         *
 * Notice To Future Developpers:                                           *
 * 	There is code here to write the file in a seperate thread              *
 * 	however it is unstable and has been abondoned.  Its only use           *
 * 	was to support low priority recording, however I don't think its       *
 * 	worth the trouble.                                                     *
 *                                                                         *
 ***************************************************************************/

EngineRecord::EngineRecord(ConfigObject<ConfigValue> * _config)
{
    m_config = _config;
    m_encoder = NULL;
    m_sndfile = NULL;

    m_recReady = new ControlObjectThread(
                               ControlObject::getControl(ConfigKey("[Master]", "Record")));
    m_samplerate = new ControlObjectThread(ControlObject::getControl(ConfigKey("[Master]", "samplerate")));

    m_iMetaDataLife = 0;
}

EngineRecord::~EngineRecord()
{
    closeCueFile();
    closeFile();
    if(m_recReady)      delete m_recReady;
    if(m_samplerate)    delete m_samplerate;

}
void EngineRecord::updateFromPreferences()
{
    m_Encoding = m_config->getValueString(ConfigKey(RECORDING_PREF_KEY,"Encoding")).toLatin1();
    //returns a number from 1 .. 10
    m_OGGquality = m_config->getValueString(ConfigKey(RECORDING_PREF_KEY,"OGG_Quality")).toLatin1();
    m_MP3quality = m_config->getValueString(ConfigKey(RECORDING_PREF_KEY,"MP3_Quality")).toLatin1();
    m_filename = m_config->getValueString(ConfigKey(RECORDING_PREF_KEY,"Path")).toAscii();
    m_baTitle = m_config->getValueString(ConfigKey(RECORDING_PREF_KEY, "Title")).toLatin1();
    m_baAuthor = m_config->getValueString(ConfigKey(RECORDING_PREF_KEY, "Author")).toLatin1();
    m_baAlbum = m_config->getValueString(ConfigKey(RECORDING_PREF_KEY, "Album")).toLatin1();
    m_cuefilename = m_config->getValueString(ConfigKey(RECORDING_PREF_KEY, "CuePath")).toLatin1();
    m_bCueIsEnabled = m_config->getValueString(ConfigKey(RECORDING_PREF_KEY, "CueEnabled")).toInt();

    if(m_encoder){
        delete m_encoder;	//delete m_encoder if it has been initalized (with maybe) different bitrate
        m_encoder = NULL;
    }

    if(m_Encoding == ENCODING_MP3){
#ifdef __SHOUTCAST__
        m_encoder = new EncoderMp3(this);
        m_encoder->updateMetaData(m_baAuthor.data(),m_baTitle.data(),m_baAlbum.data());

        if(m_encoder->initEncoder(Encoder::convertToBitrate(m_MP3quality.toInt())) < 0){
            delete m_encoder;
            m_encoder = NULL;
            qDebug() << "MP3 recording is not supported. Lame could not be initialized";
        }
#else
        qDebug() << "MP3 recording requires Mixxx to build with shoutcast support";
#endif

    }
    if(m_Encoding == ENCODING_OGG){
#ifdef __SHOUTCAST__
        m_encoder = new EncoderVorbis(this);
        m_encoder->updateMetaData(m_baAuthor.data(),m_baTitle.data(),m_baAlbum.data());

        if(m_encoder->initEncoder(Encoder::convertToBitrate(m_OGGquality.toInt())) < 0){
            delete m_encoder;
            m_encoder = NULL;
            qDebug() << "OGG recording is not supported. OGG/Vorbis library could not be initialized";

        }
#else
        qDebug() << "OGG recording requires Mixxx to build with shoutcast support";
#endif

    }
    /*
     * If we use WAVE OR AIFF
     * the encoder will be NULL at all times
     *
     */

}

/*
 * Check if the metadata has changed since the previous check.
 * We also check when was the last check performed to avoid using
 * too much CPU and as well to avoid changing the metadata during
 * scratches.
 */
bool EngineRecord::metaDataHasChanged()
{
    TrackPointer pTrack;


    if ( m_iMetaDataLife < 16 ) {
        m_iMetaDataLife++;
        return false;
    }
    m_iMetaDataLife = 0;

    pTrack = PlayerInfo::Instance().getCurrentPlayingTrack();
    if ( !pTrack )
        return false;

    if ( m_pCurrentTrack ) {
        if ((pTrack->getId() == -1) || (m_pCurrentTrack->getId() == -1)) {
            if ((pTrack->getArtist() == m_pCurrentTrack->getArtist()) &&
                (pTrack->getTitle() == m_pCurrentTrack->getArtist())) {
                return false;
            }
        }
        else if (pTrack->getId() == m_pCurrentTrack->getId()) {
            return false;
        }
    }

    m_pCurrentTrack = pTrack;
    return true;
}

void EngineRecord::process(const CSAMPLE * pIn, const CSAMPLE * pOut, const int iBufferSize)
{
    // Calculate the latency of this buffer
    m_dLatency = (double)iBufferSize / m_samplerate->get();

    //if recording is disabled
    if(m_recReady->get() == RECORD_OFF){
        //qDebug("Setting record flag to: OFF");
        if(fileOpen()){
            closeFile();    //close file and free encoder
            emit(isRecording(false));
        }
    }
    //if we are ready for recording, i.e, the output file has been selected, we open a new file
    if(m_recReady->get() == RECORD_READY){
        updateFromPreferences();	//update file location from pref
        if(openFile()){
            qDebug("Setting record flag to: ON");
            m_recReady->slotSet(RECORD_ON);
<<<<<<< HEAD
            emit(isRecording(true));
=======
            
            if ( m_bCueIsEnabled ) {
                openCueFile();
                m_cuesamplepos = 0;
                m_cuetrack = 0;
            }
>>>>>>> 402683be
        }
        else{ //Maybe the encoder could not be initialized
            qDebug("Setting record flag to: OFF");
            m_recReady->slotSet(RECORD_OFF);
            emit(isRecording(false));
        }
    }
    //If recording is enabled process audio to compressed or uncompressed data.
    if(m_recReady->get() == RECORD_ON){
        if(m_Encoding == ENCODING_WAVE || m_Encoding == ENCODING_AIFF){
            if(m_sndfile != NULL)
                sf_write_float(m_sndfile, pIn, iBufferSize);
                emit(bytesRecorded(iBufferSize));
        }
        else{
            if ( m_encoder) {
                //Compress audio. Encoder will call method 'write()' below to write a file stream
                m_encoder->encodeBuffer(pIn, iBufferSize);
            }
        }

        if ( m_bCueIsEnabled ) {

            if ( metaDataHasChanged()) {
                m_cuetrack++;
                writeCueLine();
                m_cuefile.flush();
            }
            
            m_cuesamplepos += iBufferSize;

        }

  	}

}

void EngineRecord::writeCueLine()
{
    // account for multiple channels
    unsigned long samplerate = m_samplerate->get() * 2;
    // CDDA is specified as having 75 frames a second
    unsigned long frames = ((unsigned long)
                                ((m_cuesamplepos / (samplerate / 75)))
                                    % 75);

    unsigned long seconds =  ((unsigned long)
                                (m_cuesamplepos / samplerate)
                                    % 60 );

    unsigned long minutes = m_cuesamplepos / (samplerate * 60);

    m_cuefile.write(QString("  TRACK %1 AUDIO\n")
            .arg((double)m_cuetrack, 2, 'f', 0, '0')
        .toLatin1()
    );

    m_cuefile.write(QString("    TITLE %1\n")
        .arg(m_pCurrentTrack->getTitle()).toLatin1());
    m_cuefile.write(QString("    PERFORMER %1\n")
        .arg(m_pCurrentTrack->getArtist()).toLatin1());

    // Woefully inaccurate (at the seconds level anyways). 
    // We'd need a signal fired state tracker
    // for the track detection code.
    m_cuefile.write(QString("    INDEX 01 %1:%2:%3\n")
            .arg((double)minutes, 2, 'f', 0, '0')
            .arg((double)seconds, 2, 'f', 0, '0')
            .arg((double)frames, 2, 'f', 0, '0')
        .toLatin1()
    );

}

/** encoder will call this method to write compressed audio **/
void EngineRecord::write(unsigned char *header, unsigned char *body,
                         int headerLen, int bodyLen)
{
    if(!fileOpen()){
        return;
    }
    //Relevant for OGG
    if(headerLen > 0){
        m_datastream.writeRawData((const char*) header, headerLen);
    }
    //always write body
    m_datastream.writeRawData((const char*) body, bodyLen);
    emit(bytesRecorded((headerLen+bodyLen)));

}
bool EngineRecord::fileOpen(){
    // Both encoder and file must be initalized

    if(m_Encoding == ENCODING_WAVE || m_Encoding == ENCODING_AIFF){
        return (m_sndfile != NULL);
    }
    else{
        return (m_file.handle() != -1);
    }
}
//Creates a new MP3 file
bool EngineRecord::openFile(){

    //Unfortunately, we cannot use QFile for writing WAV and AIFF audio
    if(m_Encoding == ENCODING_WAVE || m_Encoding == ENCODING_AIFF){
        unsigned long samplerate = m_samplerate->get();
        //set sfInfo
        m_sfInfo.samplerate = samplerate;
        m_sfInfo.channels = 2;

        if (m_Encoding == ENCODING_WAVE)
            m_sfInfo.format = SF_FORMAT_WAV | SF_FORMAT_PCM_16;
        else
            m_sfInfo.format = SF_FORMAT_AIFF | SF_FORMAT_PCM_16;

        //creates a new WAVE or AIFF file and write header information
        m_sndfile = sf_open(m_filename, SFM_WRITE, &m_sfInfo);
        if(m_sndfile){
            sf_command (m_sndfile, SFC_SET_NORM_FLOAT, NULL, SF_FALSE) ;
            //set meta data
            int ret;

            ret = sf_set_string(m_sndfile, SF_STR_TITLE, m_baTitle.data());
            if(ret != 0)
                qDebug("libsndfile: %s", sf_error_number(ret));

            ret = sf_set_string(m_sndfile, SF_STR_ARTIST, m_baAuthor.data());
            if(ret != 0)
                qDebug("libsndfile: %s", sf_error_number(ret));

            ret = sf_set_string(m_sndfile, SF_STR_COMMENT, m_baAlbum.data());
            if(ret != 0)
                qDebug("libsndfile: %s", sf_error_number(ret));

        }
    }
    else
    {
        //we can use a QFile to write compressed audio
        if(m_encoder){
            m_file.setFileName(m_filename);
            m_file.open(QIODevice::WriteOnly);
            if(m_file.handle() != -1){
                m_datastream.setDevice(&m_file);
            }
        }
        else{
            return false;
        }

    }
    //check if file are really open
    if(!fileOpen()){
        ErrorDialogProperties* props = ErrorDialogHandler::instance()->newDialogProperties();
        props->setType(DLG_WARNING);
        props->setTitle(tr("Recording"));
        props->setText(tr("<html>Could not create audio file for recording!<p><br>Maybe you do not have enough free disk space or file permissions.</html>"));
        ErrorDialogHandler::instance()->requestErrorDialog(props);
        return false;
    }

    return true;
}

bool EngineRecord::openCueFile() {
    if ( m_cuefilename.length() <= 0 )
    {
        return false;
    }

    qDebug() << "Opening Cue File:" << m_cuefilename;
    m_cuefile.setFileName(m_cuefilename);
    m_cuefile.open(QIODevice::WriteOnly);

    if ( m_baAuthor.length() > 0 ) {
        m_cuefile.write(QString("PERFORMER \"%1\"\n")
                .arg(QString(m_baAuthor).replace(QString("\""), QString("\\\"")))
            .toLatin1()
        );
    }

    if ( m_baTitle.length() > 0 ) {
        m_cuefile.write(QString("TITLE \"%1\"\n")
                .arg(QString(m_baTitle).replace(QString("\""), QString("\\\"")))
            .toLatin1()
        );
    }

    m_cuefile.write(QString("FILE \"%1\" %2%3\n")
            .arg(QString(m_filename).replace(QString("\""), QString("\\\"")))
            .arg(QString(m_Encoding).toUpper())
                .arg((m_Encoding == ENCODING_WAVE ? 'E' : ' '))
        .toLatin1()
    );

    return true;
}

void EngineRecord::closeFile(){
    if(m_Encoding == ENCODING_WAVE || m_Encoding == ENCODING_AIFF){
        if(m_sndfile != NULL){
            sf_close(m_sndfile);
            m_sndfile = NULL;
        }
    }
    else{
        //close QFile and encoder, if open
        if(m_file.handle() != -1){
            if(m_encoder){
                m_encoder->flush();
                delete m_encoder;
                m_encoder = NULL;
            }
            m_file.close();
        }
    }
}

void EngineRecord::closeCueFile() {
    if ( m_cuefile.handle() != -1) {
        m_cuefile.close();
    }
}<|MERGE_RESOLUTION|>--- conflicted
+++ resolved
@@ -172,16 +172,13 @@
         if(openFile()){
             qDebug("Setting record flag to: ON");
             m_recReady->slotSet(RECORD_ON);
-<<<<<<< HEAD
-            emit(isRecording(true));
-=======
-            
+            emit(isRecording(true)); //will notify the RecordingManager
+
             if ( m_bCueIsEnabled ) {
                 openCueFile();
                 m_cuesamplepos = 0;
                 m_cuetrack = 0;
             }
->>>>>>> 402683be
         }
         else{ //Maybe the encoder could not be initialized
             qDebug("Setting record flag to: OFF");
