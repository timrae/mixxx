--- conflicted
+++ resolved
@@ -14,19 +14,7 @@
     WLibraryTextBrowser(QWidget* parent = NULL);
     virtual ~WLibraryTextBrowser();
 
-<<<<<<< HEAD
-    virtual void setup(QDomNode node);
-    virtual void onSearchStarting();
-    virtual void onSearchCleared();
-    virtual void onSearch(const QString& text);
-    virtual void onShow();
-    virtual void onHide();
-    virtual void loadSelectedTrack();
-    virtual void loadSelectedTrackToGroup(QString group);
-    virtual void moveSelection(int delta);
-=======
     virtual void onShow() {};
->>>>>>> e223d027
 };
 
 #endif /* WLIBRARYTEXTBROWSER_H */