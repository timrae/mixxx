#include <math.h>

#include <QtDebug>

#include "mathstuff.h"
#include "wimagestore.h"
#include "controlobject.h"
#include "controlobjectthreadmain.h"
#include "sharedglcontext.h"
<<<<<<< HEAD
#include "visualplayposition.h"
#include "wspinny.h"
=======
#include "widget/wspinny.h"
#include "vinylcontrol/vinylcontrolmanager.h"
#include "vinylcontrol/vinylcontrol.h"
>>>>>>> e50f9f16

WSpinny::WSpinny(QWidget* parent, VinylControlManager* pVCMan)
        : QGLWidget(parent, SharedGLContext::getWidget()),
          m_pBgImage(NULL),
          m_pFgImage(NULL),
          m_pGhostImage(NULL),
          m_pPlay(NULL),
          m_pPlayPos(NULL),
          m_pDuration(NULL),
          m_pTrackSamples(NULL),
          m_pScratch(NULL),
          m_pScratchToggle(NULL),
          m_pScratchPos(NULL),
          m_pVinylControlSpeedType(NULL),
          m_pVinylControlEnabled(NULL),
          m_iVinylInput(-1),
          m_bVinylActive(false),
          m_bSignalActive(true),
          m_iVinylScopeSize(0),
          m_fAngle(0.0f),
          m_dAngleLastPlaypos(-1),
          m_fGhostAngle(0.0f),
          m_dGhostAngleLastPlaypos(-1),
          m_iStartMouseX(-1),
          m_iStartMouseY(-1),
          m_iFullRotations(0),
          m_dPrevTheta(0.),
          m_bClampFailedWarning(false) {
#ifdef __VINYLCONTROL__
    m_pVCManager = pVCMan;
#endif
    //Drag and drop
    setAcceptDrops(true);
    qDebug() << "WSpinny(): Created QGLWidget, Context"
             << "Valid:" << context()->isValid()
             << "Sharing:" << context()->isSharing();
}

WSpinny::~WSpinny() {
    // No need to delete anything if m_group is empty because setup() was not called.
    if (!m_group.isEmpty()) {    
        WImageStore::deleteImage(m_pBgImage);
        WImageStore::deleteImage(m_pFgImage);
        WImageStore::deleteImage(m_pGhostImage);
        delete m_pPlay;
        delete m_pPlayPos;
        delete m_pVisualPlayPos;
        delete m_pDuration;
        delete m_pTrackSamples;
        delete m_pTrackSampleRate;
        delete m_pScratch;
        delete m_pScratchToggle;
        delete m_pScratchPos;
    #ifdef __VINYLCONTROL__
        delete m_pVinylControlSpeedType;
        delete m_pVinylControlEnabled;
        delete m_pSignalEnabled;
    #endif
    }
}

void WSpinny::onVinylSignalQualityUpdate(const VinylSignalQualityReport& report) {
#ifdef __VINYLCONTROL__
    // Skip reports for vinyl inputs we don't care about.
    if (report.processor != m_iVinylInput) {
        return;
    }
    int r,g,b;
    QColor qual_color = QColor();
    float signalQuality = report.timecode_quality;

    // color is related to signal quality
    // hsv:  s=1, v=1
    // h is the only variable.
    // h=0 is red, h=120 is green
    qual_color.setHsv((int)(120.0 * signalQuality), 255, 255);
    qual_color.getRgb(&r, &g, &b);

    for (int y = 0; y < m_iVinylScopeSize; ++y) {
        QRgb *line = (QRgb *)m_qImage.scanLine(y);
        for (int x = 0; x < m_iVinylScopeSize; ++x) {
            // use xwax's bitmap to set alpha data only
            // adjust alpha by 3/4 so it's not quite so distracting
            // setpixel is slow, use scanlines instead
            //m_qImage.setPixel(x, y, qRgba(r,g,b,(int)buf[x+m_iVinylScopeSize*y] * .75));
            *line = qRgba(r,g,b,(int)(report.scope[x+m_iVinylScopeSize*y] * .75));
            line++;
        }
    }
#endif
}

void WSpinny::setup(QDomNode node, QString group) {
    m_group = group;

    // Set images
    m_pBgImage = WImageStore::getImage(WWidget::getPath(WWidget::selectNodeQString(node,
                                                    "PathBackground")));
    m_pFgImage = WImageStore::getImage(WWidget::getPath(WWidget::selectNodeQString(node,
                                                    "PathForeground")));
    m_pGhostImage = WImageStore::getImage(WWidget::getPath(WWidget::selectNodeQString(node,
                                                    "PathGhost")));
    if (m_pBgImage && !m_pBgImage->isNull()) {
        setFixedSize(m_pBgImage->size());
    }

#ifdef __VINYLCONTROL__
    // Find the vinyl input we should listen to reports about.
    if (m_pVCManager) {
        m_iVinylInput = m_pVCManager->vinylInputFromGroup(m_group);
    }
    m_iVinylScopeSize = MIXXX_VINYL_SCOPE_SIZE;
    m_qImage = QImage(m_iVinylScopeSize, m_iVinylScopeSize, QImage::Format_ARGB32);
    // fill with transparent black
    m_qImage.fill(qRgba(0,0,0,0));
#endif

    m_pPlay = new ControlObjectThreadMain(ControlObject::getControl(
                        ConfigKey(group, "play")));
    m_pPlayPos = new ControlObjectThreadMain(ControlObject::getControl(
                        ConfigKey(group, "playposition")));
    m_pVisualPlayPos = VisualPlayPosition::getVisualPlayPosition(group);

    m_pDuration = new ControlObjectThreadMain(ControlObject::getControl(
                        ConfigKey(group, "duration")));
    m_pTrackSamples = new ControlObjectThreadMain(ControlObject::getControl(
                        ConfigKey(group, "track_samples")));
    m_pTrackSampleRate = new ControlObjectThreadMain(
                                    ControlObject::getControl(
                                    ConfigKey(group, "track_samplerate")));

    m_pScratch = new ControlObjectThreadMain(ControlObject::getControl(
                        ConfigKey(group, "scratch2")));
    m_pScratchToggle = new ControlObjectThreadMain(ControlObject::getControl(
                        ConfigKey(group, "scratch_position_enable")));
    m_pScratchPos = new ControlObjectThreadMain(ControlObject::getControl(
                        ConfigKey(group, "scratch_position")));

    m_pSlipEnabled = new ControlObjectThreadMain(ControlObject::getControl(
        ConfigKey(group, "slip_enabled")));

#ifdef __VINYLCONTROL__
    m_pVinylControlSpeedType = new ControlObjectThreadMain(ControlObject::getControl(
                        ConfigKey(group, "vinylcontrol_speed_type")));
    if (m_pVinylControlSpeedType)
    {
        //Initialize the rotational speed.
        this->updateVinylControlSpeed(m_pVinylControlSpeedType->get());
    }

    m_pVinylControlEnabled = new ControlObjectThreadMain(ControlObject::getControl(
                        ConfigKey(group, "vinylcontrol_enabled")));
    connect(m_pVinylControlEnabled, SIGNAL(valueChanged(double)),
            this, SLOT(updateVinylControlEnabled(double)));

    m_pSignalEnabled = new ControlObjectThreadMain(ControlObject::getControl(
                        ConfigKey(group, "vinylcontrol_signal_enabled")));
    connect(m_pSignalEnabled, SIGNAL(valueChanged(double)),
            this, SLOT(updateVinylControlSignalEnabled(double)));

    //Match the vinyl control's set RPM so that the spinny widget rotates at the same
    //speed as your physical decks, if you're using vinyl control.
    connect(m_pVinylControlSpeedType, SIGNAL(valueChanged(double)),
            this, SLOT(updateVinylControlSpeed(double)));



#else
    //if no vinyl control, just call it 33
    this->updateVinylControlSpeed(33.0);
#endif
}

void WSpinny::paintEvent(QPaintEvent *e) {
    Q_UNUSED(e); //ditch unused param warning

    QPainter p(this);
    p.setRenderHint(QPainter::SmoothPixmapTransform);

    if (m_pBgImage) {
        p.drawImage(0, 0, *m_pBgImage);
    }

#ifdef __VINYLCONTROL__
    // Overlay the signal quality drawing if vinyl is active
    if (m_bVinylActive && m_bSignalActive) {
        // draw the last good image
        p.drawImage(this->rect(), m_qImage);
    }
#endif

    // To rotate the foreground image around the center of the image,
    // we use the classic trick of translating the coordinate system such that
    // the origin is at the center of the image. We then rotate the coordinate system,
    // and draw the image at the corner.
    p.translate(width() / 2, height() / 2);

    bool bGhostPlayback = m_pSlipEnabled->get();

    if (bGhostPlayback) {
        p.save();
    }

    double playPosition = -1;
    double slipPosition = -1;
    m_pVisualPlayPos->getPlaySlipAt(0, &playPosition, &slipPosition);

    if (playPosition != m_dAngleLastPlaypos) {
        m_fAngle = calculateAngle(playPosition);
        m_dAngleLastPlaypos = playPosition;
    }

    if (slipPosition != m_dGhostAngleLastPlaypos) {
        m_fGhostAngle = calculateAngle(slipPosition);
        m_dGhostAngleLastPlaypos = slipPosition;
    }

    if (m_pFgImage && !m_pFgImage->isNull()) {
        // Now rotate the image and draw it on the screen.
        p.rotate(m_fAngle);
        p.drawImage(-(m_pFgImage->width() / 2),
                -(m_pFgImage->height() / 2), *m_pFgImage);
    }

    if (bGhostPlayback && m_pGhostImage && !m_pGhostImage->isNull()) {
        p.restore();
        p.save();
        p.rotate(m_fGhostAngle);
        p.drawImage(-(m_pGhostImage->width() / 2),
                -(m_pGhostImage->height() / 2), *m_pGhostImage);

        //Rotate back to the playback position (not the ghost positon),
        //and draw the beat marks from there.
        p.restore();
    }
}

/* Convert between a normalized playback position (0.0 - 1.0) and an angle
   in our polar coordinate system.
   Returns an angle clamped between -180 and 180 degrees. */
double WSpinny::calculateAngle(double playpos) {
    double trackFrames = m_pTrackSamples->get() / 2;
    double trackSampleRate = m_pTrackSampleRate->get();
    if (isnan(playpos) || isnan(trackFrames) || isnan(trackSampleRate) ||
        trackFrames <= 0 || trackSampleRate <= 0) {
        return 0.0f;
    }

    // Convert playpos to seconds.
    double t = playpos * trackFrames / trackSampleRate;

    // Bad samplerate or number of track samples.
    if (isnan(t)) {
        return 0.0f;
    }

    //33 RPM is approx. 0.5 rotations per second.
    double angle = 360.0 * m_dRotationsPerSecond * t;
    //Clamp within -180 and 180 degrees
    //qDebug() << "pc:" << angle;
    //angle = ((angle + 180) % 360.) - 180;
    //modulo for doubles :)
    const double originalAngle = angle;
    if (angle > 0)
    {
        int x = (angle+180)/360;
        angle = angle - (360*x);
    } else
    {
        int x = (angle-180)/360;
        angle = angle - (360*x);
    }

    if (angle <= -180 || angle > 180) {
        // Only warn once per session. This can tank performance since it prints
        // like crazy.
        if (!m_bClampFailedWarning) {
            qDebug() << "Angle clamping failed!" << t << originalAngle << "->" << angle
                     << "Please file a bug or email mixxx-devel@lists.sourceforge.net";
            m_bClampFailedWarning = true;
        }
        return 0.0;
    }
    return angle;
}

/** Given a normalized playpos, calculate the integer number of rotations
    that it would take to wind the vinyl to that position. */
int WSpinny::calculateFullRotations(double playpos)
{
    if (isnan(playpos))
        return 0.0f;
    //Convert playpos to seconds.
    //double t = playpos * m_pDuration->get();
    double t = playpos * (m_pTrackSamples->get()/2 /  // Stereo audio!
                          m_pTrackSampleRate->get());

    //33 RPM is approx. 0.5 rotations per second.
    //qDebug() << t;
    double angle = 360*m_dRotationsPerSecond*t;

    return (((int)angle+180) / 360);
}

//Inverse of calculateAngle()
double WSpinny::calculatePositionFromAngle(double angle)
{
    if (isnan(angle)) {
        return 0.0f;
    }

    //33 RPM is approx. 0.5 rotations per second.
    double t = angle/(360.0 * m_dRotationsPerSecond); //time in seconds

    double trackFrames = m_pTrackSamples->get() / 2;
    double trackSampleRate = m_pTrackSampleRate->get();
    if (isnan(trackFrames) || isnan(trackSampleRate) ||
        trackFrames <= 0 || trackSampleRate <= 0) {
        return 0.0f;
    }

    //Convert t from seconds into a normalized playposition value.
    //double playpos = t / m_pDuration->get();
    double playpos = t * trackSampleRate / trackFrames;
    if (isnan(playpos)) {
        return 0.0;
    }
    return playpos;
}

void WSpinny::updateVinylControlSpeed(double rpm) {
    m_dRotationsPerSecond = rpm/60.;
}

void WSpinny::updateVinylControlSignalEnabled(double enabled) {
    m_bSignalActive = enabled;

    if (enabled && m_iVinylInput != -1) {
        m_pVCManager->addSignalQualityListener(this);
    } else {
        m_pVCManager->removeSignalQualityListener(this);
        // fill with transparent black
        m_qImage.fill(qRgba(0,0,0,0));
    }
}

void WSpinny::updateVinylControlEnabled(double enabled) {
    m_bVinylActive = enabled;
}

void WSpinny::mouseMoveEvent(QMouseEvent * e) {
    int y = e->y();
    int x = e->x();

    //Keeping these around in case we want to switch to control relative
    //to the original mouse position.
    //int dX = x-m_iStartMouseX;
    //int dY = y-m_iStartMouseY;

    //Coordinates from center of widget
    double c_x = x - width()/2;
    double c_y = y - height()/2;
    double theta = (180.0f/M_PI)*atan2(c_x, -c_y);

    //qDebug() << "c_x:" << c_x << "c_y:" << c_y <<
    //            "dX:" << dX << "dY:" << dY;

    //When we finish one full rotation (clockwise or anticlockwise),
    //we'll need to manually add/sub 360 degrees because atan2()'s range is
    //only within -180 to 180 degrees. We need a wider range so your position
    //in the song can be tracked.
    if (m_dPrevTheta > 100 && theta < 0) {
        m_iFullRotations++;
    } else if (m_dPrevTheta < -100 && theta > 0) {
        m_iFullRotations--;
    }

    m_dPrevTheta = theta;
    theta += m_iFullRotations*360;

    //qDebug() << "c t:" << theta << "pt:" << m_dPrevTheta <<
    //            "icr" << m_iFullRotations;

    if ((e->buttons() & Qt::LeftButton || e->buttons() & Qt::RightButton) && !m_bVinylActive) {
        //Convert deltaTheta into a percentage of song length.
        double absPos = calculatePositionFromAngle(theta);
        double absPosInSamples = absPos * m_pTrackSamples->get();
        m_pScratchPos->slotSet(absPosInSamples - m_dInitialPos);
    } else if (e->buttons() & Qt::MidButton) {
    } else if (e->buttons() & Qt::NoButton) {
        setCursor(QCursor(Qt::OpenHandCursor));
    }
}

void WSpinny::mousePressEvent(QMouseEvent * e)
{
    int y = e->y();
    int x = e->x();

    m_iStartMouseX = x;
    m_iStartMouseY = y;

    //don't do anything if vinyl control is active
    if (m_bVinylActive)
        return;

    if (e->button() == Qt::LeftButton || e->button() == Qt::RightButton) {
        QApplication::setOverrideCursor(QCursor(Qt::ClosedHandCursor));

        // Coordinates from center of widget
        double c_x = x - width()/2;
        double c_y = y - height()/2;
        double theta = (180.0f/M_PI)*atan2(c_x, -c_y);
        m_dPrevTheta = theta;
        m_iFullRotations = calculateFullRotations(m_pPlayPos->get());
        theta += m_iFullRotations * 360.0;
        m_dInitialPos = calculatePositionFromAngle(theta) * m_pTrackSamples->get();

        m_pScratchPos->slotSet(0);
        m_pScratchToggle->slotSet(1.0f);

        if (e->button() == Qt::RightButton) {
            m_pSlipEnabled->slotSet(1.0);
        }

        // Trigger a mouse move to immediately line up the vinyl with the cursor
        mouseMoveEvent(e);
    }
}

void WSpinny::mouseReleaseEvent(QMouseEvent * e)
{
    if (e->button() == Qt::LeftButton || e->button() == Qt::RightButton) {
        QApplication::restoreOverrideCursor();
        m_pScratchToggle->slotSet(0.0f);
        m_iFullRotations = 0;
        if (e->button() == Qt::RightButton) {
            m_pSlipEnabled->slotSet(0.0);
        }
    }
}

void WSpinny::wheelEvent(QWheelEvent *e)
{
    Q_UNUSED(e); //ditch unused param warning

    /*
    double wheelDirection = ((QWheelEvent *)e)->delta() / 120.;
    double newValue = getValue() + (wheelDirection);
    this->updateValue(newValue);

    e->accept();
    */
}

void WSpinny::showEvent(QShowEvent* event) {
    // If we want to draw the VC signal on this widget then register for
    // updates.
    if (m_bSignalActive && m_iVinylInput != -1 && m_pVCManager) {
        m_pVCManager->addSignalQualityListener(this);
    }
}

void WSpinny::hideEvent(QHideEvent* event) {
    // When we are hidden we do not want signal quality updates.
    if (m_pVCManager) {
        m_pVCManager->removeSignalQualityListener(this);
    }
    // fill with transparent black
    m_qImage.fill(qRgba(0,0,0,0));
}

/** DRAG AND DROP **/
void WSpinny::dragEnterEvent(QDragEnterEvent * event)
{
    // Accept the enter event if the thing is a filepath and nothing's playing
    // in this deck.
    if (event->mimeData()->hasUrls()) {
        if (m_pPlay && m_pPlay->get()) {
            event->ignore();
        } else {
            event->acceptProposedAction();
        }
    }
}

void WSpinny::dropEvent(QDropEvent * event)
{
    if (event->mimeData()->hasUrls()) {
        QList<QUrl> urls(event->mimeData()->urls());
        QUrl url = urls.first();
        QString name = url.toLocalFile();
        //If the file is on a network share, try just converting the URL to a string...
        if (name == "")
            name = url.toString();

        event->accept();
        emit(trackDropped(name, m_group));
    } else {
        event->ignore();
    }
}<|MERGE_RESOLUTION|>--- conflicted
+++ resolved
@@ -7,14 +7,10 @@
 #include "controlobject.h"
 #include "controlobjectthreadmain.h"
 #include "sharedglcontext.h"
-<<<<<<< HEAD
 #include "visualplayposition.h"
-#include "wspinny.h"
-=======
 #include "widget/wspinny.h"
 #include "vinylcontrol/vinylcontrolmanager.h"
 #include "vinylcontrol/vinylcontrol.h"
->>>>>>> e50f9f16
 
 WSpinny::WSpinny(QWidget* parent, VinylControlManager* pVCMan)
         : QGLWidget(parent, SharedGLContext::getWidget()),
@@ -55,7 +51,7 @@
 
 WSpinny::~WSpinny() {
     // No need to delete anything if m_group is empty because setup() was not called.
-    if (!m_group.isEmpty()) {    
+    if (!m_group.isEmpty()) {
         WImageStore::deleteImage(m_pBgImage);
         WImageStore::deleteImage(m_pFgImage);
         WImageStore::deleteImage(m_pGhostImage);
