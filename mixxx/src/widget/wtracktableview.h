#ifndef WTRACKTABLEVIEW_H
#define WTRACKTABLEVIEW_H

#include <QAbstractItemModel>
#include <QSortFilterProxyModel>

#include "configobject.h"
#include "trackinfoobject.h"
#include "library/libraryview.h"
#include "library/searchthread.h"
#include "library/trackmodel.h" // Can't forward declare enums
#include "widget/wlibrarytableview.h"

class ControlObjectThreadMain;
class DlgTrackInfo;
class TrackCollection;

const QString WTRACKTABLEVIEW_VSCROLLBARPOS_KEY = "VScrollBarPos"; /** ConfigValue key for QTable vertical scrollbar position */
const QString LIBRARY_CONFIGVALUE = "[Library]"; /** ConfigValue "value" (wtf) for library stuff */


class WTrackTableView : public WLibraryTableView {
    Q_OBJECT
  public:
    WTrackTableView(QWidget* parent, ConfigObject<ConfigValue>* pConfig,
                    TrackCollection* pTrackCollection);
    virtual ~WTrackTableView();
    void contextMenuEvent(QContextMenuEvent * event);
    void onSearchStarting();
    void onSearchCleared();
    void onSearch(const QString& text);
    void onShow();
    virtual void keyPressEvent(QKeyEvent* event);
    virtual void loadSelectedTrack();
    virtual void loadSelectedTrackToGroup(QString group);
    void disableSorting();

  public slots:
    void loadTrackModel(QAbstractItemModel* model);
    void slotMouseDoubleClicked(const QModelIndex &);

  private slots:
    void slotRemove();
    void slotOpenInFileBrowser();
    void slotShowTrackInfo();
    void slotNextTrackInfo();
    void slotPrevTrackInfo();
    void slotSendToAutoDJ();
    void slotSendToAutoDJTop();
    void slotReloadTrackMetadata();
    void slotResetPlayed();
    void addSelectionToPlaylist(int iPlaylistId);
    void addSelectionToCrate(int iCrateId);
    void loadSelectionToGroup(QString group);
    void doSortByColumn(int headerSection);
    void slotLockBpm();
    void slotUnlockBpm();
    void slotClearBeats();

  private:
    void sendToAutoDJ(bool bTop);
    void showTrackInfo(QModelIndex index);
    void createActions();
    void dragMoveEvent(QDragMoveEvent * event);
    void dragEnterEvent(QDragEnterEvent * event);
    void dropEvent(QDropEvent * event);
    void lockBpm(bool lock);

    // Mouse move event, implemented to hide the text and show an icon instead
<<<<<<< HEAD
    // when dragging, this overwrites the mouseMoveEvent from 
    //QAbstractItemModel if removing this function fixes strange
    //behaviour for you, look there and check if our implementation is
    //consistent with the original one
=======
    // when dragging.
>>>>>>> c3b7c48b
    void mouseMoveEvent(QMouseEvent *pEvent);

    // Returns the current TrackModel, or returns NULL if none is set.
    TrackModel* getTrackModel();
    bool modelHasCapabilities(TrackModel::CapabilitiesFlags capability);

    ConfigObject<ConfigValue> * m_pConfig;
    TrackCollection* m_pTrackCollection;

    QSignalMapper m_loadTrackMapper;

    DlgTrackInfo* m_pTrackInfo;
    QModelIndex currentTrackInfoIndex;

    SearchThread m_searchThread;

    ControlObjectThreadMain* m_pNumSamplers;
    ControlObjectThreadMain* m_pNumDecks;

    // Context menu machinery
    QMenu *m_pMenu, *m_pPlaylistMenu, *m_pCrateMenu, *m_pSamplerMenu;
    QSignalMapper m_playlistMapper, m_crateMapper, m_deckMapper, m_samplerMapper;

    // Reload Track Metadata Action:
    QAction *m_pReloadMetadataAct;

    // Load Track to PreviewDeck
    QAction *m_pAddToPreviewDeck;

    // Send to Auto-DJ Action
    QAction *m_pAutoDJAct;
    QAction *m_pAutoDJTopAct;

    // Remove from table
    QAction *m_pRemoveAct;

    // Reset the played count of selected track or tracks
    QAction* m_pResetPlayedAct;

    // Show track-editor action
    QAction *m_pPropertiesAct;
    QAction *m_pFileBrowserAct;

    // BPM Lock feature
    QAction *m_pBpmLockAction;
    QAction *m_pBpmUnlockAction;

    // Clear track beats
    QAction* m_pClearBeatsAction;
};

#endif<|MERGE_RESOLUTION|>--- conflicted
+++ resolved
@@ -67,14 +67,7 @@
     void lockBpm(bool lock);
 
     // Mouse move event, implemented to hide the text and show an icon instead
-<<<<<<< HEAD
-    // when dragging, this overwrites the mouseMoveEvent from 
-    //QAbstractItemModel if removing this function fixes strange
-    //behaviour for you, look there and check if our implementation is
-    //consistent with the original one
-=======
     // when dragging.
->>>>>>> c3b7c48b
     void mouseMoveEvent(QMouseEvent *pEvent);
 
     // Returns the current TrackModel, or returns NULL if none is set.
