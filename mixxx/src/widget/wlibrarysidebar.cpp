#include <QtCore>
#include <QtGui>

#include "library/sidebarmodel.h"
#include "widget/wlibrarysidebar.h"

WLibrarySidebar::WLibrarySidebar(QWidget* parent) : QTreeView(parent) {
    //Set some properties
    setHeaderHidden(true);
    setSelectionMode(QAbstractItemView::SingleSelection);
    //Drag and drop setup
    setDragEnabled(false);
    setDragDropMode(QAbstractItemView::DragDrop);
    setDropIndicatorShown(true);
    setAcceptDrops(true);
}

WLibrarySidebar::~WLibrarySidebar() {
}


void WLibrarySidebar::contextMenuEvent(QContextMenuEvent *event)
{
    //if (event->state() & Qt::RightButton) { //Dis shiz don werk on windowze
    QModelIndex clickedItem = indexAt(event->pos());
    emit(rightClicked(event->globalPos(), clickedItem));
    //}
}

/** Drag enter event, happens when a dragged item enters the track sources view*/
void WLibrarySidebar::dragEnterEvent(QDragEnterEvent * event)
{
    //qDebug() << "WLibrarySidebar::dragEnterEvent" << event->mimeData()->formats();
    if (event->mimeData()->hasUrls())
    {
        event->acceptProposedAction();
    }
}

/** Drag move event, happens when a dragged item hovers over the track sources view...
 */
void WLibrarySidebar::dragMoveEvent(QDragMoveEvent * event)
{
    //qDebug() << "dragMoveEvent" << event->mimeData()->formats();

    if (event->mimeData()->hasUrls())
    {
        QList<QUrl> urls(event->mimeData()->urls());

        QUrl url;

        //Drag and drop within this widget
        if (event->source() == this && event->possibleActions() & Qt::MoveAction)
        {
            //Do nothing.
             event->ignore();
        }
        else
        {
            SidebarModel* sidebarModel = dynamic_cast<SidebarModel*>(model());
            bool accepted = true;
            if (sidebarModel) {
                foreach (url, urls)
                {
                    QModelIndex destIndex = this->indexAt(event->pos());
                    if (!sidebarModel->dragMoveAccept(destIndex, url))
                    {
                        //We only need one URL to be invalid for us
                        //to reject the whole drag...
                        //(eg. you may have tried to drag two MP3's and an EXE)
                        accepted = false;
                        break;
                    }
                }
            }
            if (accepted)
                event->acceptProposedAction();
            else
                event->ignore();
        }
    }
    else
        event->ignore();
}

/** Drag-and-drop "drop" event. Occurs when something is dropped onto the track sources view */
void WLibrarySidebar::dropEvent(QDropEvent * event)
{
    if (event->mimeData()->hasUrls()) {
        QList<QUrl> urls(event->mimeData()->urls());
        QUrl url;

        //Drag and drop within this widget
        if (event->source() == this && event->possibleActions() & Qt::MoveAction)
        {
            //Do nothing.
             event->ignore();
        }
        else
        {
            //Reset the selected items (if you had anything highlighted, it clears it)
            //this->selectionModel()->clear();

            //Drag-and-drop from an external application or the track table widget
            //eg. dragging a track from Windows Explorer onto the sidebar

            SidebarModel* sidebarModel = dynamic_cast<SidebarModel*>(model());
            bool accepted = false;
            if (sidebarModel) {
                foreach (url, urls)
                {
                    //qDebug() << "dropEvent" << url;
                    QModelIndex destIndex = indexAt(event->pos());
                    if (sidebarModel->dropAccept(destIndex, url))
                    {
                        accepted = true;

                    }
                }
            }

            if (accepted)
                event->acceptProposedAction();
            else
                event->ignore();
        }


        //emit(trackDropped(name));

        //repaintEverything();
    } else {
        event->ignore();
    }
}

void WLibrarySidebar::keyPressEvent(QKeyEvent* event)
{
    if (event->key() == Qt::Key_Return)
    {
        QModelIndexList selectedIndices = this->selectionModel()->selectedRows();
        if (selectedIndices.size() > 0) {
            QModelIndex index = selectedIndices.at(0);
            emit(pressed(index));
            //Expand or collapse the item as necessary.
            setExpanded(index, !isExpanded(index));
        }
    }
    else if (event->key() == Qt::Key_Down || event->key() == Qt::Key_Up)
    {
        //Let the tree view move up and down for us...
        QTreeView::keyPressEvent(event);
        //But force the index to be activated/clicked after the selection
        //changes. (Saves you from having to push "enter" after changing the selection.)
        QModelIndexList selectedIndices = this->selectionModel()->selectedRows();
        //Note: have to get the selected indices _after_ QTreeView::keyPressEvent()
        if (selectedIndices.size() > 0) {
            QModelIndex index = selectedIndices.at(0);
            emit(pressed(index));
        }
    }
    else
        QTreeView::keyPressEvent(event);
}

<<<<<<< HEAD
void WLibrarySidebar::selectIndex(const QModelIndex& index) {
    QItemSelectionModel* pModel = new QItemSelectionModel(model());
    pModel->select(index, QItemSelectionModel::Select);
    setSelectionModel(pModel);
=======
void WLibrarySidebar::toggleExpansion( QModelIndex index )
{
    setExpanded(index, !isExpanded(index));
>>>>>>> bf135add
}<|MERGE_RESOLUTION|>--- conflicted
+++ resolved
@@ -3,6 +3,8 @@
 
 #include "library/sidebarmodel.h"
 #include "widget/wlibrarysidebar.h"
+
+const int expand_time = 250;
 
 WLibrarySidebar::WLibrarySidebar(QWidget* parent) : QTreeView(parent) {
     //Set some properties
@@ -30,18 +32,32 @@
 /** Drag enter event, happens when a dragged item enters the track sources view*/
 void WLibrarySidebar::dragEnterEvent(QDragEnterEvent * event)
 {
-    //qDebug() << "WLibrarySidebar::dragEnterEvent" << event->mimeData()->formats();
+    qDebug() << "WLibrarySidebar::dragEnterEvent" << event->mimeData()->formats();
     if (event->mimeData()->hasUrls())
     {
         event->acceptProposedAction();
     }
+    //QTreeView::dragEnterEvent(event);
 }
 
 /** Drag move event, happens when a dragged item hovers over the track sources view...
  */
 void WLibrarySidebar::dragMoveEvent(QDragMoveEvent * event)
 {
-    //qDebug() << "dragMoveEvent" << event->mimeData()->formats();
+    qDebug() << "dragMoveEvent" << event->mimeData()->formats();
+
+    // Start a timer to auto-expand sections the user hovers on.
+    QPoint pos = event->pos();
+    QModelIndex index = indexAt(pos);
+    if (m_hoverIndex != index) {
+        m_expandTimer.stop();
+        m_hoverIndex = index;
+        m_expandTimer.start(expand_time, this);
+    }
+
+    // This has to be here instead of after, otherwise all drags will be
+    // rejected -- rryan 3/2011
+    QTreeView::dragMoveEvent(event);
 
     if (event->mimeData()->hasUrls())
     {
@@ -81,11 +97,26 @@
     }
     else
         event->ignore();
+
+}
+
+void WLibrarySidebar::timerEvent(QTimerEvent *event) {
+    if (event->timerId() == m_expandTimer.timerId()) {
+        QPoint pos = viewport()->mapFromGlobal(QCursor::pos());
+        if (viewport()->rect().contains(pos)) {
+            QModelIndex index = indexAt(pos);
+            if (m_hoverIndex == index) {
+                setExpanded(index, !isExpanded(index));
+            }
+        }
+        m_expandTimer.stop();
+        return;
+    }
+    QTreeView::timerEvent(event);
 }
 
 /** Drag-and-drop "drop" event. Occurs when something is dropped onto the track sources view */
-void WLibrarySidebar::dropEvent(QDropEvent * event)
-{
+void WLibrarySidebar::dropEvent(QDropEvent * event) {
     if (event->mimeData()->hasUrls()) {
         QList<QUrl> urls(event->mimeData()->urls());
         QUrl url;
@@ -163,14 +194,8 @@
         QTreeView::keyPressEvent(event);
 }
 
-<<<<<<< HEAD
 void WLibrarySidebar::selectIndex(const QModelIndex& index) {
     QItemSelectionModel* pModel = new QItemSelectionModel(model());
     pModel->select(index, QItemSelectionModel::Select);
     setSelectionModel(pModel);
-=======
-void WLibrarySidebar::toggleExpansion( QModelIndex index )
-{
-    setExpanded(index, !isExpanded(index));
->>>>>>> bf135add
 }