--- conflicted
+++ resolved
@@ -68,10 +68,7 @@
     QMutex m_paintMutex;
 
     const char *m_pGroup;
-<<<<<<< HEAD
     QString m_sPrefix;
-=======
->>>>>>> 16345ca0
 };
 
 #endif