--- conflicted
+++ resolved
@@ -6,11 +6,8 @@
 #include <QDragEnterEvent>
 #include <QUrl>
 #include <QPainter>
-<<<<<<< HEAD
 #include <QFile>
-=======
 #include <QGLContext>
->>>>>>> 081a3ec5
 
 
 #include "mixxx.h"
