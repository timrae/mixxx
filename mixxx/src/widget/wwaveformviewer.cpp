--- conflicted
+++ resolved
@@ -161,12 +161,8 @@
 
 void WWaveformViewer::wheelEvent(QWheelEvent *event) {
     if (m_waveformWidget) {
-<<<<<<< HEAD
-//        if (event->x() > width() - m_zoomZoneWidth) {
-=======
         //NOTE: (vrince) to limit the zoom action area uncomment the following line
         //if (event->x() > width() - m_zoomZoneWidth) {
->>>>>>> f7545b09
             if (event->delta() > 0) {
                 //qDebug() << "WaveformWidgetRenderer::wheelEvent +1";
                 onZoomChange(m_waveformWidget->getZoomFactor()+1);
@@ -175,11 +171,7 @@
                 //qDebug() << "WaveformWidgetRenderer::wheelEvent -1";
                 onZoomChange(m_waveformWidget->getZoomFactor()-1);
             }
-<<<<<<< HEAD
-  //      }
-=======
         //}
->>>>>>> f7545b09
     }
 }
 
