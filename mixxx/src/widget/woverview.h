--- conflicted
+++ resolved
@@ -91,12 +91,9 @@
     int m_iPos, m_iStartMousePos;
     /** Pointer to screen buffer */
     QPixmap *m_pScreenBuffer;
-<<<<<<< HEAD
     QPixmap m_backgroundPixmap;
     QString m_backgroundPixmapPath;
-=======
     QColor m_qColorBackground;
->>>>>>> ec05ab4e
     QColor m_qColorMarker;
     QColor m_qColorSignal;
 };
