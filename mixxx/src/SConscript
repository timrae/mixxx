#!/usr/bin/env python
# -*- coding: utf-8 -*-
import os
import sys
import SCons
import shutil

#TODO:
#-figure out what files actually need what defines and write separate builder lines for them (so that changing a #define doesn't cause a rebuild of everything)
#-
#-

# BIG FAT WARNING:
# Make sure you use TABS for indentation, NOT spaces! (Python likes spaces well enough, but would much prefer to share tea time with tabs)
#
#   ####       ####  ##########  #####    #####  #####    #####  #####    #####
#   ######   ######     ####      #####  #####    #####  #####    #####  #####
#   #### ## ## ####     ####        ########        ########        ########
#   ####   #   ####     ####      #####  #####    #####  #####    #####  #####
#   ####       ####  ##########  #####    #####  #####    #####  #####    #####
#
#  #############################################################################
#    #########################################################################
#

#
#Useful functions
#

print "WE ARE IN:", os.getcwd()

plugins = []

def getSVNRevision(): # GPL code taken from http://trac.zeitherrschaft.org/zzub/browser/trunk/SConstruct
	# if this is a repository, take the string from svnversion
	svnversionpath = env.WhereIs('svnversion', os.environ['PATH'])
	if os.path.isdir('../.svn') and (svnversionpath != None):  # we always start in .obj for some reason, so we must use ../.svn
		rev = os.popen('svnversion ..').readline().strip()
		if rev != "" and rev != "exported":
			return rev
	return ""

def getBZRRevision():
	return os.popen("bzr revno").readline().strip()

def getMixxxVersion():
	defs = File('#src/defs_version.h') #have to handle out-of-tree building, that's why the '#' :(
	#p = os.popen('grep -m 1 "#define VERSION" %s' % defs) #this is not cross-platform
	#version = p.readline()
	#p.close()

	for line in open(str(defs)).readlines():
		if line.strip().startswith("#define VERSION"):
			version = line
			break
	else:
		raise ValueError("Version not found")

	#given "#define VERSION "...."" extract "....":
	version = version.split()[-1].replace('"', '')
	return version

#Check for FFMPEG support
def CheckFFMPEG(conf, sources):
	flags_ffmpeg = ARGUMENTS.get('ffmpeg', 0)
	if int(flags_ffmpeg):
		if platform == 'linux':
			#Check for libavcodec, libavformat
			#I just randomly picked version numbers lower than mine for this - Albert
			if not conf.CheckForPKG('libavcodec', '51.20.0'):
				print 'libavcodec not found.'
				Exit(1)
			if not conf.CheckForPKG('libavformat', '51.1.0'):
				print 'libavcodec not found.'
				Exit(1)
			else:
				#Grabs the libs and cflags for ffmpeg
				env.ParseConfig('pkg-config libavcodec --silence-errors --cflags --libs')
				env.ParseConfig('pkg-config libavformat --silence-errors --cflags --libs')
				env.Append(CPPDEFINES = '__FFMPEGFILE__')
		else:
			# aptitude install libavcodec-dev libavformat-dev liba52-0.7.4-dev libdts-dev
			env.Append(LIBS = 'avcodec')
			env.Append(LIBS = 'avformat')
			env.Append(LIBS = 'z')
			env.Append(LIBS = 'a52')
			env.Append(LIBS = 'dts')
			env.Append(LIBS = 'gsm')
			env.Append(LIBS = 'dc1394_control')
			env.Append(LIBS = 'dl')
			env.Append(LIBS = 'vorbisenc')
			env.Append(LIBS = 'raw1394')
			env.Append(LIBS = 'avutil')
			env.Append(LIBS = 'vorbis')
			env.Append(LIBS = 'm')
			env.Append(LIBS = 'ogg')
			env.Append(CPPDEFINES = '__FFMPEGFILE__')
		sources += Split("""soundsourceffmpeg.cpp """)
		print "Not working FFMPEG support... enabled"
	else:
		print "Not working FFMPEG support... disabled"
	return


# Checks for pkg-config on Linux
def CheckForPKGConfig( context, version='0.0.0' ):
	context.Message( "Checking for pkg-config (at least version %s)... " % version )
	ret = context.TryAction( "pkg-config --atleast-pkgconfig-version=%s" %version )[0]
	context.Result( ret )
	return ret

# Uses pkg-config to check for a minimum version
def CheckForPKG( context, name, version="" ):
	if version == "":
		context.Message( "Checking for %s... \t" % name )
		ret = context.TryAction( "pkg-config --exists '%s'" % name )[0]
	else:
		context.Message( "Checking for %s (%s or higher)... \t" % (name,version) )
		ret = context.TryAction( "pkg-config --atleast-version=%s '%s'" % (version,name) )[0]
		context.Result( ret )
	return ret

def getFlags(env, argflag, default=0):
	"""
	* get value passed as an argument to scons as argflag=value
	* if no value is passed to scons use stored value
	* if no value is stored, use default
	Returns the value and stores it in env[argflag]
	"""
	flags = ARGUMENTS.get(argflag, -1)
	if int(flags) < 0:
		if env.has_key(argflag):
			flags = env[argflag]
		else: #default value
			flags = default
	env[argflag] = flags
	return flags

###### MAIN LINE ######
#######################


Import('platform')
Import('machine')	#CPU architecture for optimization
Import('architecture')	#CPU type & binary format for optimization

#Figure out what the QT path is


default_qtdir = {'linux': '/usr/share/qt4',
		 'bsd': '/usr/local/lib/qt4',
		 'osx': '/usr/lib/Qt-4.5', #XXX this should be smarter, we just need qt4 so we should accept the highest version that matches /usr/lib/Qt-4.*.*/
		 'win32': 'C:\\qt\\4.5.1',
		 'win64': 'C:\\qt\\4.5.1'}[platform]	 #ditto

#Read the qtdir flag, if it was set explicitly
flags_qtdir = ARGUMENTS.get('qtdir', os.environ.get('QTDIR', default_qtdir)) #environ['QTDIR'] there is mainly for the benefit of MSVC
if not os.path.exists(flags_qtdir):
	print "Error: QT path does not exist or QT4 is not installed."
	print "Please specify your QT path by running 'scons qtdir=[path]'"
	Exit(1)
elif flags_qtdir.find("qt3") != -1 or flags_qtdir.find("qt/3") != -1:
	print "Error: Mixxx now requires QT4 instead of QT3 - please use your QT4 path with the qtdir build flag."
	Exit(1)
else:
	print "QT path: " + flags_qtdir



#Set up our environment, tell SCONS to use it's QT tools, and set some enviroment variables for it.
#The ENV = os.environ part pulls in your existing environment variables. This is useful for awkward Linux setups
#and on Windows where all the paths are set in the shell.
if platform in ('linux', 'bsd'):
	env = Environment(tools=['default','qt4'], toolpath=['#build/'], QTDIR=flags_qtdir, ENV = os.environ)
	#Whoever hacked this in, it breaks scons for people who've set PKG_CONFIG_PATH in their shell. - Albert
 	#os.environ['PKG_CONFIG_PATH']=flags_qtdir+'lib/pkgconfig'  #Set the PKG_CONFIG_PATH explicitly, handles multiple QT 4.x installations
elif platform == 'osx':
	env = Environment(tools=['default', 'qt4', 'OSConsX'], toolpath=['#build/', '#/build/osx/'], ENV = os.environ)
elif 'win' in platform:
	#Pull in the environment's variables for win32...
	env = Environment(tools=['default','qt4', 'msvs'], toolpath=['#build/'], QTDIR=flags_qtdir, QT_LIB='', VCINSTALLDIR = os.getenv('VCInstallDir'), ENV = os.environ)
else:
	raise Exception("Unknown platform, didn't make a env variable. Crashing")

env['MIXXX_VERSION'] = getMixxxVersion() #should this be in the env?
env['CPPDEFINES'] = [''] #Initialize this as a list, fixes a bug where first CPPDEFINE would get mangled

## Global cache directory
## Put all project files in it so a rm -rf cache will clean up the config
if not env.has_key('CACHEDIR'):
	env['CACHEDIR'] = str(Dir('#cache/'))
if not os.path.isdir(env['CACHEDIR']):
	os.mkdir(env['CACHEDIR'])

## Avoid spreading .sconsign files everywhere
#env.SConsignFile(env['CACHEDIR']+'/scons_signatures')
## WARNING - We found that the above line causes SCons to randomly not find
##           dependencies for some reason. It might not happen right away, but
##           a good number of users found that it caused weird problems - Albert (May 15/08)


#Hijack scons -h and --help
cachefile = str(env['CACHEDIR']) + 'custom.py'
#opts = Options(cachefile)
vars = Variables(cachefile)
vars.Add('prefix', 'Set to your install prefix', '/usr/local')
vars.Add('qtdir', 'Set to your QT4 directory', '/usr/share/qt4')
vars.Add('hifieq', 'Set to 1 to enable high quality EQs', 1)
vars.Add('ipod', 'Set to 1 to enable iPod support through libgpod', 0)
vars.Add('ladspa', '(EXPERIMENTAL) Set to 1 to enable LADSPA plugin support', 1)
vars.Add('ffmpeg', '(EXPERIMENTAL) Set to 1 to enable FFMPEG support', 0)
vars.Add('vinylcontrol', 'Set to 1 to enable vinyl control support', 1)
vars.Add('shoutcast', 'Set to 1 to enable shoutcast support', 0)
vars.Add('cmetrics', 'Set to 1 to enable crash reporting/usage statistics via Case Metrics (This should be disabled on development builds)', 0)
vars.Add('optimize', 'Set to:\n  1 for -O3 compiler optimizations\n  2 for Pentium 4 optimizations\n  3 for Intel Core optimizations\n  4 for Intel Core 2 optimizations\n  5 for Athlon-4/XP/MP optimizations\n  6 for K8/Opteron/AMD64 optimizations\n  7 for K8/Opteron/AMD64 w/ SSE3\n  8 for Celeron D (generic SSE/SSE2/SSE3) optimizations.', 1)
vars.Add('tuned', 'Set to 1 to optimize mixxx for this CPU (overrides "optimize")', 0)
vars.Add('asmlib','(EXPERIMENTAL) Set to 1 to enable linking against Agner Fog\'s hand-optimized asmlib, found at http://www.agner.org/optimize/', 0)
vars.Add('script', 'Set to 1 to enable MixxxScript/QtScript Studio support.', 0)
vars.Add('midiscript', 'Set to 1 to enable MIDI Scripting support.', 1)
vars.Add('tonal', 'Set to 1 to enable tonal analysis', 0)
vars.Add('m4a','Set to 1 to enable support for M4A audio (Apple non-drm''d music format)', 1)
vars.Add('qdebug', 'Set to 1 to enable verbose console debug output.', 1)
vars.Add('test', 'Set to 1 to build Mixxx test fixtures.', 0)
if platform == 'linux':
	vars.Add('rawmidi', 'Set to 1 to use ALSA\'s RawMIDI API (instead of the Sequencer API.)', 0)
if not 'win' in platform:
	vars.Add('gprof', '(DEVELOPER) Set to 1 to enable profiling using gprof', 0)
	vars.Add('force32', 'Set to 1 to force GCC to compile a 32-bit binary with the -m32 flag', 0)
else:
	vars.Add('msvshacks', 'Set to 1 to build properly with MS Visual Studio 2005 (Express users should leave this off)', 0)
	vars.Add('msvcdebug', 'Set to 1 to link against MS libraries with debugging info (implies debug=1)', 0)
#env = Environment(options = opts)
vars.Update(env)
Help(vars.GenerateHelpText(env))

for getenv in ['CXXFLAGS', 'CCFLAGS', 'LINKFLAGS', 'LIBPATH', 'CPPPATH']:
	kwargs = {}
	if os.environ.has_key(getenv):
		kwargs[getenv] = SCons.Util.CLVar( os.environ[getenv] )
		env.Append(**kwargs)

#env.Append(CPPDEFINES=[('BUILD_REV', '"%s"' % getBZRRevision())]) #doing this forces a rebuild of everything whenever a commit happens -- not much fun
## instead, embed BZR version into build
## Put version info into a file, so it doesn't force a rebuild of everything :)
f = open("build.h","w")
try:
	f.write('#define BUILD_REV "' + getBZRRevision() + '"\n')
finally:
	f.close()

### embed SVN version into build
### Put version info into a file, so it doesn't force a rebuild of everything :)
#f = open("#.mixxx_version.h","w")
#try:
#	f.write('#define BUILD_REV "' + getSVNRevision() + '"\n')
#finally:
#	f.close()

#Mixxx sources to build
sources = Split("""

                input.cpp
                trackplaylistlist.cpp
                mixxxkeyboard.cpp
                configobject.cpp
                controlobjectthread.cpp
                controlobjectthreadwidget.cpp
                controlobjectthreadmain.cpp
                controlevent.cpp
                controllogpotmeter.cpp
                controlobject.cpp
                controlnull.cpp
                controlpotmeter.cpp
                controlpushbutton.cpp
                controlttrotary.cpp
                controlbeat.cpp

                dlgpreferences.cpp
                dlgprefsound.cpp
                dlgprefmidibindings.cpp
                dlgprefplaylist.cpp
                dlgprefnomidi.cpp
                dlgprefcontrols.cpp
                dlgbpmtap.cpp
                dlgprefbpm.cpp
                dlgbpmscheme.cpp
                dlgabout.cpp
                dlgprefeq.cpp
                dlgprefcrossfader.cpp
                dlgmidilearning.cpp

                engine/enginebuffercue.cpp
                engine/enginebuffer.cpp
                engine/enginebufferscale.cpp
		engine/enginebufferscaledummy.cpp
                engine/enginebufferscalelinear.cpp
		engine/enginebufferscalereal.cpp
                engine/engineclipping.cpp
                engine/enginefilterblock.cpp
                engine/enginefilteriir.cpp
                engine/enginefilter.cpp
                engine/engineobject.cpp
                engine/enginepregain.cpp
                engine/enginevolume.cpp
                engine/enginechannel.cpp
                engine/enginemaster.cpp
                engine/enginedelay.cpp
                engine/engineflanger.cpp
                engine/enginespectralfwd.cpp
                engine/enginevumeter.cpp
                engine/enginevinylsoundemu.cpp
                engine/enginesidechain.cpp
                engine/enginefilterbutterworth8.cpp
                engine/enginexfader.cpp

                engine/enginecontrol.cpp
                engine/ratecontrol.cpp
                engine/loopingcontrol.cpp
                engine/bpmcontrol.cpp

                engine/readaheadmanager.cpp
                cachingreader.cpp

                analyserqueue.cpp
		analyserwavesummary.cpp
		analyserbpm.cpp
		analyserwaveform.cpp

                midi/midimapping.cpp
                midi/midiinputmappingtablemodel.cpp
                midi/midioutputmappingtablemodel.cpp
                midi/midichanneldelegate.cpp
                midi/midistatusdelegate.cpp
                midi/midinodelegate.cpp
                midi/midioptiondelegate.cpp
                midi/midimessage.cpp
                midi/midiledhandler.cpp

                main.cpp
                controlgroupdelegate.cpp
                controlvaluedelegate.cpp
                mixxxcontrol.cpp
                mixxx.cpp
                mixxxview.cpp
                errordialog.cpp
                upgrade.cpp

                soundsource.cpp
                soundsourcemp3.cpp
                soundsourceoggvorbis.cpp

                widget/wwidget.cpp
                widget/wlabel.cpp
                widget/wnumber.cpp
                widget/wnumberpos.cpp
                widget/wnumberrate.cpp
                widget/wnumberbpm.cpp
                widget/wknob.cpp
                widget/wdisplay.cpp
                widget/wvumeter.cpp
                widget/wpushbutton.cpp
                widget/wslidercomposed.cpp
                widget/wslider.cpp
                widget/wstatuslight.cpp
		widget/woverview.cpp
		widget/wskincolor.cpp
		widget/wabstractcontrol.cpp
                widget/wsearchlineedit.cpp
		widget/wpixmapstore.cpp
				widget/hexspinbox.cpp

                mathstuff.cpp
                rtthread.cpp
                windowkaiser.cpp
                probabilityvector.cpp

                peaklist.cpp
                rotary.cpp
                track.cpp
                trackcollection.cpp
                trackplaylist.cpp
                wtracktableview.cpp
                wtracktablemodel.cpp
                wpromotracksmodel.cpp
                proxymodel.cpp
                xmlparse.cpp
                trackimporter.cpp
                parser.cpp
                parserpls.cpp
                parserm3u.cpp

                bpm/bpmscheme.cpp

                soundsourceproxy.cpp

                widget/wvisualsimple.cpp
                widget/wwaveformviewer.cpp
                widget/wglwaveformviewer.cpp
                waveformviewerfactory.cpp
                waveform/waveformrenderer.cpp
		waveform/waveformrenderbackground.cpp
		waveform/waveformrendersignal.cpp
		waveform/waveformrendersignalpixmap.cpp
		waveform/waveformrendermark.cpp
                waveform/waveformrenderbeat.cpp


                imginvert.cpp
                imgloader.cpp
                imgcolor.cpp

                trackinfoobject.cpp
                sounddevice.cpp
                soundmanager.cpp
                sounddeviceportaudio.cpp
                dlgprefrecord.cpp
                recording/enginerecord.cpp
                recording/writeaudiofile.cpp
                wtracktablefilter.cpp
                wplaylistlistmodel.cpp
                libraryscanner.cpp
                libraryscannerdlg.cpp
                playerinfo.cpp

                segmentation.cpp
                """)

#Compile platform specific hardware support
#if platform == 'linux':
#	sources += Split("""powermatelinux.cpp herculeslinux.cpp mouselinux.cpp """)
#elif 'win' in platform:
#	sources += Split("""powermatewin.cpp mousewin.cpp """)

<<<<<<< HEAD
=======
#Compile platform specific MIDI support
#   Linux moved to the flag parsing area since it depends on the rawmidi flag
if 'win' in platform:
	sources += Split("""midiobjectwin.cpp """)	  #Windows MIDI support
	env.Append(CPPDEFINES = '__WINMIDI__')
elif platform == 'osx':
	sources += Split("""midiobjectcoremidi.cpp """) #CoreMidi support for OS X
	env.Append(CPPDEFINES = '__COREMIDI__')
elif platform == 'bsd':
	print 'Warning: Mixxx has no support for BSD midi (yet).' #uuuuhhhh not a very good solution

>>>>>>> 147a86b3
#Set up the library path on Windows:
if platform == 'win64':
	env.Append(CPPPATH='#/../mixxx-win64lib') #If you add more directories, separate them with a semicolon (;)
	env.Append(LIBPATH='#/../mixxx-win64lib')

if platform == 'win32':
	env.Append(CPPPATH='#/../mixxx-winlib') #If you add more directories, separate them with a semicolon (;)
	env.Append(LIBPATH='#/../mixxx-winlib')

if 'win' in platform:
	env.Append(CPPPATH='../../lib/ladspa') #If you add more directories, separate them with a semicolon (;)
	env.Append(LINKFLAGS = ['/nodefaultlib:libc.lib', '/nodefaultlib:libcd.lib',  '/entry:mainCRTStartup'])
	env.Append(LIBS='advapi32') # needed for PortMIDI
#'/subsystem:windows',

if platform == 'bsd':
	env.Append(CPPPATH=['/usr/include', '/usr/local/include', '/usr/X11R6/include/'])
	env.Append(LIBPATH=['/usr/lib/', '/usr/local/lib', '/usr/X11R6/lib'])
#BSD hacks
#XXX todo: move these into their proper places

	env.Append(LIBS='pthread')
	env.Append(LIBS=['ogg', 'vorbis']) #why do we need to do this on OpenBSD and not on Linux? if we don't then CheckLib("vorbisfile") fails
elif platform == 'osx':
	#Non-standard libpaths for fink and certain (most?) darwin ports
	env.Append(LIBPATH = ['/sw/lib'])
	env.Append(CPPPATH = ['/sw/include'])

	#Non-standard libpaths for darwin ports
	env.Append(LIBPATH = ['/opt/local/lib'])
	env.Append(CPPPATH = ['/opt/local/include'])


#Check for dependencies if we're not doing a clean...
#if not env.GetOption('clean') and not SCons.Util.containsAny(os.sys.argv, ['-h', '--help']):
conf = Configure(env, custom_tests = { 'CheckForPKGConfig' : CheckForPKGConfig, 'CheckForPKG' : CheckForPKG })

#TODO: Add all of the other configure checks as custom_tests properly.

# On Posix default SCons.LIBPREFIX = 'lib', on Windows default SCons.LIBPREFIX = ''

#XXX all these Exit(1) calls should be turned into a list of libs to look for and then a loop that does the exit if any(conf.CheckLib(lib) for lib in list)
if not conf.CheckLib('portaudio'):
	print 'Did not find libportaudio.a, portaudio.lib, or the PortAudio-v19 development header files - exiting!'
	Exit(1)

if not conf.CheckLib(['id3tag','libid3tag-release']):
	print 'Did not find libid3tag.a, libid3tag.lib, or the libid3tag development header files - exiting!'
	Exit(1)

if not conf.CheckLib(['mad','libmad']):
	print 'Did not find libmad.a, libmad.lib, or the libmad development header files - exiting!'
	Exit(1)

#Check for libsndfile
#if not conf.CheckLibWithHeader(['sndfile', 'libsndfile'], 'sndfile.h', 'C'):
if not conf.CheckLib(['sndfile', 'libsndfile']):
	print "Did not find libsndfile or it\'s development headers, exiting!"
	Exit(1)
else:
	#env.Append(LIBS='sndfile') #XXX is this necessary?
	env.Append(CPPDEFINES = '__SNDFILE__')
	sources.append('soundsourcesndfile.cpp') ## TODO: Convert this to a SharedLibrary, so it can be installed without having to run scons twice after a clean


#Check for Ogg and Vorbis
if platform == 'win64':
	if not conf.CheckLib('vorbisfile_static'): # For some reason this has to be checked this way on win64, otherwise it looks for the dll lib which will cause a conflict later (at line 713)
		print 'Did not find vorbisfile_static.lib or the libvorbisfile development headers, exiting!'
		Exit(1)
else:
	if not conf.CheckLib('vorbisfile'):
		print 'Did not find libvorbisfile.a, libvorbisfile.lib, or the libvorbisfile development headers, exiting!'
		Exit(1)

if not conf.CheckLib('vorbis'):
	print 'Did not find libvorbis.a, libvorbis.lib, or the libvorbisfile development headers, exiting!'
	Exit(1)

if not conf.CheckLib('ogg'):
	print 'Did not find libogg.a, libogg.lib, or the libogg development headers, exiting!'
	Exit(1)

#hack: check for these here, before conf.Finish happens
have_mp4 = conf.CheckLib('mp4v2') or conf.CheckLib('mp4')
have_faad = conf.CheckLib('faad')
have_m4a = have_mp4 and have_faad
flags_m4a = getFlags(env, 'm4a', 0)
if int(flags_m4a) and not have_m4a:
        if not have_mp4:
                print 'Did not find libmp4v2 or the libmp4v2 development headers, exiting!'
        if not have_faad:
                print 'Did not find libfaad or the libfaad development headers, exiting!'
        Exit(1)

## Check for OpenGL (it's messy to do it for all three platforms)
## XXX this should *NOT* have hardcoded paths like this
if not conf.CheckLib('GL') and not conf.CheckLib('opengl32') and not conf.CheckCHeader('/System/Library/Frameworks/OpenGL.framework/Versions/A/Headers/gl.h') and not conf.CheckCHeader('GL/gl.h'):
	print 'Did not find OpenGL development files, exiting!'
	Exit(1)

if not conf.CheckLib('GLU') and not conf.CheckLib('glu32') and not conf.CheckCHeader('/System/Library/Frameworks/OpenGL.framework/Versions/A/Headers/glu.h'):
	print 'Did not find GLU development files, exiting!'
	Exit(1)

#Check if FFMPEG was enabled
CheckFFMPEG(conf, sources)

#Check for PortTime
if not conf.CheckHeader(['porttime.h']):
	print "Did not find PortTime development header, exiting!"
	Exit(1)

#Check for PortMIDI & PortTime
if not conf.CheckLib(['portmidi', 'libportmidi']):
	print "Did not find PortMidi or it\'s development headers, exiting!"
	Exit(1)

if not platform == 'osx':   # OSX doesn't need PortTime for some reason
	if not conf.CheckLib(['porttime', 'libporttime']):
		print "Did not find PortTime or it\'s development headers, exiting!"
		Exit(1)

sources += Split("""midi/mididevice.cpp """);
sources += Split("""midi/mididevicemanager.cpp """);
sources += Split("""midi/midideviceportmidi.cpp """);

#Platform-specific checks for Linux...
if platform == 'linux':
	#Check for g++ (yeah, SCONS is a bit dumb here)
	if os.system("which g++ > /dev/null"): #Checks for non-zero return code
		print "Did not find g++, exiting!"
		Exit(1)

	#Check for pkg-config
	if not conf.CheckForPKGConfig('0.15.0'):
		print 'pkg-config >= 0.15.0 not found.'
		Exit(1)

	#Check for QT >= 4.3
	if not conf.CheckForPKG('QtCore', '4.3'):
		print 'QT >= 4.3 not found.'
		Exit(1)
	else:
		#Grabs the QT4 include paths
		"""
		env.ParseConfig('pkg-config QtCore --silence-errors --cflags --libs')
		env.ParseConfig('pkg-config Qt3Support --silence-errors --cflags') #QT3 support breaks the build
		env.ParseConfig('pkg-config QtGui --silence-errors --cflags --libs')
		env.ParseConfig('pkg-config QtXml --silence-errors --cflags --libs')
		env.ParseConfig('pkg-config QtOpenGL --silence-errors --cflags --libs')
		env.ParseConfig('pkg-config QtScript --silence-errors --cflags --libs')
		"""
		#Try using David's qt4.py's Qt4-module finding thingy instead of pkg-config.
		#(This hopefully respects our qtdir=blah flag while linking now.)

		env.EnableQt4Modules([
		'QtCore',
		'QtGui',
		'QtOpenGL',
		'Qt3Support',
		'QtXml',
		'QtSvg',
		'QtScript',
		#'QtUiTools',
		#'QtDesigner',
		#'QtWebKit',
		],
		debug=False,
		)

	#Check for libasound (libasound2?) (needed for ALSA seq MIDI support)
	if not conf.CheckLib('asound') and not conf.CheckForPKG('alsa', '1.0.10'):
		print "Did not find libasound (aka. libasound2), exiting!"
		Exit(1)

	#Another check for PortAudio-v19 # why? -kousu
	env.ParseConfig('pkg-config --cflags --libs portaudio-2.0')
		#If the above line looks like magic, it's because it really is. (Read about ParseConfig, it's nifty)

#Platform-specific checks for OS X
if platform == 'osx':

	env.Append(CPPPATH='/Library/Frameworks/OpenGL.framework/Headers/')
	env.Append(LINKFLAGS='-framework OpenGL')

	#QT4
	env.Append(LINKFLAGS = '-framework QtCore -framework QtOpenGL -framework Qt3Support -framework QtGui -framework QtXml -framework QtNetwork -framework QtSql -framework QtScript')
	env.Append(CPPPATH = ['/Library/Frameworks/QtCore.framework/Headers/',
				'/Library/Frameworks/QtOpenGL.framework/Headers/',
				'/Library/Frameworks/Qt3Support.framework/Headers/',
				'/Library/Frameworks/QtGui.framework/Headers/',
				'/Library/Frameworks/QtXml.framework/Headers/',
				'/Library/Frameworks/QtXml.framework/Headers/',
				'/Library/Frameworks/QtScript.framework/Headers/'])

	#Non-standard libpaths for fink and darwin ports
	env.Append(LIBPATH = ['/sw/lib'])
	env.Append(CPPPATH = ['/sw/include'])

	#Check for CoreMIDI
	if not conf.CheckCXXHeader('/System/Library/Frameworks/CoreMIDI.framework/Headers/CoreMIDI.h'):
		print 'Did not find CoreMIDI framework, exiting! (Please install it)'
		Exit(1)
	else:
		env.Append(LINKFLAGS = '-framework CoreMIDI -framework CoreFoundation -framework CoreAudio -framework Carbon -framework Quicktime -framework AudioToolbox -framework AudioUnit') #Have to add the rest of these frameworks somewhere..



env = conf.Finish()

#Declare the flags for Mixxx's config/track listing files:
#The quotes are necessary, since these are used directly in C code as strings
if platform in ('linux', 'bsd'):
        _mixxx_files = [('SETTINGS_PATH','.mixxx/'), ('BPMSCHEME_FILE','mixxxbpmscheme.xml'), ('SETTINGS_FILE', 'mixxx.cfg'), ('TRACK_FILE', 'mixxxtrack.xml')]
elif platform == 'osx': #right now this is the same as linux and bsd, but these files should really go in ~/Library/Applicationsomething like the rest of OS X apps do
        _mixxx_files = [('SETTINGS_PATH','.mixxx/'), ('BPMSCHEME_FILE', 'mixxxbpmscheme.xml'), ('SETTINGS_FILE', 'mixxx.cfg'), ('TRACK_FILE', 'mixxxtrack.xml')]
elif 'win' in platform:
        _mixxx_files = [('SETTINGS_PATH','Local Settings/Application Data/Mixxx/'), ('BPMSCHEME_FILE', 'mixxxbpmscheme.xml'), ('SETTINGS_FILE', 'mixxx.cfg'), ('TRACK_FILE', 'mixxxtrack.xml')]
_mixxx_files = [(k, r'\"' + v + r'\"') for k,v in _mixxx_files] #escape the filepaths, so that they wind up as C-strings to the C-compiler (the \s are so the shell doesn't eat the ")
env.Append(CPPDEFINES=_mixxx_files)
del _mixxx_files #safety net

# say where to find resources on Unix
# XXX we should replace this with a RESOURCES_PATH and covers Win and OS X too
if platform in ('linux', 'bsd'):
	env.Append(CPPDEFINES=('UNIX_SHARE_PATH', r'\"' + os.path.join(ARGUMENTS.get('prefix', '/usr/local'),'share/mixxx') + r'\"'))

#declare platform specific flags? though we shouldn't really need these, the compilers should Just Know...
#on __APPLE__ it works like that. probably we just need to look into what the default __platform__ #defines are and search and replace in the code
env.Append(CPPDEFINES=machine)

if platform == 'linux':
	env.Append(CPPDEFINES='__LINUX__')
elif platform == 'bsd':
	env.Append(CPPDEFINES='__BSD__')
elif 'win' in platform:
	env.Append(CPPDEFINES='__WINDOWS__')
	env.Append(CPPDEFINES='UNICODE')	# Need this on Windows until we have UTF16 support in Mixxx
	if platform == 'win32':
		env.Append(CPPDEFINES='WIN32')
	if platform == 'win64':
		env.Append(CPPDEFINES='WIN64')

if platform in ('linux', 'bsd'): #a define for code that works on unix only can ask for (not sure if this is actually used anywhere)
	env.Append(CPPDEFINES='__UNIX__')

env.Append(CPPDEFINES = '__PORTAUDIO__'); #Turn on PortAudio support in Mixxx
env.Append(CPPPATH = ['.', '../', '../../']) #Fun fun fun with paths


if platform in ('linux', 'bsd'):
	env.Append(LIBS = 'Qt3Support')
	env.Append(LIBS = 'QtXml')
	env.Append(LIBS = 'QtGui')
	env.Append(LIBS = 'QtCore')
	env.Append(LIBS = 'QtOpenGL')
	env.Append(LIBS = 'QtScript')
	env.Append(LIBS = 'sndfile') #? we shouldn't have to do this...
	env.Append(LIBS = 'vorbisfile') #? we shouldn't have to do this...

if 'win' in platform:
	env.Append(LIBS = 'Qt3Support4'); #Win32 needs this instead of 'Qt3Support'
	env.Append(LIBS = 'QtXml4');
	env.Append(LIBS = 'QtGui4');
	env.Append(LIBS = 'QtCore4');
	env.Append(LIBS = 'QtOpenGL4');
	env.Append(LIBS = 'WinMM'); #Needed for Midi stuff
	env.Append(LIBS = 'ogg_static')
	env.Append(LIBS = 'vorbis_static')
	env.Append(LIBS = 'vorbisfile_static')
	env.Append(LIBS = 'imm32')
	env.Append(LIBS = 'wsock32')
	env.Append(LIBS = 'delayimp')
	env.Append(LIBS = 'winspool')
	env.Append(LIBS = 'shell32')

env.Append(CPPDEFINES = ['QT3_SUPPORT', 'QT3_SUPPORT_WARNINGS', 'QT_THREAD_SUPPORT', 'QT_SHARED', 'QT_TABLET_SUPPORT']) #Stolen from Mixxx's build output

if platform in ('linux','bsd') or 'win' in platform:
	env.Append(CPPPATH=['$QTDIR/include/Qt3Support',
			    '$QTDIR/include/QtCore',
			    '$QTDIR/include/QtGui',
			    '$QTDIR/include/QtXml',
			    '$QTDIR/include/QtOpenGL',
			    '$QTDIR/include/Qt'])

if 'win' in platform:
	env.Append(CPPPATH=["$VCINSTALLDIR/include/atl", "C:/Program Files/Microsoft Platform SDK/Include/atl"])

if 'win' in platform:
	env.Append(CPPDEFINES = 'WIN32') #for soundtouch
else:
	env.Append(CCFLAGS = Split(""" -pipe -Wall -W -g """)) # omghax
	env.Append(LINKFLAGS = Split(""" -pipe -Wall -W -g"""))
	if platform != 'osx':
		env.Append(LINKFLAGS = "-Wl,-rpath,$QTDIR/lib")
	env.Append(LINKFLAGS = "-Wl,-rpath,$QTDIR/lib")
	env.Append(CPPDEFINES = "_REENTRANT")

#Uic these guys (they're moc'd automatically after this) - Generates the code for the QT UI forms
env.Uic4('dlgpreferencesdlg.ui')
env.Uic4('dlgprefsounddlg.ui')
env.Uic4('dlgprefmidibindingsdlg.ui')
env.Uic4('dlgprefplaylistdlg.ui')
env.Uic4('dlgprefnomididlg.ui')
env.Uic4('dlgprefcontrolsdlg.ui')
env.Uic4('dlgprefeqdlg.ui')
env.Uic4('dlgprefcrossfaderdlg.ui')
env.Uic4('dlgprefbpmdlg.ui')
env.Uic4('dlgbpmschemedlg.ui')
env.Uic4('dlgbpmtapdlg.ui')
env.Uic4('dlgprefvinyldlg.ui')
env.Uic4('dlgprefrecorddlg.ui')
env.Uic4('dlgaboutdlg.ui')
env.Uic4('dlgmidilearning.ui')

#Add the QRC file which compiles in some extra resources (prefs icons, etc.)
env.Qrc('#res/mixxx.qrc')
sources += Split(""" #res/qrc_mixxx.cc """)

if 'win' in platform:
	env.RES('mixxx.rc')
	sources += Split(""" mixxx.res """)

#Tell SCons to build libraries that are bundled with Mixxx
#===================================================

#SoundTouch
#XXX this should be done with a subsconscript
env.Append(CPPPATH=['#lib/soundtouch-1.4.1'])
sources += Split("""engine/enginebufferscalest.cpp
                    #lib/soundtouch-1.4.1/SoundTouch.cpp
                    #lib/soundtouch-1.4.1/TDStretch.cpp
                    #lib/soundtouch-1.4.1/RateTransposer.cpp
                    #lib/soundtouch-1.4.1/AAFilter.cpp
                    #lib/soundtouch-1.4.1/FIFOSampleBuffer.cpp
                    #lib/soundtouch-1.4.1/FIRFilter.cpp
                    #lib/soundtouch-1.4.1/PeakFinder.cpp
                    #lib/soundtouch-1.4.1/BPMDetect.cpp
                    """)

if 'win' in platform:
	if platform == 'win32':
		sources += Split("""#lib/soundtouch-1.4.1/cpu_detect_x86_win.cpp""")
	if platform == 'win64':
		sources += Split("""#lib/soundtouch-1.4.1/cpu_detect_x64_win.cpp""")
else:
	if machine == 'x86_64':
		sources += Split("""#lib/soundtouch-1.4.1/cpu_detect_x64_gcc.cpp""")
	else:
		sources += Split("""#lib/soundtouch-1.4.1/cpu_detect_x86_gcc.cpp""")


#KissFFT
env.Append(CPPPATH=['#lib/kissfft'])
sources += Split("""#lib/kissfft/kiss_fft.c""")

#libsamplerate - Getting rid of this out of our source tree since we don't use it.
#env.Append(CPPPATH='#lib/libsamplerate')
#sources += Split("""engine/enginebufferscalesrc.cpp #lib/libsamplerate/samplerate.c #lib/libsamplerate/src_linear.c #lib/libsamplerate/src_sinc.c #lib/libsamplerate/src_zoh.c""")

#fidlib (for EQs)
#XXX this should be a SharedLib() line
env.Append(CPPPATH='#lib/fidlib-0.9.9/')
sources += Split("""#lib/fidlib-0.9.9/fidlib.c """)

## Platform-specific compile/link flags needed for fidlib
if 'win' in platform:
	env.Append(CPPDEFINES = 'T_MSVC')
	#env.Append(CXXFLAGS = '-DT_MSVC') #is this still needed?
	env.Append(LINKFLAGS = ['/nodefaultlib:LIBCMT.lib', '/nodefaultlib:LIBCMTD.lib'])
	env.Append(CXXFLAGS = '/Zc:wchar_t-') #Ugh, MSVC-only hack :( see http://www.qtforum.org/article/17883/problem-using-qstring-fromstdwstring.html
else:
	env.Append(CPPDEFINES = 'T_LINUX') #so maybe "T_LINUX" isn't really accurate for an else case, but the only platforms really in existence are Unix and Win right now, and that's all we're targetting


#Parse command-line build flags
build_flags = ""

print "\nFeatures Summary:\n================"


#High quality EQs
flags_hifieq = getFlags(env, 'hifieq', 1)
if int(flags_hifieq) == 0:
	env.Append(CPPDEFINES = ['__LOFI__', '__NO_INTTYPES__']) #Enables old crappy EQs
	print "High quality EQs... disabled"
else:
	print "High quality EQs... enabled"
	build_flags += 'hifieq '

#Experimental IPOD support
flags_ipod = getFlags(env, 'ipod', 0)
if int(flags_ipod):
	env.Append(CPPDEFINES = '__IPOD__')

	if 'win' in platform:
		env.Append(LIBS = 'gpod');
		# You must check v-this-v directory out from http://publicsvn.songbirdnest.com/vendor-binaries/trunk/windows-i686-msvc8/libgpod/
		env.Append(LIBPATH='../../../windows-i686-msvc8/libgpod/release/lib')
		# Following building the following must be added to the dist folder in order for mixxx to run with ipod support on Win32
		# \windows-i686-msvc8\libgpod\release\lib\libgpod.dll
		# \windows-i686-msvc8\glib\release\bin\libgobject-2.0-0.dll
		# \windows-i686-msvc8\glib\release\bin\libglib-2.0-0.dll
		# \windows-i686-msvc8\libiconv\release\bin\iconv.dll
		# \windows-i686-msvc8\gettext\release\binintl.dll
	if platform == 'linux' or platform == 'osx':
		# env.Append(LIBS = 'libgpod-1.0')
		# env.Append(LIBS = 'glib-2.0')
		env.ParseConfig('pkg-config libgpod-1.0 --silence-errors --cflags --libs')
		env.ParseConfig('pkg-config glib-2.0 --silence-errors --cflags --libs')

	sources += Split("""wipodtracksmodel.cpp """) #IPOD
	print "iPod support... enabled"
	build_flags += 'ipod '
else:
	print "iPod support... disabled"

#Experimental Shoutcast
flags_shoutcast = getFlags(env, 'shoutcast', 0)

if int(flags_shoutcast):
	shoutmp3 = 0
	shoutogg = 0

	conf = Configure(env, custom_tests = { 'CheckForPKGConfig' : CheckForPKGConfig, 'CheckForPKG' : CheckForPKG })
	conf.CheckLib('shout')

	env.Append(CPPDEFINES = '__SHOUTCAST__')

	sources += Split(""" dlgprefshoutcast.cpp engine/engineshoutcast.cpp encoder.cpp """ )
	build_flags += 'shoutcast '


	if conf.CheckLib('mp3lame'):
		env.Append(CPPDEFINES = '__SHOUTCAST_LAME__')
		sources += Split(""" encodermp3.cpp """)
		shoutmp3 = 1

	if conf.CheckLib('vorbisenc'):
		env.Append(CPPDEFINES = '__SHOUTCAST_VORBIS__')
		sources += Split("""  encodervorbis.cpp """)
		shoutogg = 1


	if shoutmp3 and shoutogg:
		print "Shoutcast support (OGG/MP3)... enabled"
	elif shoutmp3:
		print "Shoutcast support (MP3)... enabled"
	elif shoutogg:
		print "Shoutcast support (OGG)... enabled"
	else:
		print "Shoutcast support... enabled"

	env.Uic4('dlgprefshoutcastdlg.ui')

else:
	print "Shoutcast support... disabled"

#LADSPA
flags_ladspa = 1; #Forcing ladspa on always now #= getFlags(env, 'ladspa', 0)
if int(flags_ladspa):
	env.Append(CPPPATH=['#lib/ladspa']) #If you add more directories, separate them with a semicolon (;)
	env.Append(CPPDEFINES = '__LADSPA__')
	sources += Split("""engine/engineladspa.cpp
                            ladspa/ladspaloader.cpp
                            ladspa/ladspalibrary.cpp
                            ladspa/ladspaplugin.cpp
                            ladspa/ladspainstance.cpp
                            ladspa/ladspacontrol.cpp
                            ladspa/ladspainstancestereo.cpp
                            ladspa/ladspainstancemono.cpp
                            ladspaview.cpp
                            ladspa/ladspapreset.cpp
                            ladspa/ladspapresetmanager.cpp
                            ladspa/ladspapresetknob.cpp
                            ladspa/ladspapresetinstance.cpp
                            dlgladspa.cpp
                            ladspa/ladspapresetslot.cpp
                            """)
	plugins += SConscript(File('#lib/ladspa/SConscript'))
	env.Alias('plugins', plugins)
	print "LADSPA support... enabled"
	build_flags += 'ladspa '
else:
	print "LADSPA support... disabled"

#Vinyl Control
flags_vinylcontrol = getFlags(env, 'vinylcontrol', 1)
if int(flags_vinylcontrol):
	env.Append(CPPDEFINES = '__VINYLCONTROL__')
	sources += Split(""" vinylcontrol.cpp vinylcontrolproxy.cpp vinylcontrolscratchlib.cpp vinylcontrolxwax.cpp dlgprefvinyl.cpp vinylcontrolsignalwidget.cpp engine/enginevinylcontrol.cpp """)
	env.Append(CPPPATH='#lib/xwax')
	if 'win' in platform:
		sources += Split("""#lib/xwax/timecoder_win32.c """)
	else:
		sources += Split("""#lib/xwax/timecoder.c """)
	env.Append(CPPPATH='#lib/scratchlib')
	sources += Split("""#lib/scratchlib/DAnalyse.cpp """)
	print "Vinyl Control... enabled"
	build_flags += 'vinylcontrol '
else:
	print "Vinyl Control... disabled"

flags_msvcdebug = getFlags(env, 'msvcdebug', 0)
if 'win' in platform:
	if int(flags_msvcdebug):
		env.Append(CCFLAGS = '/MDd') # required for sndfile w/ flac support on windows
		env.Append(LINKFLAGS = '/DEBUG')
		if platform == 'win64':
			env.Append(CXXFLAGS = '/Zi')
			env.Append(LINKFLAGS = '/NODEFAULTLIB:MSVCRT')
		else:
			env.Append(CXXFLAGS = '/ZI')
		print "MSVC Debugging... enabled"
		build_flags += 'msvcdebug '
	else:
		env.Append(LINKFLAGS = '/subsystem:windows')
		env.Append(CCFLAGS = '/MD') # required for sndfile w/ flac support on windows
		print "MSVC Debugging... disabled"


flags_tonal = getFlags(env, 'tonal', 0)
if int(flags_tonal):
	print "Tonal analysis... enabled"
	build_flags += 'tonal '
	sources += Split("""tonal/FourierTransform.cxx tonal/Segmentation.cxx
			tonal/tonalanalyser.cpp tonal/ConstantQTransform.cxx
			tonal/ConstantQFolder.cxx""")
else:
	print "Tonal analysis... disabled"


flags_m4a = getFlags(env, 'm4a', 0)
if int(flags_m4a):
	print "Apple M4A audio file support...",
	if have_m4a:
		print "enabled"
	#	env.ParseConfig('pkg-config libmp4v2-dev --silence-errors --cflags --libs') # no pkg-config data for libmp4v2-dev
	#	FIXME: should do conf.CheckCHeader('mp4.h') or something...
		env.Append(CPPDEFINES = '__M4A__')
		build_flags += 'm4a '
		sources += Split("""soundsourcem4a.cpp m4a/mp4-mixxx.cpp""");  # MP4/M4A Support
		env.Append(LIBS = 'libmp4v2')
		env.Append(LIBS = 'libfaad')
	else:
		print "not found (did you install libmp4v2 and libfaad?)"
else:
	print "Apple M4A audio file support... disabled"


def build_gtest():
	gtest_dir = env.Dir("#lib/gtest-1.3.0")
	gtest_dir.addRepository(env.Dir('#lib/gtest-1.3.0'))
	#env['EXE_OUTPUT'] = '#/lib/gtest-1.3.0/bin'  # example, optional
	env['LIB_OUTPUT'] = '#/lib/gtest-1.3.0/lib'
	Export('env')
	env.SConscript(env.File('scons/SConscript', gtest_dir))

	env.Append(LIBPATH="#lib/gtest-1.3.0/lib")
	env.Append(LIBS = 'gtest')
	env.Append(CPPPATH="#lib/gtest-1.3.0/include")
	
def build_tests():
	test_sources = (Glob('test/*.cpp', strings=True) + [x for x in sources if x != "main.cpp"])
	env.Program(target='mixxx-test', source=test_sources)
	Command("../mixxx-test", "./mixxx-test", Copy("$TARGET", "$SOURCE"))

def run_tests():
	ret = Execute("./mixxx-test")
	if ret != 0:
		print "WARNING: Not all tests pass. See mixxx-test output."
		Exit(ret)

flags_test = getFlags(env, 'test', 0) or 'test' in BUILD_TARGETS

if int(flags_test):
	print "Test suite... enabled"
	build_gtest()
	build_flags += 'test '
else:
	print "Test suite... disabled"

# Script Studio
flags_script = getFlags(env, 'script', 0)
if int(flags_script):
	if 'win' in platform:
		env.Append(LIBS = 'QtScript4')
	elif platform == 'linux':
		env.Append(LIBS = 'QtScript')
	elif platform == 'osx':
		#XXX put in logic here to add a -framework QtScript
		#env.Append(
		pass
	print "MixxxScript Studio... enabled"

	build_flags += 'script '
	sources += Split("""script/scriptengine.cpp script/scriptcontrolqueue.cpp
			script/scriptstudio.cpp script/scriptrecorder.cpp
			script/playinterface.cpp script/macro.cpp
			script/scriptcontrolevent.cpp script/trackcontrolevent.cpp
			script/numbercontrolevent.cpp script/numberrecorder.cpp
			script/macrolist.cpp script/trackrecorder.cpp
			script/sdatetime.cpp script/signalrecorder.cpp
			script/macrolistitem.cpp script/qtscriptinterface.cpp""")
	env.Append(CPPPATH = '$QTDIR/include/QtScript')
	env.Append(CPPDEFINES = '__SCRIPT__')

	env.Uic4('script/scriptstudio.ui')
else:
	flags_script = 0
	print "MixxxScript Studio... disabled"

# MIDI Scripting
flags_midiscript = getFlags(env, 'midiscript', 0)
if int(flags_midiscript):
	if 'win' in platform:
		env.Append(LIBS = 'QtScript4')
	elif platform == 'linux':
		env.Append(LIBS = 'QtScript')
	elif platform == 'osx':
		#XXX put in logic here to add a -framework QtScript
		#env.Append(
		pass
	print "MIDI Scripting... enabled"

	build_flags += 'midiscript '
	sources += Split("""midi/midiscriptengine.cpp""")
	env.Append(CPPPATH = '$QTDIR/include/QtScript')
	env.Append(CPPDEFINES = '__MIDISCRIPT__')
else:
	flags_midiscript = 0
	print "MIDI Scripting... disabled"

# Profiling and Optimization
if not 'win' in platform:
	flags_gprof = getFlags(env, 'gprof', 0)
	if int(flags_gprof):
		env.Append(CCFLAGS = '-pg')
		env.Append(LINKFLAGS = '-pg')
		print "gprof profiling support... enabled"
		build_flags += 'gprof '
	else:
		print "gprof profiling support... disabled"

flags_tuned = getFlags(env, 'tuned', 0)
if int(flags_tuned):
	if not 'win' in platform:
		ccv = env['CCVERSION'].split('.')
		if int(ccv[0]) >= 4 and int(ccv[1]) >= 2:
			env.Append(CCFLAGS = '-march=native')
			env.Append(LINKFLAGS = '-march=native')
			print "Optimizing for this CPU... yes"
			build_flags += 'tuned '
		else:
			print "Optimizing for this CPU... no (requires gcc >= 4.2.0)"
	else:
		if platform == 'win64':	# In addition
			print "Optimizing for this CPU class (" + machine + ")... yes"
			env.Append(CXXFLAGS = '/favor:' + machine)
		else:
			print "Optimizing for this CPU... no (not supported on 32-bit MSVC)"
else:
	print "Optimizing for this CPU... no"

#Specific optimization
flags_optimize = getFlags(env, 'optimize', 1)
if int(flags_optimize):
	if 'win' in platform:
		if platform == 'win64':
			env.Append(LINKFLAGS = '/MACHINE:X64')
		if int(flags_msvcdebug):
			print "Optimizations... DISABLED DUE TO DEBUG"
		else:
			print "Optimizations... enabled"
			env.Append(CXXFLAGS = '/O2 /GL')
			env.Append(LINKFLAGS = '/LTCG:STATUS')
			if platform == 'win64':	# In addition
				if 'makerelease' in COMMAND_LINE_TARGETS:
					# env.Append(CXXFLAGS = '/Ox /favor:blend /MP')
					# AMD64 architecture is used by all consumer 64-bit CPUs, even Intel ones.
					# IA64 is the Itanium processors, which we don't expect anyone to be using for DJing. :)
					env.Append(CXXFLAGS = '/Ox /favor:AMD64 /MP')
				else:
					env.Append(CXXFLAGS = '/Ox /favor:' + machine + ' /MP')
	else:
		if not int(flags_tuned):
			print "Specific optimizations... enabled"
			build_flags += 'optimize=' + str(flags_optimize) + ' '
			env.Replace(CFLAGS = '') # replace CFLAGS and CXXFLAGS with our own optimizations.
			if flags_optimize=='1':
				env.Replace(CXXFLAGS = '-O3')
			elif flags_optimize=='2':
				print "  P4 MMX/SSE optimizations enabled."
				env.Replace(CXXFLAGS = '-O3 -march=pentium4 -mmmx -msse2 -mfpmath=sse -fomit-frame-pointer -ffast-math -funroll-loops')
			elif flags_optimize=='3':
				print "  Intel Core Solo/Duo optimizations enabled."
				env.Replace(CXXFLAGS = '-O3 -march=prescott -mmmx -msse3 -mfpmath=sse -fomit-frame-pointer -ffast-math -funroll-loops')
			elif flags_optimize=='4':
				print "  Intel Core 2 optimizations enabled."
				env.Replace(CXXFLAGS = '-O3 -march=nocona -mmmx -msse3 -mfpmath=sse -ffast-math -funroll-loops')
			elif flags_optimize=='5':
				print "  Athlon Athlon-4/XP/MP optimizations enabled."
				env.Replace(CXXFLAGS = '-O3 -march=athlon-4 -mmmx -msse -m3dnow -mfpmath=sse -fomit-frame-pointer -ffast-math -funroll-loops')
			elif flags_optimize=='6':
				print "  Athlon K8/Opteron/AMD64 optimizations enabled."
				env.Replace(CXXFLAGS = '-O3 -march=k8 -mmmx -msse2 -m3dnow -mfpmath=sse -fomit-frame-pointer -ffast-math -funroll-loops')
			elif flags_optimize=='7':
				print "  Athlon K8/Opteron/AMD64 + SSE3 optimizations enabled."
				env.Replace(CXXFLAGS = '-O3 -march=k8-sse3 -mmmx -msse2 -msse3 -m3dnow -mfpmath=sse -fomit-frame-pointer -ffast-math -funroll-loops')
			elif flags_optimize=='8':
				print "  Generic SSE/SSE2/SSE3 optimizations enabled (Celeron D)."
				env.Replace(CXXFLAGS = '-O3 -mmmx -msse2 -msse3 -mfpmath=sse -fomit-frame-pointer -ffast-math -funroll-loops')
			env.Append(CXXFLAGS = ' ') # add a space to the end of CXXFLAGS
else:
	print "Specific optimizations... disabled"

#Linking with ASMLIB
flags_asmlib = getFlags(env, 'asmlib', 0)
if int(flags_asmlib):
	print "Agner Fog\'s ASMLIB (http://www.agner.org/optimize)... enabled"
	env.Append(LIBPATH='#/../asmlib')
	build_flags += 'asmlib '
	if platform == 'linux':
		env.Append(CXXFLAGS = '-fno-builtin')   #Use ASMLIB's functions instead of the compiler's
		if architecture[0] == '64bit':
			env.Append(LIBS = '":alibelf64o.a"')
		else:
			env.Append(LIBS = '":alibelf32o.a"')
	elif platform == 'osx':
		env.Append(CXXFLAGS = '-fno-builtin')   #Use ASMLIB's functions instead of the compiler's
		if architecture[0] == '64bit':
			env.Append(LIBS = '":alibmac64o.a"')
		else:
			env.Append(LIBS = '":alibmac32o.a"')
	elif 'win' in platform:
		env.Append(CXXFLAGS = '/Oi-')   #Use ASMLIB's functions instead of the compiler's
		if platform == 'win64':
			env.Append(LIBS = 'alibcof64o')
		else:
			env.Append(LIBS = 'alibcof32o')
	env.Append(CXXFLAGS = ' ') # add a space to the end of CXXFLAGS
else:
	print "Agner Fog\'s ASMLIB (http://www.agner.org/optimize)... disabled"

# SoundTouch Optimizations -- turn them on only if we have SSE or MMX
# enabled. It's dumb that they appear here, but they make the most sense next to
# the optimization stuff. It's safe to assume that if opt > 1, then MMX and SSE
# are enabled.
if int(flags_optimize) > 1:
    sources += Split("""#lib/soundtouch-1.4.1/mmx_optimized.cpp #lib/soundtouch-1.4.1/sse_optimized.cpp""")
    env.Append(CPPDEFINES='ALLOW_X86_OPTIMIZATIONS')

# Enable SoundTouch Windows 3dNow optimizations if we're on AMD
if 'win' in platform and int(flags_optimize) in (5,6,7):
    sources += Split("""#lib/soundtouch-1.4.1/3dnow_win.cpp""")

#Debugging output
flags_qdebug = getFlags(env, 'qdebug', 0)
if 'win' in platform:
	if int(flags_msvcdebug):
		flags_qdebug = 1		# Turn general debugging flag on too if msvcdebug is specified

if int(flags_qdebug):
	build_flags += 'qdebug '
	print "Debugging message output... enabled"
else:
	env.Append(CPPDEFINES = 'QT_NO_DEBUG_OUTPUT')
	print "Debugging message output... disabled"

<<<<<<< HEAD
=======
#ALSA API selection
if platform == 'linux':
	flags_rawmidi = getFlags(env, 'rawmidi', 0)
	if int(flags_rawmidi):
		build_flags += 'rawmidi '
		sources += Split("""midiobjectalsa.cpp """)  #ALSA RawMIDI support for Linux
		env.Append(CPPDEFINES = '__ALSAMIDI__')
		print "ALSA API... RawMIDI"
	else:
		sources += Split("""midiobjectalsaseq.cpp """)  #ALSA Sequencer MIDI support for Linux
		env.Append(CPPDEFINES = '__ALSASEQMIDI__')
		print "ALSA API... Sequencer"
>>>>>>> 147a86b3

#Visual Studio 2005 hacks (MSVS Express Edition users shouldn't enable this)
flags_msvshacks = getFlags(env, 'msvshacks', 0)
if int(flags_msvshacks):
	env.Append(CPPDEFINES = '__MSVS2005__')
	print "MSVS 2005 hacks... enabled"
	build_flags += 'msvshacks '
else:
	print "MSVS 2005 hacks... disabled"

#force 32-bit compile on GCC
flags_force32 = getFlags(env, 'force32', 0)
if int(flags_force32):
	env.Append(CCFLAGS = '-m32')
	env.Append(CXXFLAGS = '-m32')
	print "Force 32-bit GCC compile... enabled"
else:
	print "Force 32-bit GCC compile... disabled"


#Case Metrics
if 'win' in platform or platform == 'linux':
	flags_cmetrics = getFlags(env, 'cmetrics', 1)
else:
	flags_cmetrics = getFlags(env, 'cmetrics', 0) # Off on OS X for now...
if int(flags_cmetrics):
	env.Append(CPPDEFINES = '__C_METRICS__')
	if 'win' in platform:
		env.Append(LIBS = 'cmetrics')
	else:
		client = 'MIXXX'
		server = 'metrics.mixxx.org' # mixxx metrics collector
		Export('env platform client server flags_force32')
		env.Append(CPPPATH='#lib/cmetrics')
		sources += SConscript('#lib/cmetrics/SConscript')
	print "Case Metrics profiling... enabled"
	build_flags += 'cmetrics '
else:
	print "Case Metrics profiling... disabled"

#env.Append(CPPDEFINES=[('BUILD_FLAGS', "'%s'" % build_flags)])

### Put flags info into a file
f = open("build.h","a")
try:
	f.write('#define BUILD_FLAGS "' + build_flags + '"\n')
finally:
	f.close()

# Print the build flags (useful if the flags have been cached, ie. if you just run "scons"
# and want to see the flags that you used last time)
print "================"
print "Building with flags: " + build_flags
print "================\n"

#Save the options to cache
vars.Save(cachefile, env)

#Tell SCons to build Mixxx
#=========================
if 'win' in platform:
	mixxx_bin = env.Program('mixxx', sources, LINKCOM  = [env['LINKCOM'], 'mt.exe -nologo -manifest ${TARGET}.manifest -outputresource:$TARGET;1'])
else:
	mixxx_bin = env.Program('mixxx', sources)

#Tell SCons to build tests
if int(flags_test):
	print "Building tests."
	build_tests()

if 'test' in BUILD_TARGETS:
	print "Running tests."
	run_tests()

#Set up the MSVC target to build a Visual Studio project/solution file
if 'msvc' in COMMAND_LINE_TARGETS:
	includes = map(str, Glob('#src/*.h'))
	includes += map(str, Glob('#src/visual/*.h'))
	#Make the project file aware of any command-line arguments that were passed...
	cmdargs = ""
	for k in SCons.Script.ARGUMENTS:
		cmdargs += " " + k + "=" + SCons.Script.ARGUMENTS[k]
	env.Append(MSVSSCONSFLAGS = cmdargs)
	#env.Append(MSVSSCONSFLAGS = ' qtdir=' + flags_qtdir)

	# This is the right way to do it but scons is stupid and doesn't copy flags in... Adam
	# Set up environment for debug target
	# TODO Handle lib versions ie /MDd /Md etc...
	#debugenv = env.Clone()
	#debugenv.Prepend(LINKFLAGS = ['/DEBUG','/PDB:dist/mixxx.pdb']) # Generate MS VC Program Debug Database
	#debugenv.Append(CXXFLAGS = '/ZI')

	msvc = env.MSVSProject(target = 'mixxx' + env['MSVSPROJECTSUFFIX'], srcs = sources, incs = includes, variant = 'Debug', runfile = '../dist/mixxx')

	# Reenable this once bug in scons is fixed...
	#msvc = env.MSVSProject(target = 'mixxx' + env['MSVSPROJECTSUFFIX'], srcs = sources, incs = includes, variant = 'Release', runfile = '../dist/mixxx')

	env.Alias('msvc', msvc)

#Set up the install target
#=========================
"""
flags_prefix = ARGUMENTS.get('prefix', '/usr/local')
if not os.path.exists(flags_prefix):
	print "Error: Prefix path does not exist!"
	Exit(1)
else:
	unix_share_path = flags_prefix + "/share"
	unix_bin_path   = flags_prefix + "/bin"
"""

#Mixxx binary
binary_files = mixxx_bin;

#Skins
skin_files = Glob('#res/skins/*')

#MIDI mappings
midimappings_files = Glob('#res/midi/*')

#Keyboard mapping(s)
keyboardmappings_files = Glob('#res/keyboard/*')

#Promo tracks
promotracks_files = Glob('#promo/*')

#LADSPA shizzle
ladspapresets_files = Glob('#res/ladspa_presets/*')

#Documentation
docs_files = Glob('#LICENSE')
docs_files += Glob('#README')
docs_files += Glob('#Mixxx-Manual.pdf')

#.desktop file for KDE/GNOME menu
dotdesktop_files = Glob('#src/mixxx.desktop') #XXX why is this in images/?

#Icon file for menu entry
icon_files = Glob('#res/images/mixxx-icon.png')

#Images for preferences dialog
image_files = Glob('#res/images/preferences/*')  # These are compiled in to the "mixxx" binary through mixxx.qrc

#Windows DLLs
if platform == 'win64':
	dll_files = Glob('#/../mixxx-win64lib/[!"msvc"]*.dll') # TODO: Use reference to SharedLibrary for libsndfile and others, glob only gets all files on 2+ builds after a clean.
else:
	dll_files = Glob('#/../mixxx-winlib/[!"msvc"]*.dll') # TODO: Use reference to SharedLibrary for libsndfile and others, glob only gets all files on 2+ builds after a clean.
# dll_files = libsndfile
dll_files += Split("""$QTDIR/lib/Qt3Support4.dll $QTDIR/lib/QtCore4.dll $QTDIR/lib/QtGui4.dll $QTDIR/lib/QtNetwork4.dll $QTDIR/lib/QtOpenGL4.dll $QTDIR/lib/QtSql4.dll $QTDIR/lib/QtXml4.dll $QTDIR/lib/QtSVG4.dll""")

if int(flags_script):
	dll_files += Split("""$QTDIR/lib/QtScript4.dll""")
if int(flags_midiscript):
	dll_files += Split("""$QTDIR/lib/QtScript4.dll""")

if platform in ('linux', 'bsd'):
	flags_prefix = ARGUMENTS.get('prefix', '/usr/local')
	if not os.path.exists(flags_prefix):
		print "Error: Prefix path does not exist!"
		Exit(1)
	else:
		#install_root is used in Debian/Ubuntu packaging (check the debian/rules file in the Ubuntu package)
		#Basically, the flags_prefix is compiled into strings in Mixxx, whereas the install_root is not. When you're
		#building a Debian package, pbuilder wants to install Mixxx to a temporary directory, but you still need
		#the compiled-in strings using /usr as the prefix. That's why we have install_root and flags_prefix.
		install_root = ARGUMENTS.get('install_root', flags_prefix)
		print "Install root: " + install_root
		if install_root != flags_prefix:
			unix_share_path = install_root + "/share"
			unix_bin_path   = install_root + "/bin"
		else:
			unix_share_path = flags_prefix + "/share"
			unix_bin_path   = flags_prefix + "/bin"

		binary = env.Install(unix_bin_path, binary_files)
		skins = env.Install(unix_share_path + "/mixxx/skins", skin_files)
		midimappings = env.Install(unix_share_path + "/mixxx/midi", midimappings_files)
		keyboardmappings = env.Install(unix_share_path + "/mixxx/keyboard", keyboardmappings_files)
		ladspapresets = env.Install(unix_share_path + "/mixxx/ladspa_presets", ladspapresets_files)
		dotdesktop = env.Install(unix_share_path + "/applications", dotdesktop_files)
		docs = env.Install(unix_share_path + "/doc/mixxx", docs_files)
		icon = env.Install(unix_share_path + "/pixmaps", icon_files)
		promotracks = env.Install(unix_share_path + "/mixxx/promo", promotracks_files)

		#Makes each of those Install builders get fired off when you run "scons install" :)
		env.Alias('install', binary)
		env.Alias('install', skins)
		env.Alias('install', midimappings)
		env.Alias('install', keyboardmappings)
		env.Alias('install', ladspapresets)
		env.Alias('install', docs)
		env.Alias('install', dotdesktop)
		env.Alias('install', icon)
		env.Alias('install', promotracks)

		#Delete the old Mixxx installation (because SCONS won't overwrite it)
		#if 'install' in COMMAND_LINE_TARGETS:
			#os.system('scons -c install')
			#Delete(unix_share_path + "/mixxx/skins")
			#print "Copying skins..."
			#env.Command(unix_share_path + "/mixxx/skins", skin_files, Copy("$TARGET", "$SOURCE"), source_scanner = DirScanner)
			#Copy(unix_share_path + "/.ixxx/skins", skin_files)
			#Delete(unix_bin_path + "mixxx")

			#Delete(unix_share_path + "/mixxx/midi")
			#Delete(unix_share_path + "/mixxx/keyboard")

#Build the Mixxx.app bundle
if platform == 'osx':
	#Mixxx build variables
	VOLNAME="Mixxx" #tmp tmp tmp, it's unclean to pass this into build_dmg this way. perhaps pass it in the env?
	ARCH="macintel" #XXX should get this from scons or the system somehow?
	DMG_ICON="#res/osx/VolumeIcon.icns"

	#this is a BIG HACK to support Qt's plugins (since Qt *requires* that it's plugins be in specific subdirectories, which OS X doesn't really play nice with)
	qt_plugins = [("iconengines", e) for e in ["libqsvgicon.dylib"]] + \
			 [("imageformats", e) for e in ["libqgif.dylib", "libqjpeg.dylib", "libqsvg.dylib"]] #Left out libqmng and libqtiff to save space.

	bundle = env.App("Mixxx", [mixxx_bin, '#res/osx/application.icns',
		Dir('#res/skins/'),
		Dir('#res/midi/'), Dir('#res/keyboard/'),
		Dir('#res/ladspa_presets'), Dir('#res/doc/'), Dir('#res/promo/')],
		 PLUGINS=plugins, ##XXX test what happens if we don't pass any plugins
			#Qt plugins ((Qt *NEEDS* its plugins in specific locations or it refuses to find them, however this is clearly awkward to write out like this.. maybe))
		 QT_HACK = [(p_tgt_dir, os.path.join("/Developer/Applications/Qt/plugins/", p_tgt_dir, p)) for p_tgt_dir, p in qt_plugins] #sigh :(
		 ,
		 STRIP=True,
		 #STRIP=(type == 'RELEASE')
		 )
	#env.Default(mixxx_bin) #todo: make the Default() just the program itself *globally* (not just for OS X); bundle should be a separate target
	env.Alias('bundle', bundle)
	dmg = env.Dmg('Mixxx-'+env['MIXXX_VERSION']+'-'+ARCH, [bundle, ] + docs_files, VOLNAME=VOLNAME, ICON = DMG_ICON)
	env.Alias('package', dmg)

if 'win' in platform:
	skins = env.Install("#dist/skins", skin_files)
	midimappings = env.Install("#dist/midi", midimappings_files)
	keyboardmappings = env.Install("#dist/keyboard", keyboardmappings_files)
	ladspapresets = env.Install("#dist/ladspa_presets", ladspapresets_files)
	docs = env.Install("#dist/doc/", docs_files)
	promotracks = env.Install("#dist/promo/", promotracks_files)
	#icon = env.Install("#dist", icon_files)
	dlls = env.Install("#dist/", dll_files)
	binary = env.Install("#dist/", binary_files)

	#Always trigger these install builders when compiling on Windows
	env.Alias('mixxx', skins)
	env.Alias('mixxx', midimappings)
	env.Alias('mixxx', keyboardmappings)
	env.Alias('mixxx', ladspapresets)
	env.Alias('mixxx', promotracks)
	env.Alias('mixxx', docs)
	env.Alias('mixxx', dlls)
	#env.Alias('mixxx', icon)
	env.Alias('mixxx', binary)

	def cleanSVNDirsFromDist():
		if os.path.exists("dist"):
			print "Cleaning .svn directories from dist... ",
			os.system('cmd.exe /c @FOR /F "tokens=*" %D IN (\'dir /b /ad /s dist\*.svn*\') do @(rd /s /q "%D") 2> NUL')
			print "Done."
	import atexit
	atexit.register(cleanSVNDirsFromDist)

def BuildRelease(target, source, env):
	print
	print "==== Mixxx Post-Build Checks ===="
	print
	print "You have built version ", env['MIXXX_VERSION']
	print
	if int(flags_msvcdebug):
		print "YOU ARE ABOUT TO PACKAGE A DEBUG BUILD!!"
		print
	print "Binary has size ",
	os.system('ls -lh dist/mixxx.exe | cut -d \' \' -f 5')
	print
	print "Installer file ",
	os.system('grep OutFile Mixxx.nsi | cut -d \' \' -f 2')
	print
	print "Top line of README, check version:"
	os.system('head -n 1 README')
	print
	print "Top 2 lines of LICENSE, check version and copyright dates:"
	os.system('head -n 2 LICENSE')
	print
	print "More checks here soon... :)"
	print

	if (raw_input("Go ahead and build installer (yes/[no])? ") == "yes"):
		print "\nNow building installer..."

		buildwin64 = ""
		type(buildwin64) == str

		# Windows registry access to find where NSIS is installed
		import _winreg
		hklm = _winreg.ConnectRegistry( None, _winreg.HKEY_LOCAL_MACHINE )
		nsis_location_handle = ""
		try:
			nsis_location_handle = _winreg.OpenKey(hklm, "SOFTWARE\\NSIS", 0, _winreg.KEY_READ)
		except WindowsError:
			nsis_location_handle = None

		if not nsis_location_handle:
			try:
				nsis_location_handle = _winreg.OpenKey(hklm, "SOFTWARE\\Wow6432Node\\NSIS", 0, _winreg.KEY_READ)
			except WindowsError:
				nsis_location_handle = None

		if not nsis_location_handle:
			print "Cannot find NSIS. Do you have it installed?"
		else:
			if platform == 'win64':
				buildwin64 = "/Dx64=1"
			nsis_location = _winreg.QueryValue(nsis_location_handle, None)
			_winreg.CloseKey(hklm)

			# Call the NSIS build
			command = '\"%(path)s\\makensis.exe\" /DPRODUCT_VERSION=%(version)s %(64bit)s Mixxx.nsi' % {'path':nsis_location, \
'version':env['MIXXX_VERSION'], '64bit':buildwin64}
			type(command) == str
			print "Using command:" + command
			os.system(command)
	else:
		print "Aborted building installer"

# Do release things
versionbld = Builder(action = BuildRelease, suffix = '.foo', src_suffix = '.bar')
env.Append(BUILDERS = {'BuildRelease' : versionbld})

if 'makerelease' in COMMAND_LINE_TARGETS:
	makerelease = env.BuildRelease('', binary_files)
	env.Alias('makerelease', makerelease)

#Build the Ubuntu package
def BuildUbuntuPackage(target, source, env):
	print
	print "==== Mixxx Post-Build Checks ===="
	print
	print "You have built version ", env['MIXXX_VERSION']
	print
	print
	print "Top line of README, check version:"
	os.system('head -n 1 README')
	print
	print "Top 2 lines of LICENSE, check version and copyright dates:"
	os.system('head -n 2 LICENSE')
	print
	print "Top line of debian/ubuntu changelog, check version:"
	os.system('head -n 1 build/debian/changelog')
	print

	if ("yes" == "yes"):
		print "Now building DEB package..."
		print
		mixxx_dir = 'mixxx-' + env['MIXXX_VERSION']
		mixxx_tarball = 'mixxx_' + env['MIXXX_VERSION'] + '.orig.tar.gz' #The underscore is super important here to make the deb package work

		if not os.path.exists('ubuntu'):
			os.mkdir('ubuntu')

		if os.path.exists('ubuntu/'+mixxx_dir):
			print "* Cleaning up ubuntu/"+mixxx_dir + " (cwd: " + os.getcwd() + ")"
			print
			os.system('rm -rf ubuntu/'+mixxx_dir)

		# TODO: make a get flags arg to accept a revision which can override this and checkout of a specific SVN rev for the package

		# Export the source folder
		print "* Exporting source folder from current workspace (bzr rev: " + getBZRRevision() + ")"
		print
		os.system('bzr export ubuntu/'+mixxx_dir + ' .')

		# Copy a patch to be included in the exported build sources (this can also be something like src/SConscript, /build/debian/rules)
		if os.path.exists('post-export-patch'):
			print "* Applying post export patch"
			print
			os.system('cp --dereference -r post-export-patch/* ubuntu/'+mixxx_dir)

		os.chdir('ubuntu')
		# Tar the source code
		print "* Tarring source directory to "+ os.getcwd() +"/mixxx_" + env['MIXXX_VERSION'] + ".orig.tar.gz ... (this can take a couple minutes)"
		print
		os.system("rm -f mixxx_" + env['MIXXX_VERSION'] + ".orig.tar.gz") #Remove old tarball
		os.system('tar --exclude=debian --exclude=debian/* -czf  mixxx_' + env['MIXXX_VERSION'] + '.orig.tar.gz ' + mixxx_dir)

		os.chdir(mixxx_dir)
		# Copy the debian folder from /build/debian to exported source folder root
		print "* Copying Debian build directory from build/debian to debian (cwd: " + os.getcwd() + ")"
		print
		os.system('cp -r build/debian .')

		#Run pbuilder
		print "* Starting pbuilder ...  (cwd: " + os.getcwd() + ")"
		print
		os.system('pdebuild')

		# Return back to the starting directory, otherwise you'll get a .sconsign.dblite error!
		os.chdir('../..')
		print "* Returning to starting working directory ...  (cwd: " + os.getcwd() + ")"
		print

		#/var/cache/pbuilder/result
		print
		# print "Signing the .deb changes file..."
		# os.system('sudo debsign /var/cache/pbuilder/result/*.changes')

		print "Done! Package and tarballs are in /var/cache/pbuilder/result"

	else:
		print "Aborted building installer"

#Build the Ubuntu package if "makeubuntu" was passed as an argument
versiondebbld = Builder(action = BuildUbuntuPackage, suffix = '.foo', src_suffix = '.bar')
env.Append(BUILDERS = {'BuildUbuntuPackage' : versiondebbld})

if 'makeubuntu' in COMMAND_LINE_TARGETS:
	makeubuntu = env.BuildUbuntuPackage('', binary_files)
	env.Alias('makeubuntu', makeubuntu)<|MERGE_RESOLUTION|>--- conflicted
+++ resolved
@@ -431,20 +431,6 @@
 #elif 'win' in platform:
 #	sources += Split("""powermatewin.cpp mousewin.cpp """)
 
-<<<<<<< HEAD
-=======
-#Compile platform specific MIDI support
-#   Linux moved to the flag parsing area since it depends on the rawmidi flag
-if 'win' in platform:
-	sources += Split("""midiobjectwin.cpp """)	  #Windows MIDI support
-	env.Append(CPPDEFINES = '__WINMIDI__')
-elif platform == 'osx':
-	sources += Split("""midiobjectcoremidi.cpp """) #CoreMidi support for OS X
-	env.Append(CPPDEFINES = '__COREMIDI__')
-elif platform == 'bsd':
-	print 'Warning: Mixxx has no support for BSD midi (yet).' #uuuuhhhh not a very good solution
-
->>>>>>> 147a86b3
 #Set up the library path on Windows:
 if platform == 'win64':
 	env.Append(CPPPATH='#/../mixxx-win64lib') #If you add more directories, separate them with a semicolon (;)
@@ -559,9 +545,13 @@
 	Exit(1)
 
 #Check for PortMIDI & PortTime
-if not conf.CheckLib(['portmidi', 'libportmidi']):
-	print "Did not find PortMidi or it\'s development headers, exiting!"
-	Exit(1)
+
+# if not conf.CheckLib(['portmidi', 'libportmidi']):
+# #if not conf.CheckHeader(['portmidi.h']) or not conf.CheckLib(['portmidi']):
+
+# 	print "Did not find PortMidi or it\'s development headers, exiting!"
+# 	Exit(1)
+env.Append(LIBS="portmidi")
 
 if not platform == 'osx':   # OSX doesn't need PortTime for some reason
 	if not conf.CheckLib(['porttime', 'libporttime']):
@@ -1008,7 +998,7 @@
 	env.Append(LIBPATH="#lib/gtest-1.3.0/lib")
 	env.Append(LIBS = 'gtest')
 	env.Append(CPPPATH="#lib/gtest-1.3.0/include")
-	
+
 def build_tests():
 	test_sources = (Glob('test/*.cpp', strings=True) + [x for x in sources if x != "main.cpp"])
 	env.Program(target='mixxx-test', source=test_sources)
@@ -1216,22 +1206,6 @@
 	env.Append(CPPDEFINES = 'QT_NO_DEBUG_OUTPUT')
 	print "Debugging message output... disabled"
 
-<<<<<<< HEAD
-=======
-#ALSA API selection
-if platform == 'linux':
-	flags_rawmidi = getFlags(env, 'rawmidi', 0)
-	if int(flags_rawmidi):
-		build_flags += 'rawmidi '
-		sources += Split("""midiobjectalsa.cpp """)  #ALSA RawMIDI support for Linux
-		env.Append(CPPDEFINES = '__ALSAMIDI__')
-		print "ALSA API... RawMIDI"
-	else:
-		sources += Split("""midiobjectalsaseq.cpp """)  #ALSA Sequencer MIDI support for Linux
-		env.Append(CPPDEFINES = '__ALSASEQMIDI__')
-		print "ALSA API... Sequencer"
->>>>>>> 147a86b3
-
 #Visual Studio 2005 hacks (MSVS Express Edition users shouldn't enable this)
 flags_msvshacks = getFlags(env, 'msvshacks', 0)
 if int(flags_msvshacks):
