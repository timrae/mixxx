--- conflicted
+++ resolved
@@ -197,33 +197,6 @@
 
 
 #Hijack scons -h and --help
-<<<<<<< HEAD
-cachefile = env['CACHEDIR'] + 'custom.py'
-opts = Options(cachefile)
-opts.Add('prefix', 'Set to your install prefix', '/usr/local')
-opts.Add('qtdir', 'Set to your QT4 directory', '/usr/share/qt4')
-opts.Add('djconsole', 'Set to 1 to enable Hercules support through libdjconsole', 0)
-opts.Add('djconsole_legacy', 'Set to 1 to enable legacy Hercules support (for Hercules MP3 Control only, not MK2', 0)
-opts.Add('hifieq', 'Set to 1 to enable high quality EQs', 1)
-opts.Add('ipod', 'Set to 1 to enable iPod support through libgpod', 0)
-opts.Add('ladspa', '(EXPERIMENTAL) Set to 1 to enable LADSPA plugin support', 1)
-opts.Add('ffmpeg', '(EXPERIMENTAL) Set to 1 to enable FFMPEG support', 0)
-opts.Add('vinylcontrol', 'Set to 1 to enable vinyl control support', 1)
-opts.Add('shoutcast', 'Set to 1 to enable shoutcast support', 0)
-opts.Add('msvshacks', 'Set to 1 to build properly with MS Visual Studio 2005 (Express users should leave this off)', 0)
-opts.Add('cmetrics', 'Set to 1 to enable crash reporting/usage statistics via Case Metrics (This should be disabled on development builds)', 0)
-opts.Add('optimize', 'Set to 1 to enable -O3 compiler optimizations. Set to 2 to enable Pentium 4 optimizations. Set to 3 to enable Intel Core optimizations, and set to 4 to enable Intel Core 2 optimizations.', 1)
-opts.Add('asmlib','(EXPERIMENTAL) Set to 1 to enable linking against Agner Fogs asmlib, found at http://www.agner.org/optimize/', 0)
-opts.Add('script', 'Set to 1 to enable MixxxScript/QtScript Studio support.', 0)
-opts.Add('midiscript', 'Set to 1 to enable MIDI Scripting support.', 1)
-opts.Add('tonal', 'Set to 1 to enable tonal analysis', 0)
-opts.Add('portmidi', 'Set to 1 to enable PortMidi unified MIDI backend', 0)
-opts.Add('m4a','Set to 1 to enable support for M4A audio (Apple non-drm''d music format)', 0)
-if not platform == 'win32':
-	opts.Add('gprof', '(DEVELOPER) Set to 1 to enable profiling using gprof', 0)
-	opts.Add('tuned', '(EXPERIMENTAL) Set to 1 to optimise mixxx for this CPU', 0)
-	opts.Add('force32', 'Set to 1 to force GCC to compile a 32-bit binary with the -m32 flag', 0)
-=======
 cachefile = str(env['CACHEDIR']) + 'custom.py'
 #opts = Options(cachefile)
 vars = Variables(cachefile)
@@ -239,6 +212,7 @@
 vars.Add('shoutcast', 'Set to 1 to enable shoutcast support', 0)
 vars.Add('cmetrics', 'Set to 1 to enable crash reporting/usage statistics via Case Metrics (This should be disabled on development builds)', 0)
 vars.Add('optimize', 'Set to 1 to enable -O3 compiler optimizations. Set to 2 to enable Pentium 4 optimizations. Set to 3 to enable Intel Core optimizations, and set to 4 to enable Intel Core 2 optimizations.', 1)
+vars.Add('asmlib','(EXPERIMENTAL) Set to 1 to enable linking against Agner Fogs asmlib, found at http://www.agner.org/optimize/', 0)
 vars.Add('script', 'Set to 1 to enable MixxxScript/QtScript Studio support.', 0)
 vars.Add('midiscript', 'Set to 1 to enable MIDI Scripting support.', 1)
 vars.Add('tonal', 'Set to 1 to enable tonal analysis', 0)
@@ -255,7 +229,6 @@
 else:
 	vars.Add('msvshacks', 'Set to 1 to build properly with MS Visual Studio 2005 (Express users should leave this off)', 0)
 	vars.Add('msvcdebug', 'Set to 1 to link against MS libraries with debugging info (implies debug=1)', 0)
->>>>>>> 7883c952
 #env = Environment(options = opts)
 vars.Update(env)
 Help(vars.GenerateHelpText(env))
@@ -1161,7 +1134,6 @@
 else:
 	print "Optimizations... disabled"
 
-<<<<<<< HEAD
 #Linking with ASMLIB
 flags_asmlib = getFlags(env, 'asmlib', 0)
 if int(flags_asmlib):
@@ -1178,7 +1150,7 @@
 		env.Append(LIBS = 'alibcof32o')
 else:
 	print "Agner Fog\'s ASMLIB (http://www.agner.org/optimize)... disabled"
-=======
+
 # SoundTouch Optimizations -- turn them on only if we have SSE or MMX
 # enabled. It's dumb that they appear here, but they make the most sense next to
 # the optimization stuff. It's safe to assume that if opt > 1, then MMX and SSE
@@ -1190,8 +1162,6 @@
 # Enable SoundTouch Windows 3dNow optimizations if we're on AMD
 if 'win' in platform and int(flags_optimize) in (5,6,7):
     sources += Split("""#lib/soundtouch-1.4.1/3dnow_win.cpp""")
-
->>>>>>> 7883c952
 
 # Profiling and Optimization
 if not 'win' in platform:
@@ -1531,10 +1501,6 @@
 	print
 
 	if (raw_input("Go ahead and build installer (yes/[no])? ") == "yes"):
-<<<<<<< HEAD
-		print "Now building installer..."
-		os.system('"%PROGRAMFILES%/NSIS/makensis.exe" -NOCD -DBINDIR=dist build\nsis\Mixxx.nsi')
-=======
 		print "\nNow building installer..."
 		
 		buildwin64 = ""
@@ -1569,7 +1535,6 @@
 			type(command) == str
 			print "Using command:" + command
 			os.system(command)
->>>>>>> 7883c952
 	else:
 		print "Aborted building installer"
 
