--- conflicted
+++ resolved
@@ -427,13 +427,8 @@
         return NULL;
 
     WWaveformViewer* viewer = new WWaveformViewer(pSafeChannelStr, m_pParent);
-<<<<<<< HEAD
     viewer->setSizePolicy(QSizePolicy::Expanding,QSizePolicy::Expanding);
     WaveformWidgetFactory::instance()->setWaveformWidget(viewer,node);
-=======
-    viewer->setSizePolicy(QSizePolicy::Expanding, QSizePolicy::Expanding);
-    WaveformWidgetFactory::instance()->setWaveformWidget(viewer);
->>>>>>> 2c5000ba
 
     //qDebug() << "::parseVisual: parent" << m_pParent << m_pParent->size();
     //qDebug() << "::parseVisual: viewer" << viewer << viewer->size();
