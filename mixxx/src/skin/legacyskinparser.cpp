// legacyskinparser.cpp
// Created 9/19/2010 by RJ Ryan (rryan@mit.edu)

#include <QtGlobal>
#include <QtDebug>
#include <QDir>
#include <QStackedWidget>
#include <QVBoxLayout>
#include <QLabel>
#include <QGridLayout>
#include <QMutexLocker>

#include "controlobject.h"
#include "controlobjectthreadwidget.h"

#include "mixxxkeyboard.h"
#include "playermanager.h"
#include "basetrackplayer.h"
#include "library/library.h"
#include "waveformviewerfactory.h"
#include "xmlparse.h"

#include "skin/legacyskinparser.h"
#include "skin/colorschemeparser.h"
#include "skin/propertybinder.h"

#include "widget/wwidget.h"
#include "widget/wabstractcontrol.h"
#include "widget/wknob.h"
#include "widget/wslidercomposed.h"
#include "widget/wpushbutton.h"
#include "widget/wdisplay.h"
#include "widget/wvumeter.h"
#include "widget/wstatuslight.h"
#include "widget/wlabel.h"
#include "widget/wtime.h"
#include "widget/wtracktext.h"
#include "widget/wtrackproperty.h"
#include "widget/wnumber.h"
#include "widget/wnumberpos.h"
#include "widget/wnumberrate.h"
#include "widget/woverview.h"
#include "widget/wspinny.h"

#include "widget/wvisualsimple.h"
#include "widget/wglwaveformviewer.h"
#include "widget/wwaveformviewer.h"

#include "waveformwidgetfactory.h"

#include "widget/wsearchlineedit.h"
#include "widget/wlibrary.h"
#include "widget/wlibrarysidebar.h"

#include "widget/wskincolor.h"
#include "widget/wpixmapstore.h"

QList<const char*> LegacySkinParser::s_channelStrs;
QMutex LegacySkinParser::s_safeStringMutex;

LegacySkinParser::LegacySkinParser(ConfigObject<ConfigValue>* pConfig,
                                   MixxxKeyboard* pKeyboard,
                                   PlayerManager* pPlayerManager,
<<<<<<< HEAD
                                   Library* pLibrary)
    : m_pConfig(pConfig),
      m_pKeyboard(pKeyboard),
      m_pPlayerManager(pPlayerManager),
      m_pLibrary(pLibrary),
      m_pParent(NULL) {
=======
                                   Library* pLibrary,
                                   VinylControlManager* pVCMan)
        : m_pConfig(pConfig),
          m_pKeyboard(pKeyboard),
          m_pPlayerManager(pPlayerManager),
          m_pLibrary(pLibrary),
          m_pVCManager(pVCMan),
          m_pParent(NULL) {
>>>>>>> ea6a7cdb

}

LegacySkinParser::~LegacySkinParser() {
}

bool LegacySkinParser::canParse(QString skinPath) {
    QDir skinDir(skinPath);

    if (!skinDir.exists()) {
        return false;
    }

    if (!skinDir.exists("skin.xml"))
        return false;

    // TODO check skin.xml for compliance

    return true;
}

// static
QDomElement LegacySkinParser::openSkin(QString skinPath) {
    QDir skinDir(skinPath);

    if (!skinDir.exists()) {
        return QDomElement();
    }

    QString skinXmlPath = skinDir.filePath("skin.xml");
    QFile skinXmlFile(skinXmlPath);

    if (!skinXmlFile.open(QIODevice::ReadOnly)) {
        return QDomElement();
    }

    QDomDocument skin("skin");

    if (!skin.setContent(&skinXmlFile)) {
        return QDomElement();
    }

    // TODO(XXX) legacy
    WWidget::setPixmapPath(skinPath.append("/"));

    skinXmlFile.close();
    return skin.documentElement();
}

// static
QList<QString> LegacySkinParser::getSchemeList(QString qSkinPath) {

    QDomElement docElem = openSkin(qSkinPath);
    QList<QString> schlist;

    QDomNode colsch = docElem.namedItem("Schemes");
    if (!colsch.isNull() && colsch.isElement()) {
        QDomNode sch = colsch.firstChild();

        while (!sch.isNull()) {
            QString thisname = XmlParse::selectNodeQString(sch, "Name");
            schlist.append(thisname);
            sch = sch.nextSibling();
        }
    }

    return schlist;
}

// static
void LegacySkinParser::freeChannelStrings() {
    QMutexLocker lock(&s_safeStringMutex);
    for (int i = 0; i < s_channelStrs.length(); ++i) {
        if (s_channelStrs[i]) {
            delete [] s_channelStrs[i];
        }
        s_channelStrs[i] = NULL;
    }
}

bool LegacySkinParser::compareConfigKeys(QDomNode node, QString key)
{
    QDomNode n = node;

    // Loop over each <Connection>, check if it's ConfigKey matches key
    while (!n.isNull())
    {
        n = XmlParse::selectNode(n, "Connection");
        if (!n.isNull())
        {
            if  (XmlParse::selectNodeQString(n, "ConfigKey").contains(key))
                return true;
        }
    }
    return false;
}

void LegacySkinParser::setControlDefaults(QDomNode node, WAbstractControl* pControl) {
    if (compareConfigKeys(node, "[Master],headMix"))
    {
        pControl->setDefaultValue(0.);
    }
    else if (compareConfigKeys(node, "],volume") && // Matches [ChannelX],volume
             !compareConfigKeys(node, "[Master],volume"))
    {
        pControl->setDefaultValue(127.);
    }
}

QWidget* LegacySkinParser::parseSkin(QString skinPath, QWidget* pParent) {
    Q_ASSERT(!m_pParent);
    /*
     * Long explaination because this took too long to figure:
     * Parent all the mixxx widgets (subclasses of wwidget) to
     * some anonymous QWidget (this was MixxxView in <=1.8, MixxxView
     * was a subclass of QWidget), and then feed its parent to the background
     * tag parser. The background tag parser does stuff to the anon widget, as
     * everything else does, but then it colors the parent widget with some
     * color that shows itself in fullscreen. Having all these mixxx widgets
     * with their own means they're easy to move to boot -- bkgood
     */
    m_pParent = new QWidget; // this'll get deleted with pParent
    QDomElement skinDocument = openSkin(skinPath);

    if (skinDocument.isNull()) {
        // TODO error message
        qDebug() << "Could not load skin.";
        return NULL;
    }

    ColorSchemeParser::setupLegacyColorSchemes(skinDocument, m_pConfig);

    QStringList skinPaths(skinPath);
    QDir::setSearchPaths("skin", skinPaths);

    // don't parent till here so the first opengl waveform doesn't screw
    // up --bkgood
    // I'm disregarding this return value because I want to return the
    // created parent so MixxxApp can use it for nefarious purposes (
    // fullscreen mostly) --bkgood
    parseNode(skinDocument, pParent);
    m_pParent->setParent(pParent);
    return m_pParent;
}

QWidget* LegacySkinParser::parseNode(QDomElement node, QWidget *pGrandparent) {
    QString nodeName = node.nodeName();
    //qDebug() << "parseNode" << node.nodeName();

    // TODO(rryan) replace with a map to function pointers?

    // Root of the document
    if (nodeName == "skin") {
        // Descend chilren, should only happen for the root node
        QDomNodeList children = node.childNodes();

        for (int i = 0; i < children.count(); ++i) {
            QDomNode node = children.at(i);

            if (node.isElement()) {
                parseNode(node.toElement(), pGrandparent);
            }
        }
        return pGrandparent;
    } else if (nodeName == "Background") {
        return parseBackground(node, pGrandparent);
    } else if (nodeName == "SliderComposed") {
        return parseSliderComposed(node);
    } else if (nodeName == "PushButton") {
        return parsePushButton(node);
    } else if (nodeName == "Overview") {
        return parseOverview(node);
    } else if (nodeName == "Visual") {
        return parseVisual(node);
    } else if (nodeName == "Text") {
        return parseText(node);
    } else if (nodeName == "TrackProperty") {
        return parseTrackProperty(node);
    } else if (nodeName == "VuMeter") {
        return parseVuMeter(node);
    } else if (nodeName == "StatusLight") {
        return parseStatusLight(node);
    } else if (nodeName == "Display") {
        return parseDisplay(node);
    } else if (nodeName == "NumberRate") {
        return parseNumberRate(node);
    } else if (nodeName == "NumberPos") {
        return parseNumberPos(node);
    } else if (nodeName == "Number" || nodeName == "NumberBpm") {
        // NumberBpm is deprecated, and is now the same as a Number
        return parseNumber(node);
    } else if (nodeName == "Label") {
        return parseLabel(node);
    } else if (nodeName == "Knob") {
        return parseKnob(node);
    } else if (nodeName == "TableView") {
        return parseTableView(node);
    } else if (nodeName == "WidgetGroup") {
        return parseWidgetGroup(node);
    } else if (nodeName == "Style") {
        return parseStyle(node);
    } else if (nodeName == "Spinny") {
        return parseSpinny(node);
    } else if (nodeName == "Time") {
        return parseTime(node);
    } else {
        qDebug() << "Invalid node name in skin:" << nodeName;
    }

    return NULL;
}

QWidget* LegacySkinParser::parseWidgetGroup(QDomElement node) {
    QWidget* pGroup = new QGroupBox(m_pParent);
    pGroup->setContentsMargins(0, 0, 0, 0);
    setupWidget(node, pGroup);
    setupConnections(node, pGroup);

    QBoxLayout* pLayout = NULL;
    if (!XmlParse::selectNode(node, "Layout").isNull()) {
        QString layout = XmlParse::selectNodeQString(node, "Layout");
        if (layout == "vertical") {
            pLayout = new QVBoxLayout();
            pLayout->setSpacing(0);
            pLayout->setContentsMargins(0, 0, 0, 0);
            pLayout->setAlignment(Qt::AlignCenter);
        } else if (layout == "horizontal") {
            pLayout = new QHBoxLayout();
            pLayout->setSpacing(0);
            pLayout->setContentsMargins(0, 0, 0, 0);
            pLayout->setAlignment(Qt::AlignCenter);
        }
    }

    QDomNode childrenNode = XmlParse::selectNode(node, "Children");

    QWidget* pOldParent = m_pParent;
    m_pParent = pGroup;

    if (!childrenNode.isNull()) {
        // Descend chilren
        QDomNodeList children = childrenNode.childNodes();

        for (int i = 0; i < children.count(); ++i) {
            QDomNode node = children.at(i);

            if (node.isElement()) {
                QWidget* pChild = parseNode(node.toElement(), pGroup);

                if (pChild == NULL)
                    continue;

                if (pLayout) {
                    pLayout->addWidget(pChild);
                }

                /*if( node.nodeName() == "Visual")
                {
                    pChild->setSizePolicy(QSizePolicy::Expanding,QSizePolicy::Expanding);
                    qDebug() << pChild << pChild->size();
                }*/
            }
        }
    }
    m_pParent = pOldParent;

    if (pLayout) {
        pGroup->setLayout(pLayout);
    }

    return pGroup;
}

QWidget* LegacySkinParser::parseBackground(QDomElement node, QWidget* pGrandparent) {
    QLabel* bg = new QLabel(m_pParent);

    QString filename = XmlParse::selectNodeQString(node, "Path");
    QPixmap* background = WPixmapStore::getPixmapNoCache(WWidget::getPath(filename));

    bg->move(0, 0);
    if (background != NULL) {
        bg->setPixmap(*background);
    }

    bg->lower();

    // yes, this is confusing. Sorry. See ::parseSkin.
    m_pParent->move(0,0);
    if (background != NULL) {
        m_pParent->setFixedSize(background->width(), background->height());
        pGrandparent->setMinimumSize(background->width(), background->height());
    }

    QColor c(0,0,0); // Default background color is now black, if people want to do <invert/> filters they'll have to figure something out for this.
    if (!XmlParse::selectNode(node, "BgColor").isNull()) {
        c.setNamedColor(XmlParse::selectNodeQString(node, "BgColor"));
    }

    QPalette palette;
    palette.setBrush(QPalette::Window, WSkinColor::getCorrectColor(c));
    pGrandparent->setBackgroundRole(QPalette::Window);
    pGrandparent->setPalette(palette);
    pGrandparent->setAutoFillBackground(true);

    // WPixmapStore::getPixmapNoCache() allocated background and gave us
    // ownership. QLabel::setPixmap makes a copy, so we have to delete this.
    delete background;

    return bg;
}

QWidget* LegacySkinParser::parsePushButton(QDomElement node) {
    WPushButton* p = new WPushButton(m_pParent);
    setupWidget(node, p);
    p->setup(node);
    setupConnections(node, p);
    p->installEventFilter(m_pKeyboard);
    return p;
}

QWidget* LegacySkinParser::parseSliderComposed(QDomElement node) {
    WSliderComposed* p = new WSliderComposed(m_pParent);
    setupWidget(node, p);
    p->setup(node);
    setupConnections(node, p);
    p->installEventFilter(m_pKeyboard);
    setControlDefaults(node, p);
    return p;
}

QWidget* LegacySkinParser::parseOverview(QDomElement node) {
    QString channelStr = lookupNodeGroup(node);

    const char* pSafeChannelStr = safeChannelString(channelStr);

    BaseTrackPlayer* pPlayer = m_pPlayerManager->getPlayer(channelStr);

    if (pPlayer == NULL)
        return NULL;

    WOverview* p = new WOverview(pSafeChannelStr, m_pParent);

    connect(p, SIGNAL(trackDropped(QString, QString)),
            m_pPlayerManager, SLOT(slotLoadToPlayer(QString, QString)));

    setupWidget(node, p);
    p->setup(node);
    setupConnections(node, p);
    p->installEventFilter(m_pKeyboard);

    // Connect the player's load and unload signals to the overview widget.
    connect(pPlayer, SIGNAL(newTrackLoaded(TrackPointer)),
            p, SLOT(slotLoadNewWaveform(TrackPointer)));
    connect(pPlayer, SIGNAL(unloadingTrack(TrackPointer)),
            p, SLOT(slotUnloadTrack(TrackPointer)));

    TrackPointer pTrack = pPlayer->getLoadedTrack();
    if (pTrack) {
        p->slotLoadNewWaveform(pTrack);
    }

    return p;
}

QWidget* LegacySkinParser::parseVisual(QDomElement node) {
    QString channelStr = lookupNodeGroup(node);
    BaseTrackPlayer* pPlayer = m_pPlayerManager->getPlayer(channelStr);

    const char* pSafeChannelStr = safeChannelString(channelStr);

    if (pPlayer == NULL)
        return NULL;

    WWaveformViewer* viewer = new WWaveformViewer(pSafeChannelStr, m_pParent);
    viewer->setSizePolicy(QSizePolicy::Expanding,QSizePolicy::Expanding);
    WaveformWidgetFactory::instance()->setWaveformWidget(viewer);

    qDebug() << "::parseVisual: parent" << m_pParent << m_pParent->size();
    qDebug() << "::parseVisual: viewer" << viewer << viewer->size();

    viewer->installEventFilter(m_pKeyboard);

    // Hook up the wheel Control Object to the Visual Controller

    // Connect control proxy to widget, so delete can be handled by the QT object tree
    ControlObjectThreadWidget * p = new ControlObjectThreadWidget(
<<<<<<< HEAD
                ControlObject::getControl(ConfigKey(channelStr, "wheel")));
=======
        ControlObject::getControl(ConfigKey(channelStr, "wheel")), widget);
>>>>>>> ea6a7cdb

    //p->setWidget((QWidget *)viewer, true, true, true, Qt::LeftButton);

    p->setWidget((QWidget *)viewer, true, true,
                 ControlObjectThreadWidget::EMIT_ON_PRESS, Qt::LeftButton);

    setupWidget(node, viewer);

    viewer->setup( node);

    //connect display with loading/unloading of tracks
    QObject::connect( pPlayer,SIGNAL(newTrackLoaded(TrackPointer)),
                      viewer, SLOT(onTrackLoaded(TrackPointer)));
    QObject::connect( pPlayer,SIGNAL(unloadingTrack(TrackPointer)),
                      viewer, SLOT(onTrackUnloaded(TrackPointer)));

    setupConnections(node, viewer);

    connect(viewer, SIGNAL(trackDropped(QString, QString)),
            m_pPlayerManager, SLOT(slotLoadToPlayer(QString, QString)));

    //if any already loaded (skin/waveform type swithing)
    viewer->onTrackLoaded(pPlayer->getLoadedTrack());

    return viewer;
}

QWidget* LegacySkinParser::parseText(QDomElement node) {
    QString channelStr = lookupNodeGroup(node);

    BaseTrackPlayer* pPlayer = m_pPlayerManager->getPlayer(channelStr);

    if (!pPlayer)
        return NULL;

    WTrackText* p = new WTrackText(m_pParent);
    setupWidget(node, p);
    p->setup(node);
    setupConnections(node, p);
    p->installEventFilter(m_pKeyboard);

    connect(pPlayer, SIGNAL(newTrackLoaded(TrackPointer)),
            p, SLOT(slotTrackLoaded(TrackPointer)));
    connect(pPlayer, SIGNAL(unloadingTrack(TrackPointer)),
            p, SLOT(slotTrackUnloaded(TrackPointer)));

    TrackPointer pTrack = pPlayer->getLoadedTrack();
    if (pTrack) {
        p->slotTrackLoaded(pTrack);
    }

    return p;
}

QWidget* LegacySkinParser::parseTrackProperty(QDomElement node) {
    QString channelStr = lookupNodeGroup(node);


    BaseTrackPlayer* pPlayer = m_pPlayerManager->getPlayer(channelStr);

    if (!pPlayer)
        return NULL;

    WTrackProperty* p = new WTrackProperty(m_pParent);
    setupWidget(node, p);
    p->setup(node);
    setupConnections(node, p);
    p->installEventFilter(m_pKeyboard);

    connect(pPlayer, SIGNAL(newTrackLoaded(TrackPointer)),
            p, SLOT(slotTrackLoaded(TrackPointer)));
    connect(pPlayer, SIGNAL(unloadingTrack(TrackPointer)),
            p, SLOT(slotTrackUnloaded(TrackPointer)));

    TrackPointer pTrack = pPlayer->getLoadedTrack();
    if (pTrack) {
        p->slotTrackLoaded(pTrack);
    }

    return p;
}

QWidget* LegacySkinParser::parseVuMeter(QDomElement node) {
    WVuMeter * p = new WVuMeter(m_pParent);
    setupWidget(node, p);
    p->setup(node);
    setupConnections(node, p);
    p->installEventFilter(m_pKeyboard);
    return p;
}

QWidget* LegacySkinParser::parseStatusLight(QDomElement node) {
    WStatusLight * p = new WStatusLight(m_pParent);
    setupWidget(node, p);
    p->setup(node);
    setupConnections(node, p);
    p->installEventFilter(m_pKeyboard);
    return p;
}

QWidget* LegacySkinParser::parseDisplay(QDomElement node) {
    WDisplay * p = new WDisplay(m_pParent);
    setupWidget(node, p);
    p->setup(node);
    setupConnections(node, p);
    p->installEventFilter(m_pKeyboard);
    return p;
}

QWidget* LegacySkinParser::parseNumberRate(QDomElement node) {
    QString channelStr = lookupNodeGroup(node);

    const char* pSafeChannelStr = safeChannelString(channelStr);

    QColor c(255,255,255);
    if (!XmlParse::selectNode(node, "BgColor").isNull()) {
        c.setNamedColor(XmlParse::selectNodeQString(node, "BgColor"));
    }

    QPalette palette;
    //palette.setBrush(QPalette::Background, WSkinColor::getCorrectColor(c));
    palette.setBrush(QPalette::Button, Qt::NoBrush);


    WNumberRate * p = new WNumberRate(pSafeChannelStr, m_pParent);
    setupWidget(node, p);
    p->setup(node);
    setupConnections(node, p);
    p->installEventFilter(m_pKeyboard);
    p->setPalette(palette);

    return p;
}

QWidget* LegacySkinParser::parseNumberPos(QDomElement node) {
    QString channelStr = lookupNodeGroup(node);

    const char* pSafeChannelStr = safeChannelString(channelStr);

    WNumberPos* p = new WNumberPos(pSafeChannelStr, m_pParent);
    p->installEventFilter(m_pKeyboard);
    setupWidget(node, p);
    p->setup(node);
    setupConnections(node, p);
    return p;
}

QWidget* LegacySkinParser::parseNumber(QDomElement node) {
    WNumber* p = new WNumber(m_pParent);
    setupWidget(node, p);
    p->setup(node);
    setupConnections(node, p);
    p->installEventFilter(m_pKeyboard);
    return p;
}

QWidget* LegacySkinParser::parseLabel(QDomElement node) {
    WLabel * p = new WLabel(m_pParent);
    setupWidget(node, p);
    p->setup(node);
    setupConnections(node, p);
    p->installEventFilter(m_pKeyboard);
    return p;
}

QWidget* LegacySkinParser::parseTime(QDomElement node) {
   WTime *p = new WTime(m_pParent);
   setupWidget(node, p);
   p->setup(node);
   setupConnections(node, p);
   p->installEventFilter(m_pKeyboard);
   return p;
}

QWidget* LegacySkinParser::parseKnob(QDomElement node) {
    WKnob * p = new WKnob(m_pParent);
    setupWidget(node, p);
    p->setup(node);
    setupConnections(node, p);
    p->installEventFilter(m_pKeyboard);
    setControlDefaults(node, p);
    return p;
}

QWidget* LegacySkinParser::parseSpinny(QDomElement node) {
    QString channelStr = lookupNodeGroup(node);
    const char* pSafeChannelStr = safeChannelString(channelStr);
    WSpinny* p = new WSpinny(m_pParent, m_pVCManager);
    setupWidget(node, p);

    connect(p, SIGNAL(trackDropped(QString, QString)),
            m_pPlayerManager, SLOT(slotLoadToPlayer(QString, QString)));

    p->setup(node, pSafeChannelStr);
    setupConnections(node, p);
    p->installEventFilter(m_pKeyboard);
    return p;
}


QWidget* LegacySkinParser::parseTableView(QDomElement node) {
    QStackedWidget* pTabWidget = new QStackedWidget(m_pParent);

    setupPosition(node, pTabWidget);
    setupSize(node, pTabWidget);

    // set maximum width to prevent growing to qSplitter->sizeHint()
    // Note: sizeHint() may be greater in skins for tiny screens 
    int width = pTabWidget->minimumWidth();
    if (width == 0) {
        width = m_pParent->minimumWidth();
    }
    pTabWidget->setMaximumWidth(width);

    QWidget* pLibraryPage = new QWidget(pTabWidget);

    QGridLayout* pLibraryPageLayout = new QGridLayout(pLibraryPage);
    pLibraryPageLayout->setContentsMargins(0, 0, 0, 0);
    pLibraryPage->setLayout(pLibraryPageLayout);

    QSplitter* pSplitter = new QSplitter(pLibraryPage);

    WLibrary* pLibraryWidget = new WLibrary(pSplitter);
    pLibraryWidget->installEventFilter(m_pKeyboard);

    QWidget* pLibrarySidebarPage = new QWidget(pSplitter);

    WLibrarySidebar* pLibrarySidebar = new WLibrarySidebar(pLibrarySidebarPage);
    pLibrarySidebar->installEventFilter(m_pKeyboard);

    WSearchLineEdit* pLineEditSearch = new WSearchLineEdit(m_pConfig,
                                                           pLibrarySidebarPage);
    pLineEditSearch->setup(node);

    QVBoxLayout* vl = new QVBoxLayout(pLibrarySidebarPage);
    vl->setContentsMargins(0,0,0,0); //Fill entire space
    vl->addWidget(pLineEditSearch);
    vl->addWidget(pLibrarySidebar);
    pLibrarySidebarPage->setLayout(vl);

    // Connect search box signals to the library
    connect(pLineEditSearch, SIGNAL(search(const QString&)),
            pLibraryWidget, SLOT(search(const QString&)));
    connect(pLineEditSearch, SIGNAL(searchCleared()),
            pLibraryWidget, SLOT(searchCleared()));
    connect(pLineEditSearch, SIGNAL(searchStarting()),
            pLibraryWidget, SLOT(searchStarting()));
    connect(m_pLibrary, SIGNAL(restoreSearch(const QString&)),
            pLineEditSearch, SLOT(restoreSearch(const QString&)));

    m_pLibrary->bindWidget(pLibrarySidebar,
                           pLibraryWidget,
                           m_pKeyboard);
    // This must come after the bindWidget or we will not style any of the
    // LibraryView's because they have not been added yet.
    pLibraryWidget->setup(node);

    pSplitter->addWidget(pLibrarySidebarPage);
    pSplitter->addWidget(pLibraryWidget);

    // TODO(rryan) can we make this more elegant?
    QList<int> splitterSizes;
    splitterSizes.push_back(50);
    splitterSizes.push_back(500);
    pSplitter->setSizes(splitterSizes);

    // Add the splitter to the library page's layout, so it's
    // positioned/sized automatically
    pLibraryPageLayout->addWidget(pSplitter,
                                  1, 0, //From row 1, col 0,
                                  1,    //Span 1 row
                                  3,    //Span 3 cols
                                  0);   //Default alignment

    pTabWidget->addWidget(pLibraryPage);

    QString style = XmlParse::selectNodeQString(node, "Style");

    // Workaround to support legacy color styling
    QColor color(0,0,0);


    // Qt 4.7.0's GTK style is broken.
    bool hasQtKickedUsInTheNuts = false;

#ifdef __LINUX__
#define ohyesithas true
    QString QtVersion = qVersion();
    if (QtVersion == "4.7.0") {
        hasQtKickedUsInTheNuts = ohyesithas;
    }
#undef ohyesithas
#endif

    QString styleHack = "";

    if (!XmlParse::selectNode(node, "FgColor").isNull()) {
        color.setNamedColor(XmlParse::selectNodeQString(node, "FgColor"));
        color = WSkinColor::getCorrectColor(color);

        if (hasQtKickedUsInTheNuts) {
            styleHack.append(QString("QTreeView { color: %1; }\n ").arg(color.name()));
            styleHack.append(QString("QTableView { color: %1; }\n ").arg(color.name()));
            styleHack.append(QString("QTableView::item:!selected { color: %1; }\n ").arg(color.name()));
            styleHack.append(QString("QTreeView::item:!selected { color: %1; }\n ").arg(color.name()));
        } else {
            styleHack.append(QString("WLibraryTableView { color: %1; }\n ").arg(color.name()));
            styleHack.append(QString("WLibrarySidebar { color: %1; }\n ").arg(color.name()));
        }
        styleHack.append(QString("WSearchLineEdit { color: %1; }\n ").arg(color.name()));
        styleHack.append(QString("QTextBrowser { color: %1; }\n ").arg(color.name()));
        styleHack.append(QString("QLabel { color: %1; }\n ").arg(color.name()));
        styleHack.append(QString("QRadioButton { color: %1; }\n ").arg(color.name()));
    }

    if (!XmlParse::selectNode(node, "BgColor").isNull()) {
        color.setNamedColor(XmlParse::selectNodeQString(node, "BgColor"));
        color = WSkinColor::getCorrectColor(color);
        if (hasQtKickedUsInTheNuts) {
            styleHack.append(QString("QTreeView {  background-color: %1; }\n ").arg(color.name()));
            styleHack.append(QString("QTableView {  background-color: %1; }\n ").arg(color.name()));

            // Required for styling the item backgrounds, need to pick !selected
            styleHack.append(QString("QTreeView::item:!selected {  background-color: %1; }\n ").arg(color.name()));
            styleHack.append(QString("QTableView::item:!selected {  background-color: %1; }\n ").arg(color.name()));

            // Styles the sidebar triangle area where there is no triangle
            styleHack.append(QString("QTreeView::branch:!has-children {  background-color: %1; }\n ").arg(color.name()));

            // We can't style the triangle portions because the triangle
            // disappears when we do background-color. I suspect they use
            // background-image instead of border-image, against their own
            // documentation's recommendation.
            // EDIT: Un-commented next line cause it works if we use custom images as triangle,
            // see https://bugs.launchpad.net/mixxx/+bug/690280 --jus 12/2010
            styleHack.append(QString("QTreeView::branch:has-children {  background-color: %1; }\n ").arg(color.name()));
        } else {
            styleHack.append(QString("WLibraryTableView {  background-color: %1; }\n ").arg(color.name()));
            styleHack.append(QString("WLibrarySidebar {  background-color: %1; }\n ").arg(color.name()));
        }

        styleHack.append(QString("WSearchLineEdit {  background-color: %1; }\n ").arg(color.name()));
        styleHack.append(QString("QTextBrowser {  background-color: %1; }\n ").arg(color.name()));
    }

    if (!XmlParse::selectNode(node, "BgColorRowEven").isNull()) {
        color.setNamedColor(XmlParse::selectNodeQString(node, "BgColorRowEven"));
        color = WSkinColor::getCorrectColor(color);

        if (hasQtKickedUsInTheNuts) {
            styleHack.append(QString("QTableView::item:!selected { background-color: %1; }\n ").arg(color.name()));
        } else {
            styleHack.append(QString("WLibraryTableView { background: %1; }\n ").arg(color.name()));
        }
    }

    if (!XmlParse::selectNode(node, "BgColorRowUneven").isNull()) {
        color.setNamedColor(XmlParse::selectNodeQString(node, "BgColorRowUneven"));
        color = WSkinColor::getCorrectColor(color);

        if (hasQtKickedUsInTheNuts) {
            styleHack.append(QString("QTableView::item:alternate:!selected { background-color: %1; }\n ").arg(color.name()));
        } else {
            styleHack.append(QString("WLibraryTableView { alternate-background-color: %1; }\n ").arg(color.name()));
        }
    }

    style.prepend(styleHack);

    pTabWidget->setStyleSheet(style);

    return pTabWidget;
}

QString LegacySkinParser::lookupNodeGroup(QDomElement node) {
    QString group = XmlParse::selectNodeQString(node, "Group");

    // If the group is not present, then check for a Channel, since legacy skins
    // will specify the channel as either 1 or 2.
    if (group.size() == 0) {
        int channel = XmlParse::selectNodeInt(node, "Channel");
        group = QString("[Channel%1]").arg(channel);
    }

    return group;
}

// static
const char* LegacySkinParser::safeChannelString(QString channelStr) {
    QMutexLocker lock(&s_safeStringMutex);
    foreach (const char *s, s_channelStrs) {
        if (channelStr == s) { // calls QString::operator==(const char*)
            return s;
        }
    }
    QByteArray qba(channelStr.toAscii());
    char *safe = new char[qba.size() + 1]; // +1 for \0
    int i = 0;
    while (safe[i] = qba[i]) ++i;
    s_channelStrs.append(safe);
    return safe;
}

QWidget* LegacySkinParser::parseStyle(QDomElement node) {
    QString style = node.text();
    m_pParent->setStyleSheet(style);
    return m_pParent;
}

void LegacySkinParser::setupPosition(QDomNode node, QWidget* pWidget) {
    if (!XmlParse::selectNode(node, "Pos").isNull()) {
        QString pos = XmlParse::selectNodeQString(node, "Pos");
        int x = pos.left(pos.indexOf(",")).toInt();
        int y = pos.mid(pos.indexOf(",")+1).toInt();
        pWidget->move(x,y);
    }
}

void LegacySkinParser::setupSize(QDomNode node, QWidget* pWidget) {
    if (!XmlParse::selectNode(node, "Size").isNull()) {
        QString size = XmlParse::selectNodeQString(node, "Size");
        int comma = size.indexOf(",");
        QString xs = size.left(comma);
        QString ys = size.mid(comma+1);
        QSizePolicy sizePolicy;

        if (xs.endsWith("e")) {
            //qDebug() << "horizontal expanding";
            sizePolicy.setHorizontalPolicy(QSizePolicy::Expanding);
            xs = xs.left(xs.size()-1);
        } else if (xs.endsWith("me")) {
            //qDebug() << "horizontal minimum expanding";
            sizePolicy.setHorizontalPolicy(QSizePolicy::MinimumExpanding);
            xs = xs.left(xs.size()-2);
        } else if (xs.endsWith("i")) {
            //qDebug() << "horizontal ignored";
            sizePolicy.setHorizontalPolicy(QSizePolicy::Ignored);
            xs = xs.left(xs.size()-1);
        } else {
            sizePolicy.setHorizontalPolicy(QSizePolicy::Fixed);
        }

        bool ok;
        int x = xs.toInt(&ok);
        if (ok) {
            //qDebug() << "setting width to" << x;
            pWidget->setMinimumWidth(x);
        }

        if (ys.endsWith("e")) {
            //qDebug() << "vertical expanding";
            sizePolicy.setVerticalPolicy(QSizePolicy::Expanding);
            ys = ys.left(ys.size()-1);
        } else if (ys.endsWith("me")) {
            //qDebug() << "vertical minimum expanding";
            sizePolicy.setVerticalPolicy(QSizePolicy::MinimumExpanding);
            ys = ys.left(ys.size()-2);
        } else if (ys.endsWith("i")) {
            //qDebug() << "vertical ignored";
            sizePolicy.setVerticalPolicy(QSizePolicy::Ignored);
            ys = ys.left(ys.size()-1);
        } else {
            sizePolicy.setVerticalPolicy(QSizePolicy::Fixed);
        }

        int y = ys.toInt(&ok);
        if (ok) {
            //qDebug() << "setting height to" << y;
            pWidget->setMinimumHeight(y);
        }
        pWidget->setSizePolicy(sizePolicy);
    }
}

void LegacySkinParser::setupWidget(QDomNode node, QWidget* pWidget) {
    setupPosition(node, pWidget);
    setupSize(node, pWidget);

    // Tooltip
    if (!XmlParse::selectNode(node, "Tooltip").isNull()) {
        QString toolTip = XmlParse::selectNodeQString(node, "Tooltip");
        pWidget->setToolTip(toolTip);
    }

    QString style = XmlParse::selectNodeQString(node, "Style");
    if (style != "") {
        pWidget->setStyleSheet(style);
    }
}

void LegacySkinParser::setupConnections(QDomNode node, QWidget* pWidget) {
    // For each connection
    QDomNode con = XmlParse::selectNode(node, "Connection");

    while (!con.isNull())
    {
        // Get ConfigKey
        QString key = XmlParse::selectNodeQString(con, "ConfigKey");

        ConfigKey configKey = ConfigKey::parseCommaSeparated(key);

        // Check that the control exists
        ControlObject * control = ControlObject::getControl(configKey);

        if (control == NULL) {
            qWarning() << "Requested control does not exist:" << key << ". Creating it.";
            control = new ControlObject(configKey);
        }

        QString property = XmlParse::selectNodeQString(con, "BindProperty");
        if (property != "") {
            qDebug() << "Making property binder for" << property;
            // Bind this control to a property. Not leaked because it is
            // parented to the widget and so it dies with it.
            new PropertyBinder(pWidget, property, control);
        } else if (!XmlParse::selectNode(con, "OnOff").isNull() &&
                   XmlParse::selectNodeQString(con, "OnOff")=="true") {
            // Connect control proxy to widget. Parented to pWidget so it is not
            // leaked.
            (new ControlObjectThreadWidget(control, pWidget))->setWidgetOnOff(pWidget);
        } else {
            // Default to emit on press
            ControlObjectThreadWidget::EmitOption emitOption = ControlObjectThreadWidget::EMIT_ON_PRESS;

            // Get properties from XML, or use defaults
            if (XmlParse::selectNodeQString(con, "EmitOnPressAndRelease").contains("true", Qt::CaseInsensitive))
                emitOption = ControlObjectThreadWidget::EMIT_ON_PRESS_AND_RELEASE;

            if (XmlParse::selectNodeQString(con, "EmitOnDownPress").contains("false", Qt::CaseInsensitive))
                emitOption = ControlObjectThreadWidget::EMIT_ON_RELEASE;

            bool connectValueFromWidget = true;
            if (XmlParse::selectNodeQString(con, "ConnectValueFromWidget").contains("false", Qt::CaseInsensitive))
                connectValueFromWidget = false;

            bool connectValueToWidget = true;
            if (XmlParse::selectNodeQString(con, "ConnectValueToWidget").contains("false", Qt::CaseInsensitive))
                connectValueToWidget = false;

            Qt::MouseButton state = Qt::NoButton;
            if (!XmlParse::selectNode(con, "ButtonState").isNull())
            {
                if (XmlParse::selectNodeQString(con, "ButtonState").contains("LeftButton", Qt::CaseInsensitive))
                    state = Qt::LeftButton;
                else if (XmlParse::selectNodeQString(con, "ButtonState").contains("RightButton", Qt::CaseInsensitive))
                    state = Qt::RightButton;
            }

            // Connect control proxy to widget. Parented to pWidget so it is not
            // leaked.
            (new ControlObjectThreadWidget(control, pWidget))->setWidget(
                        pWidget, connectValueFromWidget, connectValueToWidget,
                        emitOption, state);

            // Add keyboard shortcut info to tooltip string
            QString tooltip = pWidget->toolTip();
            QString shortcut = m_pKeyboard->getKeyboardConfig()->getValueString(configKey);
            if (!shortcut.isEmpty() && !tooltip.contains(shortcut, Qt::CaseInsensitive)) {
                tooltip.append(QString("\nShortcut: %1").arg(shortcut));
                pWidget->setToolTip(tooltip);
            }
        }
        con = con.nextSibling();
    }
}<|MERGE_RESOLUTION|>--- conflicted
+++ resolved
@@ -61,14 +61,6 @@
 LegacySkinParser::LegacySkinParser(ConfigObject<ConfigValue>* pConfig,
                                    MixxxKeyboard* pKeyboard,
                                    PlayerManager* pPlayerManager,
-<<<<<<< HEAD
-                                   Library* pLibrary)
-    : m_pConfig(pConfig),
-      m_pKeyboard(pKeyboard),
-      m_pPlayerManager(pPlayerManager),
-      m_pLibrary(pLibrary),
-      m_pParent(NULL) {
-=======
                                    Library* pLibrary,
                                    VinylControlManager* pVCMan)
         : m_pConfig(pConfig),
@@ -77,8 +69,6 @@
           m_pLibrary(pLibrary),
           m_pVCManager(pVCMan),
           m_pParent(NULL) {
->>>>>>> ea6a7cdb
-
 }
 
 LegacySkinParser::~LegacySkinParser() {
@@ -464,11 +454,7 @@
 
     // Connect control proxy to widget, so delete can be handled by the QT object tree
     ControlObjectThreadWidget * p = new ControlObjectThreadWidget(
-<<<<<<< HEAD
-                ControlObject::getControl(ConfigKey(channelStr, "wheel")));
-=======
-        ControlObject::getControl(ConfigKey(channelStr, "wheel")), widget);
->>>>>>> ea6a7cdb
+        ControlObject::getControl(ConfigKey(channelStr, "wheel")), viewer);
 
     //p->setWidget((QWidget *)viewer, true, true, true, Qt::LeftButton);
 
@@ -676,7 +662,7 @@
     setupSize(node, pTabWidget);
 
     // set maximum width to prevent growing to qSplitter->sizeHint()
-    // Note: sizeHint() may be greater in skins for tiny screens 
+    // Note: sizeHint() may be greater in skins for tiny screens
     int width = pTabWidget->minimumWidth();
     if (width == 0) {
         width = m_pParent->minimumWidth();
