--- conflicted
+++ resolved
@@ -64,18 +64,8 @@
     m_sqCOHashMutex.unlock();
 }
 
-<<<<<<< HEAD
-ControlObject::~ControlObject() {
-    m_sqCOHashMutex.lock();
-    m_sqCOHash.remove(m_key);
-    m_sqCOHashMutex.unlock();
-}
-
 // slot
 void ControlObject::privateValueChanged(double dValue, QObject* pSender) {
-=======
-void ControlObject::privateValueChanged(double dValue, QObject* pSetter) {
->>>>>>> aac88562
     // Only emit valueChanged() if we did not originate this change.
     if (pSender != this) {
         emit(valueChanged(dValue));
