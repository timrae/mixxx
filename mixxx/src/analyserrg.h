--- conflicted
+++ resolved
@@ -11,11 +11,8 @@
 #include "analyser.h"
 #include "configobject.h"
 
-<<<<<<< HEAD
-=======
 class ReplayGain;
 
->>>>>>> 45167a52
 class AnalyserGain : public Analyser {
   public:
     AnalyserGain(ConfigObject<ConfigValue> *_config);
