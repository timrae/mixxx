--- conflicted
+++ resolved
@@ -543,15 +543,7 @@
 
 void TrackInfoObject::incTimesPlayed()
 {
-<<<<<<< HEAD
-    QMutexLocker lock(&m_qMutex);
-	qDebug() << "Track Played:" << m_sArtist << " - " << m_sTitle;
-    m_bPlayed = true;
-    ++m_iTimesPlayed;
-    setDirty(true);
-=======
     setPlayed(true); //setPlayed increases play count
->>>>>>> a6cc367c
 }
 
 bool TrackInfoObject::getPlayed() const
@@ -564,32 +556,28 @@
 void TrackInfoObject::setPlayed(bool bPlayed)
 {
     QMutexLocker lock(&m_qMutex);
-<<<<<<< HEAD
-    bool dirty = bPlayed != m_bPlayed;
+    bool dirty;
+    if (bPlayed) {
+        ++m_iTimesPlayed;
+	    dirty = true;
+    }
+    else if (m_bPlayed && !bPlayed) {
+        --m_iTimesPlayed;
+	    dirty = true;
+    } 
     m_bPlayed = bPlayed;
 	if (dirty)
    	{
 		if (bPlayed)
 		{
-			qDebug() << "Track Played:" << m_sArtist << " - " << m_sTitle;
+			qDebug() << "Track Played:" << m_sArtist << " - " << m_sTitle << " - " << m_sFilename;
 		}
 		else
 		{
-			qDebug() << "Track Unplayed:" << m_sArtist << " - " << m_sTitle;
+			qDebug() << "Track Unplayed:" << m_sArtist << " - " << m_sTitle << " - " << m_sFilename;
 	    }
 		setDirty(true);
 	}
-=======
-    if (bPlayed) {
-        ++m_iTimesPlayed;
-	setDirty(true);
-    }
-    else if (m_bPlayed && !bPlayed) {
-        --m_iTimesPlayed;
-	setDirty(true);
-    } 
-    m_bPlayed = bPlayed;
->>>>>>> a6cc367c
 }
 
 QString TrackInfoObject::getComment() const
