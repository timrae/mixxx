--- conflicted
+++ resolved
@@ -31,17 +31,12 @@
             this, SLOT(slotPrevTrackInfo()));
 
     m_pMenu = new QMenu(this);
-<<<<<<< HEAD
     //Edit on clicking selected row
     setEditTriggers(QAbstractItemView::SelectedClicked);
-=======
     m_pPlaylistMenu = new QMenu(this);
     m_pPlaylistMenu->setTitle(tr("Add to Playlist"));
     m_pCrateMenu = new QMenu(this);
     m_pCrateMenu->setTitle(tr("Add to Crate"));
-    //Disable editing
-    //setEditTriggers(QAbstractItemView::NoEditTriggers);
->>>>>>> 799601c4
 
     //Create all the context m_pMenu->actions (stuff that shows up when you
     //right-click)
