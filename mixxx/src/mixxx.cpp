/***************************************************************************
                          mixxx.cpp  -  description
                             -------------------
    begin                : Mon Feb 18 09:48:17 CET 2002
    copyright            : (C) 2002 by Tue and Ken Haste Andersen
    email                :
***************************************************************************/

/***************************************************************************
*                                                                         *
*   This program is free software; you can redistribute it and/or modify  *
*   it under the terms of the GNU General Public License as published by  *
*   the Free Software Foundation; either version 2 of the License, or     *
*   (at your option) any later version.                                   *
*                                                                         *
***************************************************************************/

#include <QtDebug>
#include <QtCore>
#include <QtGui>
#include <QTranslator>

#include "widget/wknob.h"
#include "widget/wslider.h"
#include "widget/wpushbutton.h"
#include "widget/woverview.h"
#include "mixxx.h"
#include "controlnull.h"
#include "controlpotmeter.h"
#include "controlobjectthreadmain.h"
#include "engine/enginebuffer.h"
#include "engine/enginemaster.h"
#include "engine/enginechannel.h"
#include "engine/enginevumeter.h"
#include "trackinfoobject.h"
#include "dlgabout.h"
#include "waveformviewerfactory.h"
#include "waveform/waveformrenderer.h"
#include "soundsourceproxy.h"

#include "analyserqueue.h"
#include "playermanager.h"

#include "library/library.h"
#include "library/librarytablemodel.h"
#include "library/libraryscanner.h"

#include "soundmanager.h"
#include "defs_urls.h"
#include "recording/defs_recording.h"

#include "midi/mididevicemanager.h"

#include "upgrade.h"
#include "mixxxkeyboard.h"
#include "skin/skinloader.h"
#include "skin/legacyskinparser.h"

#include "build.h" // #defines of details of the build set up (flags,
// repo number, etc). This isn't a real file, SConscript generates it and it
// probably gets placed in $PLATFORM_build/. By including this file here and
// only here we make sure that updating src or changing the build flags doesn't
// force a rebuild of everything

#include "defs_version.h"

#ifdef __C_METRICS__
#include <cmetrics.h>
#include "defs_mixxxcmetrics.h"
#endif


extern "C" void crashDlg()
{
    QMessageBox::critical(0, "Mixxx",
        "Mixxx has encountered a serious error and needs to close.");
}


MixxxApp::MixxxApp(QApplication *a, struct CmdlineArgs args)
{
    m_pApp = a;

    QString buildRevision, buildFlags;
    #ifdef BUILD_REV
      buildRevision = BUILD_REV;
    #endif

    #ifdef BUILD_FLAGS
      buildFlags = BUILD_FLAGS;
    #endif

    if (buildRevision.trimmed().length() > 0) {
        if (buildFlags.trimmed().length() > 0)
            buildRevision = "(bzr r" + buildRevision + "; built on: "
                + __DATE__ + " @ " + __TIME__ + "; flags: "
                + buildFlags.trimmed() + ") ";
        else
            buildRevision = "(bzr r" + buildRevision + "; built on: "
                + __DATE__ + " @ " + __TIME__ + ") ";
    }

    qDebug() << "Mixxx" << VERSION << buildRevision << "is starting...";
    qDebug() << "Qt version is:" << qVersion();

    QCoreApplication::setApplicationName("Mixxx");
    QCoreApplication::setApplicationVersion(VERSION);
#if defined(AMD64) || defined(EM64T) || defined(x86_64)
    setWindowTitle(tr("Mixxx " VERSION " x64"));
#elif defined(IA64)
    setWindowTitle(tr("Mixxx " VERSION " Itanium"));
#else
    setWindowTitle(tr("Mixxx " VERSION));
#endif
    setWindowIcon(QIcon(":/images/ic_mixxx_window.png"));

    //Reset pointer to players
    m_pSoundManager = 0;
    m_pPrefDlg = 0;
    m_pMidiDeviceManager = 0;

    // Check to see if this is the first time this version of Mixxx is run
    // after an upgrade and make any needed changes.
    Upgrade upgrader;
    m_pConfig = upgrader.versionUpgrade();
    bool bFirstRun = upgrader.isFirstRun();
    bool bUpgraded = upgrader.isUpgraded();
    QString qConfigPath = m_pConfig->getConfigPath();

    QString translationsFolder = qConfigPath + "translations/";
    QTranslator* mixxxTranslator = new QTranslator();
    mixxxTranslator->load("mixxx_" + QLocale::system().name(),
                          translationsFolder);
    a->installTranslator(mixxxTranslator);

#ifdef __C_METRICS__
    // Initialize Case Metrics if User is OK with that
    QString metricsAgree =
        m_pConfig->getValueString(
            ConfigKey("[User Experience]", "AgreedToUserExperienceProgram"));

    if (metricsAgree.isEmpty() || (metricsAgree != "yes" && metricsAgree != "no")) {
        metricsAgree = "no";
        int dlg = -1;
        while (dlg != 0 && dlg != 1) {
            dlg = QMessageBox::question(this, tr("Mixxx"),
                tr("Mixxx's development is driven by community feedback.  At "
                "your discretion, Mixxx can automatically send data on your "
                "user experience back to the developers. Would you like to "
                "help us make Mixxx better by enabling this feature?"),
                tr("Yes"), tr("No"), tr("Privacy Policy"), 0, -1);
            switch (dlg) {
            case 0: metricsAgree = "yes";
            case 1: break;
            default: //show privacy policy
                QMessageBox::information(this, tr("Mixxx: Privacy Policy"),
                    tr("Mixxx's development is driven by community feedback. "
                    "In order to help improve future versions Mixxx will with "
                    "your permission collect information on your hardware and "
                    "usage of Mixxx.  This information will primarily be used "
                    "to fix bugs, improve features, and determine the system "
                    "requirements of later versions.  Additionally this "
                    "information may be used in aggregate for statistical "
                    "purposes.\n\n"
                    "The hardware information will include:\n"
                    "\t- CPU model and features\n"
                    "\t- Total/Available Amount of RAM\n"
                    "\t- Available disk space\n"
                    "\t- OS version\n\n"
                    "Your usage information will include:\n"
                    "\t- Settings/Preferences\n"
                    "\t- Internal errors\n"
                    "\t- Internal debugging messages\n"
                    "\t- Performance statistics (average latency, CPU usage)\n"
                    "\nThis information will not be used to personally "
                    "identify you, contact you, advertise to you, or otherwise"
                    " bother you in any way.\n"));
                break;
             }
        }
    }
    m_pConfig->set(
        ConfigKey("[User Experience]", "AgreedToUserExperienceProgram"),
        ConfigValue(metricsAgree)
    );

    // If the user agrees...
    if (metricsAgree == "yes") {
        // attempt to load the user ID from the config file
        if (m_pConfig->getValueString(ConfigKey("[User Experience]", "UID"))
                == "") {
            QString pUID = cm_generate_userid();
            if (!pUID.isEmpty()) {
                m_pConfig->set(
                    ConfigKey("[User Experience]", "UID"), ConigValue(pUID));
            }
        }
    }
    // Initialize cmetrics
    cm_init(100,20, metricsAgree == "yes", MIXXCMETRICS_RELEASE_ID,
        m_pConfig->getValueString(ConfigKey("[User Experience]", "UID"))
            .ascii());
    cm_set_crash_dlg(crashDlg);
    cm_writemsg_ascii(MIXXXCMETRICS_VERSION, VERSION);
#endif

    // Store the path in the config database
    m_pConfig->set(ConfigKey("[Config]", "Path"), ConfigValue(qConfigPath));

    // Read keyboard configuration and set kdbConfig object in WWidget
    // Check first in user's Mixxx directory
    QString userKeyboard =
        QDir::homePath().append("/").append(SETTINGS_PATH)
            .append("Custom.kbd.cfg");

    ConfigObject<ConfigValueKbd>* pKbdConfig = NULL;

    if (QFile::exists(userKeyboard)) {
        qDebug() << "Found and will use custom keyboard preset" << userKeyboard;
        pKbdConfig = new ConfigObject<ConfigValueKbd>(userKeyboard);
    }
    else
        // Otherwise use the default
        pKbdConfig =
                new ConfigObject<ConfigValueKbd>(
                    QString(qConfigPath)
                    .append("keyboard/").append("Standard.kbd.cfg"));

    // TODO(XXX) leak pKbdConfig, MixxxKeyboard owns it? Maybe roll all keyboard
    // initialization into MixxxKeyboard
    m_pKeyboard = new MixxxKeyboard(pKbdConfig);

    // Starting the master (mixing of the channels and effects):
    m_pEngine = new EngineMaster(m_pConfig, "[Master]");

    // Initialize player device
    // while this is created here, setupDevices needs to be called sometime
    // after the players are added to the engine (as is done currently) -- bkgood
    m_pSoundManager = new SoundManager(m_pConfig, m_pEngine);

    // Get Music dir
    bool hasChanged_MusicDir = false;
    QDir dir(m_pConfig->getValueString(ConfigKey("[Playlist]","Directory")));
    if (m_pConfig->getValueString(
        ConfigKey("[Playlist]","Directory")).length() < 1 || !dir.exists())
    {
        QString fd = QFileDialog::getExistingDirectory(
            this, tr("Choose music library directory"),
            QDesktopServices::storageLocation(QDesktopServices::MusicLocation));

        if (fd != "")
        {
            m_pConfig->set(ConfigKey("[Playlist]","Directory"), fd);
            m_pConfig->Save();
            hasChanged_MusicDir = true;
        }
        
    }

    m_pLibrary = new Library(this, m_pConfig, bFirstRun || bUpgraded);
    qRegisterMetaType<TrackPointer>("TrackPointer");

    // Create the player manager.
    m_pPlayerManager = new PlayerManager(m_pConfig, m_pEngine, m_pLibrary);
    m_pPlayerManager->addDeck();
    m_pPlayerManager->addDeck();
    // m_pPlayerManager->addSampler();
    // m_pPlayerManager->addSampler();
    // m_pPlayerManager->addSampler();
    // m_pPlayerManager->addSampler();

    //Scan the library directory.
    m_pLibraryScanner = new LibraryScanner(m_pLibrary->getTrackCollection());

    //Refresh the library models when the library (re)scan is finished.
    connect(m_pLibraryScanner, SIGNAL(scanFinished()),
            m_pLibrary, SLOT(slotRefreshLibraryModels()));

    //Scan the library for new files and directories
    bool rescan = (bool)m_pConfig->getValueString(ConfigKey("[Library]","RescanOnStartup")).toInt();
    if(rescan || hasChanged_MusicDir){    
        m_pLibraryScanner->scan(
            m_pConfig->getValueString(ConfigKey("[Playlist]", "Directory")));
<<<<<<< HEAD
=======
        qDebug() << "Rescan finished";
>>>>>>> 1147fa1e
    }

    // Call inits to invoke all other construction parts

    // Verify path for xml track file.
    QFile trackfile(
        m_pConfig->getValueString(ConfigKey("[Playlist]", "Listfile")));
    if (m_pConfig->getValueString(ConfigKey("[Playlist]", "Listfile"))
            .length() < 1 || !trackfile.exists())
    {
        m_pConfig->set(ConfigKey("[Playlist]", "Listfile"),
            QDir::homePath().append("/").append(SETTINGS_PATH)
                .append(TRACK_FILE));
        m_pConfig->Save();
    }

    // Intialize default BPM system values
    if (m_pConfig->getValueString(ConfigKey("[BPM]", "BPMRangeStart"))
            .length() < 1)
    {
        m_pConfig->set(ConfigKey("[BPM]", "BPMRangeStart"),ConfigValue(65));
    }

    if (m_pConfig->getValueString(ConfigKey("[BPM]", "BPMRangeEnd"))
            .length() < 1)
    {
        m_pConfig->set(ConfigKey("[BPM]", "BPMRangeEnd"),ConfigValue(135));
    }

    if (m_pConfig->getValueString(ConfigKey("[BPM]", "AnalyzeEntireSong"))
            .length() < 1)
    {
        m_pConfig->set(ConfigKey("[BPM]", "AnalyzeEntireSong"),ConfigValue(1));
    }

    //ControlObject::getControl(ConfigKey("[Channel1]","TrackEndMode"))->queueFromThread(m_pConfig->getValueString(ConfigKey("[Controls]","TrackEndModeCh1")).toDouble());
    //ControlObject::getControl(ConfigKey("[Channel2]","TrackEndMode"))->queueFromThread(m_pConfig->getValueString(ConfigKey("[Controls]","TrackEndModeCh2")).toDouble());
    ControlObject::getControl(ConfigKey("[Channel1]","vinylcontrol"))->queueFromThread(m_pConfig->getValueString(ConfigKey("[VinylControl]","EnabledCh1")).toDouble());
    ControlObject::getControl(ConfigKey("[Channel2]","vinylcontrol"))->queueFromThread(m_pConfig->getValueString(ConfigKey("[VinylControl]","EnabledCh2")).toDouble());
    ControlObject::getControl(ConfigKey("[Channel1]","VinylMode"))->queueFromThread(m_pConfig->getValueString(ConfigKey("[VinylControl]","Mode")).toDouble());
    ControlObject::getControl(ConfigKey("[Channel2]","VinylMode"))->queueFromThread(m_pConfig->getValueString(ConfigKey("[VinylControl]","Mode")).toDouble());

    // Initialise midi
    m_pMidiDeviceManager = new MidiDeviceManager(m_pConfig);
    m_pMidiDeviceManager->setupDevices();

    m_pSkinLoader = new SkinLoader(m_pConfig);

    // Initialize preference dialog
    m_pPrefDlg = new DlgPreferences(this, m_pSkinLoader, m_pSoundManager,
                                 m_pMidiDeviceManager, m_pConfig);
    m_pPrefDlg->setHidden(true);

    // Try open player device If that fails, the preference panel is opened.
    int setupDevices = m_pSoundManager->setupDevices();
    unsigned int numDevices = m_pSoundManager->getConfig().getOutputs().count();
    // test for at least one out device, if none, display another dlg that
    // says "mixxx will barely work with no outs"
    while (setupDevices != OK || numDevices == 0)
    {

#ifdef __C_METRICS__
        cm_writemsg_ascii(MIXXXCMETRICS_FAILED_TO_OPEN_SNDDEVICE_AT_STARTUP,
                          "Mixxx failed to open audio device(s) on startup.");
#endif

        // Exit when we press the Exit button in the noSoundDlg dialog
        // only call it if setupDevices != OK
        if (setupDevices != OK) {
            if (noSoundDlg() != 0) {
                exit(0);
            }
        } else if (numDevices == 0) {
            bool continueClicked = false;
            int noOutput = noOutputDlg(&continueClicked);
            if (continueClicked) break;
            if (noOutput != 0) {
                exit(0);
            }
        }
        setupDevices = m_pSoundManager->setupDevices();
        numDevices = m_pSoundManager->getConfig().getOutputs().count();
    }

    //setFocusPolicy(QWidget::StrongFocus);
    //grabKeyboard();

    // Load tracks in args.qlMusicFiles (command line arguments) into player
    // 1 and 2:
    for (int i = 0; i < m_pPlayerManager->numDecks()
            && i < args.qlMusicFiles.count(); ++i) {
        m_pPlayerManager->slotLoadToDeck(args.qlMusicFiles.at(i), i+1);
    }

    //Automatically load specially marked promotional tracks on first run
    if (bFirstRun || bUpgraded) {
        QList<TrackPointer> tracksToAutoLoad =
            m_pLibrary->getTracksToAutoLoad();
        for (int i = 0; i < m_pPlayerManager->numDecks()
                && i < tracksToAutoLoad.count(); i++) {
            m_pPlayerManager->slotLoadToDeck(args.qlMusicFiles.at(i), i+1);
        }
    }

#ifdef __SCRIPT__
    scriptEng = new ScriptEngine(this, m_pTrack);
#endif

    initActions();
    initMenuBar();

    // Use frame as container for view, needed for fullscreen display
    m_pView = new QFrame;

    // Loads the skin as a child of m_pView
    if (!m_pSkinLoader->loadDefaultSkin(m_pView,
                                        m_pKeyboard,
                                        m_pPlayerManager,
                                        m_pLibrary)) {
        qDebug() << "Could not load default skin.";
    }

    // this has to be after the OpenGL widgets are created or depending on a
    // million different variables the first waveform may be horribly
    // corrupted. See bug 521509 -- bkgood
    setCentralWidget(m_pView);

    // Check direct rendering and warn user if they don't have it
    checkDirectRendering();

    //Install an event filter to catch certain QT events, such as tooltips.
    //This allows us to turn off tooltips.
    m_pApp->installEventFilter(this); // The eventfilter is located in this
                                      // Mixxx class as a callback.

    // If we were told to start in fullscreen mode on the command-line,
    // then turn on fullscreen mode.
    if (args.bStartInFullscreen)
        slotOptionsFullScreen(true);
#ifdef __C_METRICS__
    cm_writemsg_ascii(MIXXXCMETRICS_MIXXX_CONSTRUCTOR_COMPLETE,
            "Mixxx constructor complete.");
#endif

    // Refresh the GUI (workaround for Qt 4.6 display bug)
    /* // TODO(bkgood) delete this block if the moving of setCentralWidget
     * //              totally fixes this first-wavefore-fubar issue for
     * //              everyone
    QString QtVersion = qVersion();
    if (QtVersion>="4.6.0") {
        qDebug() << "Qt v4.6.0 or higher detected. Using rebootMixxxView() "
            "workaround.\n    (See bug https://bugs.launchpad.net/mixxx/"
            "+bug/521509)";
        rebootMixxxView();
    } */
}

MixxxApp::~MixxxApp()
{
    QTime qTime;
    qTime.start();

    qDebug() << "Destroying MixxxApp";

// Moved this up to insulate macros you've worked hard on from being lost in
// a segfault that happens sometimes somewhere below here
#ifdef __SCRIPT__
    scriptEng->saveMacros();
    delete scriptEng;
#endif

    qDebug() << "save config, " << qTime.elapsed();
    m_pConfig->Save();

    qDebug() << "close soundmanager" << qTime.elapsed();
    m_pSoundManager->closeDevices();
    qDebug() << "soundmanager->close() done";

    // Save state of End of track controls in config database
    //m_pConfig->set(ConfigKey("[Controls]","TrackEndModeCh1"), ConfigValue((int)ControlObject::getControl(ConfigKey("[Channel1]","TrackEndMode"))->get()));
    //m_pConfig->set(ConfigKey("[Controls]","TrackEndModeCh2"), ConfigValue((int)ControlObject::getControl(ConfigKey("[Channel2]","TrackEndMode"))->get()));
    m_pConfig->set(ConfigKey("[VinylControl]","EnabledCh1"), ConfigValue((int)ControlObject::getControl(ConfigKey("[Channel1]","vinylcontrol"))->get()));
    m_pConfig->set(ConfigKey("[VinylControl]","EnabledCh2"), ConfigValue((int)ControlObject::getControl(ConfigKey("[Channel2]","vinylcontrol"))->get()));
    m_pConfig->set(ConfigKey("[VinylControl]","Mode"), ConfigValue((int)ControlObject::getControl(ConfigKey("[Channel1]","VinylMode"))->get()));
    m_pConfig->set(ConfigKey("[VinylControl]","Mode"), ConfigValue((int)ControlObject::getControl(ConfigKey("[Channel2]","VinylMode"))->get()));

    qDebug() << "delete MidiDeviceManager";
    delete m_pMidiDeviceManager;

    qDebug() << "delete soundmanager, " << qTime.elapsed();
    delete m_pSoundManager;

    qDebug() << "delete playerManager" << qTime.elapsed();
    delete m_pPlayerManager;

    qDebug() << "delete m_pEngine, " << qTime.elapsed();
    delete m_pEngine;

    qDebug() << "delete view, " << qTime.elapsed();
    delete m_pView;

    qDebug() << "delete library scanner" <<  qTime.elapsed();
    delete m_pLibraryScanner;

    // Delete the library after the view so there are no dangling pointers to
    // the data models.
    qDebug() << "delete library" << qTime.elapsed();
    delete m_pLibrary;

    // HACK: Save config again. We saved it once before doing some dangerous
    // stuff. We only really want to save it here, but the first one was just
    // a precaution. The earlier one can be removed when stuff is more stable
    // at exit.
    m_pConfig->Save();
    delete m_pPrefDlg;

#ifdef __C_METRICS__
    // cmetrics will cause this whole method to segfault on Linux/i386 if it is
    // called after config is deleted. Obviously, it depends on config somehow.
    qDebug() << "cmetrics to report:" << "Mixxx deconstructor complete.";
    cm_writemsg_ascii(MIXXXCMETRICS_MIXXX_DESTRUCTOR_COMPLETE,
            "Mixxx deconstructor complete.");
    cm_close(10);
#endif

    qDebug() << "delete config, " << qTime.elapsed();
    delete m_pConfig;
}

int MixxxApp::noSoundDlg(void)
{
    QMessageBox msgBox;
    msgBox.setIcon(QMessageBox::Warning);
    msgBox.setWindowTitle(tr("Sound Device Busy"));
    msgBox.setText(
        "<html>" +
        tr("Mixxx was unable to access all the configured sound devices. "
        "Another application is using a sound device Mixxx is configured to "
        "use or a device is not plugged in.") +
        "<ul>"
            "<li>" +
                tr("<b>Retry</b> after closing the other application "
                "or reconnecting a sound device") +
            "</li>"
            "<li>" +
                tr("<b>Reconfigure</b> Mixxx's sound device settings.") +
            "</li>"
            "<li>" +
                tr("Get <b>Help</b> from the Mixxx Wiki.") +
            "</li>"
            "<li>" +
                tr("<b>Exit</b> Mixxx.") +
            "</li>"
        "</ul></html>"
    );

    QPushButton *retryButton = msgBox.addButton(tr("Retry"),
        QMessageBox::ActionRole);
    QPushButton *reconfigureButton = msgBox.addButton(tr("Reconfigure"),
        QMessageBox::ActionRole);
    QPushButton *wikiButton = msgBox.addButton(tr("Help"),
        QMessageBox::ActionRole);
    QPushButton *exitButton = msgBox.addButton(tr("Exit"),
        QMessageBox::ActionRole);

    while (true)
    {
        msgBox.exec();

        if (msgBox.clickedButton() == retryButton) {
            m_pSoundManager->queryDevices();
            return 0;
        } else if (msgBox.clickedButton() == wikiButton) {
            QDesktopServices::openUrl(QUrl(
                "http://mixxx.org/wiki/doku.php/troubleshooting"
                "#no_or_too_few_sound_cards_appear_in_the_preferences_dialog")
            );
            wikiButton->setEnabled(false);
        } else if (msgBox.clickedButton() == reconfigureButton) {
            msgBox.hide();
            m_pSoundManager->queryDevices();

            // This way of opening the dialog allows us to use it synchronously
            m_pPrefDlg->setWindowModality(Qt::ApplicationModal);
            m_pPrefDlg->exec();
            if (m_pPrefDlg->result() == QDialog::Accepted) {
                m_pSoundManager->queryDevices();
                return 0;
            }

            msgBox.show();

        } else if (msgBox.clickedButton() == exitButton) {
            return 1;
        }
    }
}

int MixxxApp::noOutputDlg(bool *continueClicked)
{
    QMessageBox msgBox;
    msgBox.setIcon(QMessageBox::Warning);
    msgBox.setWindowTitle("No Output Devices");
    msgBox.setText( "<html>Mixxx was configured without any output sound devices. "
                    "Audio processing will be disabled without a configured output device."
                    "<ul>"
                        "<li>"
                            "<b>Continue</b> without any outputs."
                        "</li>"
                        "<li>"
                            "<b>Reconfigure</b> Mixxx's sound device settings."
                        "</li>"
                        "<li>"
                            "<b>Exit</b> Mixxx."
                        "</li>"
                    "</ul></html>"
    );

    QPushButton *continueButton = msgBox.addButton(tr("Continue"), QMessageBox::ActionRole);
    QPushButton *reconfigureButton = msgBox.addButton(tr("Reconfigure"), QMessageBox::ActionRole);
    QPushButton *exitButton = msgBox.addButton(tr("Exit"), QMessageBox::ActionRole);

    while (true)
    {
        msgBox.exec();

        if (msgBox.clickedButton() == continueButton) {
            *continueClicked = true;
            return 0;
        } else if (msgBox.clickedButton() == reconfigureButton) {
            msgBox.hide();
            m_pSoundManager->queryDevices();

            // This way of opening the dialog allows us to use it synchronously
            m_pPrefDlg->setWindowModality(Qt::ApplicationModal);
            m_pPrefDlg->exec();
            if ( m_pPrefDlg->result() == QDialog::Accepted) {
                m_pSoundManager->queryDevices();
                return 0;
            }

            msgBox.show();

        } else if (msgBox.clickedButton() == exitButton) {
            return 1;
        }
    }
}

/** initializes all QActions of the application */
void MixxxApp::initActions()
{
    m_pFileLoadSongPlayer1 = new QAction(tr("&Load Song (Player 1)..."), this);
    m_pFileLoadSongPlayer1->setShortcut(tr("Ctrl+O"));
    m_pFileLoadSongPlayer1->setShortcutContext(Qt::ApplicationShortcut);

    m_pFileLoadSongPlayer2 = new QAction(tr("&Load Song (Player 2)..."), this);
    m_pFileLoadSongPlayer2->setShortcut(tr("Ctrl+Shift+O"));
    m_pFileLoadSongPlayer2->setShortcutContext(Qt::ApplicationShortcut);

    m_pFileQuit = new QAction(tr("&Exit"), this);
    m_pFileQuit->setShortcut(tr("Ctrl+Q"));
    m_pFileQuit->setShortcutContext(Qt::ApplicationShortcut);

    m_pLibraryRescan = new QAction(tr("&Rescan Library"), this);

    m_pPlaylistsNew = new QAction(tr("Add &new playlist"), this);
    m_pPlaylistsNew->setShortcut(tr("Ctrl+N"));
    m_pPlaylistsNew->setShortcutContext(Qt::ApplicationShortcut);

    m_pCratesNew = new QAction(tr("Add new &crate"), this);
    m_pCratesNew->setShortcut(tr("Ctrl+C"));
    m_pCratesNew->setShortcutContext(Qt::ApplicationShortcut);

    m_pPlaylistsImport = new QAction(tr("&Import playlist"), this);
    m_pPlaylistsImport->setShortcut(tr("Ctrl+I"));
    m_pPlaylistsImport->setShortcutContext(Qt::ApplicationShortcut);

    m_pOptionsBeatMark = new QAction(tr("&Audio Beat Marks"), this);

    m_pOptionsFullScreen = new QAction(tr("&Full Screen"), this);

#ifdef __APPLE__
    m_pOptionsFullScreen->setShortcut(tr("Ctrl+F"));
#else
    m_pOptionsFullScreen->setShortcut(tr("F11"));
#endif

    m_pOptionsFullScreen->setShortcutContext(Qt::ApplicationShortcut);
    // QShortcut * shortcut = new QShortcut(QKeySequence(tr("Esc")),  this);
    // connect(shortcut, SIGNAL(activated()), this, SLOT(slotQuitFullScreen()));

    m_pOptionsPreferences = new QAction(tr("&Preferences"), this);
    m_pOptionsPreferences->setShortcut(tr("Ctrl+P"));
    m_pOptionsPreferences->setShortcutContext(Qt::ApplicationShortcut);

    m_pHelpAboutApp = new QAction(tr("&About..."), this);
    m_pHelpSupport = new QAction(tr("&Community Support..."), this);

#ifdef __VINYLCONTROL__
    m_pOptionsVinylControl = new QAction(tr("Enable &Vinyl Control"), this);
    m_pOptionsVinylControl->setShortcut(tr("Ctrl+Y"));
    m_pOptionsVinylControl->setShortcutContext(Qt::ApplicationShortcut);
    
    //this is temp?
    m_pOptionsVinylControl2 = new QAction(tr("Enable &Vinyl Control 2"), this);
    m_pOptionsVinylControl2->setShortcut(tr("Ctrl+U"));
    m_pOptionsVinylControl2->setShortcutContext(Qt::ApplicationShortcut);
#endif

#ifdef __SHOUTCAST__
    m_pOptionsShoutcast = new QAction(tr("Enable live broadcasting"), this);
    m_pOptionsShoutcast->setShortcut(tr("Ctrl+L"));
    m_pOptionsShoutcast->setShortcutContext(Qt::ApplicationShortcut);
#endif

    m_pOptionsRecord = new QAction(tr("&Record Mix"), this);
    m_pOptionsRecord->setShortcut(tr("Ctrl+R"));
    m_pOptionsRecord->setShortcutContext(Qt::ApplicationShortcut);

#ifdef __SCRIPT__
    macroStudio = new QAction(tr("Show Studio"), this);
#endif

    m_pFileLoadSongPlayer1->setStatusTip(tr("Opens a song in player 1"));
    m_pFileLoadSongPlayer1->setWhatsThis(
        tr("Open\n\nOpens a song in player 1"));
    connect(m_pFileLoadSongPlayer1, SIGNAL(activated()),
            this, SLOT(slotFileLoadSongPlayer1()));

    m_pFileLoadSongPlayer2->setStatusTip(tr("Opens a song in player 2"));
    m_pFileLoadSongPlayer2->setWhatsThis(
        tr("Open\n\nOpens a song in player 2"));
    connect(m_pFileLoadSongPlayer2, SIGNAL(activated()),
            this, SLOT(slotFileLoadSongPlayer2()));

    m_pFileQuit->setStatusTip(tr("Quits the application"));
    m_pFileQuit->setWhatsThis(tr("Exit\n\nQuits the application"));
    connect(m_pFileQuit, SIGNAL(activated()), this, SLOT(slotFileQuit()));

    m_pLibraryRescan->setStatusTip(tr("Rescans the song library"));
    m_pLibraryRescan->setWhatsThis(
        tr("Rescan library\n\nRescans the song library"));
    m_pLibraryRescan->setCheckable(false);
    connect(m_pLibraryRescan, SIGNAL(activated()),
            this, SLOT(slotScanLibrary()));
    connect(m_pLibraryScanner, SIGNAL(scanFinished()),
            this, SLOT(slotEnableRescanLibraryAction()));

    m_pPlaylistsNew->setStatusTip(tr("Create a new playlist"));
    m_pPlaylistsNew->setWhatsThis(tr("New playlist\n\nCreate a new playlist"));
    connect(m_pPlaylistsNew, SIGNAL(activated()),
            m_pLibrary, SLOT(slotCreatePlaylist()));

    m_pCratesNew->setStatusTip(tr("Create a new crate"));
    m_pCratesNew->setWhatsThis(tr("New crate\n\nCreate a new crate."));
    connect(m_pCratesNew, SIGNAL(activated()),
            m_pLibrary, SLOT(slotCreateCrate()));

    m_pPlaylistsImport->setStatusTip(tr("Import playlist"));
    m_pPlaylistsImport->setWhatsThis(tr("Import playlist"));
    //connect(playlistsImport, SIGNAL(activated()),
    //        m_pTrack, SLOT(slotImportPlaylist()));
    //FIXME: Disabled due to library rework

    m_pOptionsBeatMark->setCheckable(false);
    m_pOptionsBeatMark->setChecked(false);
    m_pOptionsBeatMark->setStatusTip(tr("Audio Beat Marks"));
    m_pOptionsBeatMark->setWhatsThis(
        tr("Audio Beat Marks\nMark beats by audio clicks"));
    connect(m_pOptionsBeatMark, SIGNAL(toggled(bool)),
            this, SLOT(slotOptionsBeatMark(bool)));

#ifdef __VINYLCONTROL__
    // Either check or uncheck the vinyl control menu item depending on what
    // it was saved as.
    m_pOptionsVinylControl->setCheckable(true);
    if ((bool)m_pConfig->getValueString(
    	ConfigKey("[VinylControl]","EnabledCh1")).toInt() == true)
        m_pOptionsVinylControl->setChecked(true);
    else
        m_pOptionsVinylControl->setChecked(false);
    m_pOptionsVinylControl->setStatusTip(tr("Activate Vinyl Control"));
    m_pOptionsVinylControl->setWhatsThis(
    	tr("Use timecoded vinyls on external turntables to control Mixxx"));
    connect(m_pOptionsVinylControl, SIGNAL(toggled(bool)), 
    	this, SLOT(slotCheckboxVinylControl(bool)));

    ControlObjectThreadMain *enabled1 = 
    	new ControlObjectThreadMain(ControlObject::getControl(
    		ConfigKey("[Channel1]", "vinylcontrol")));
    connect(enabled1, SIGNAL(valueChanged(double)), 
    	this, SLOT(slotControlVinylControl(double)));
    
    m_pOptionsVinylControl2->setCheckable(true);
    if ((bool)m_pConfig->getValueString(
    	ConfigKey("[VinylControl]","EnabledCh2")).toInt() == true)
        m_pOptionsVinylControl2->setChecked(true);
    else
        m_pOptionsVinylControl2->setChecked(false);
    m_pOptionsVinylControl2->setStatusTip(tr("Activate Vinyl Control"));
    m_pOptionsVinylControl2->setWhatsThis(
    	tr("Use timecoded vinyls on external turntables to control Mixxx"));
    connect(m_pOptionsVinylControl2, SIGNAL(toggled(bool)), 
    	this, SLOT(slotCheckboxVinylControl2(bool)));
    
    ControlObjectThreadMain *enabled2 = 
    	new ControlObjectThreadMain(ControlObject::getControl(
    		ConfigKey("[Channel2]", "vinylcontrol")));
    connect(enabled2, SIGNAL(valueChanged(double)), 
    	this, SLOT(slotControlVinylControl2(double)));
#endif

#ifdef __SHOUTCAST__
    m_pOptionsShoutcast->setCheckable(true);
    bool broadcastEnabled =
        (m_pConfig->getValueString(ConfigKey("[Shoutcast]", "enabled"))
            .toInt() == 1);

    m_pOptionsShoutcast->setChecked(broadcastEnabled);

    m_pOptionsShoutcast->setStatusTip(tr("Activate live broadcasting"));
    m_pOptionsShoutcast->setWhatsThis(
        tr("Stream your mixes to a shoutcast or icecast server"));

    connect(m_pOptionsShoutcast, SIGNAL(toggled(bool)),
            this, SLOT(slotOptionsShoutcast(bool)));
#endif

    m_pOptionsRecord->setCheckable(true);
    m_pOptionsRecord->setStatusTip(tr("Start Recording your Mix"));
    m_pOptionsRecord->setWhatsThis(tr("Record your mix to a file"));
    connect(m_pOptionsRecord, SIGNAL(toggled(bool)),
            this, SLOT(slotOptionsRecord(bool)));

    m_pOptionsFullScreen->setCheckable(true);
    m_pOptionsFullScreen->setChecked(false);
    m_pOptionsFullScreen->setStatusTip(tr("Full Screen"));
    m_pOptionsFullScreen->setWhatsThis(
        tr("Display Mixxx using the full screen"));
    connect(m_pOptionsFullScreen, SIGNAL(toggled(bool)),
            this, SLOT(slotOptionsFullScreen(bool)));

    m_pOptionsPreferences->setStatusTip(tr("Preferences"));
    m_pOptionsPreferences->setWhatsThis(
        tr("Preferences\nPlayback and MIDI preferences"));
    connect(m_pOptionsPreferences, SIGNAL(activated()),
            this, SLOT(slotOptionsPreferences()));

    m_pHelpSupport->setStatusTip(tr("Support..."));
    m_pHelpSupport->setWhatsThis(tr("Support\n\nGet help with Mixxx"));
    connect(m_pHelpSupport, SIGNAL(activated()), this, SLOT(slotHelpSupport()));

    m_pHelpAboutApp->setStatusTip(tr("About the application"));
    m_pHelpAboutApp->setWhatsThis(tr("About\n\nAbout the application"));
    connect(m_pHelpAboutApp, SIGNAL(activated()), this, SLOT(slotHelpAbout()));

#ifdef __SCRIPT__
    macroStudio->setStatusTip(tr("Shows the macro studio window"));
    macroStudio->setWhatsThis(
        tr("Show Studio\n\nMakes the macro studio visible"));
     connect(macroStudio, SIGNAL(activated()),
             scriptEng->getStudio(), SLOT(showStudio()));
#endif
}

void MixxxApp::initMenuBar()
{
    // MENUBAR
    m_pFileMenu=new QMenu(tr("&File"));
    m_pOptionsMenu=new QMenu(tr("&Options"));
    m_pLibraryMenu=new QMenu(tr("&Library"));
    m_pViewMenu=new QMenu(tr("&View"));
    m_pHelpMenu=new QMenu(tr("&Help"));
#ifdef __SCRIPT__
    macroMenu=new QMenu(tr("&Macro"));
#endif
    connect(m_pOptionsMenu, SIGNAL(aboutToShow()),
            this, SLOT(slotOptionsMenuShow()));
    // menuBar entry fileMenu
    m_pFileMenu->addAction(m_pFileLoadSongPlayer1);
    m_pFileMenu->addAction(m_pFileLoadSongPlayer2);
    m_pFileMenu->addSeparator();
    m_pFileMenu->addAction(m_pFileQuit);

    // menuBar entry optionsMenu
    //optionsMenu->setCheckable(true);
    //  optionsBeatMark->addTo(optionsMenu);
#ifdef __VINYLCONTROL__
	m_pVinylControlMenu = new QMenu(tr("&Vinyl Control"));
    m_pVinylControlMenu->addAction(m_pOptionsVinylControl);
    m_pVinylControlMenu->addAction(m_pOptionsVinylControl2);
    m_pOptionsMenu->addMenu(m_pVinylControlMenu);
#endif
    m_pOptionsMenu->addAction(m_pOptionsRecord);
#ifdef __SHOUTCAST__
    m_pOptionsMenu->addAction(m_pOptionsShoutcast);
#endif
    m_pOptionsMenu->addAction(m_pOptionsFullScreen);
    m_pOptionsMenu->addSeparator();
    m_pOptionsMenu->addAction(m_pOptionsPreferences);

    //    libraryMenu->setCheckable(true);
    m_pLibraryMenu->addAction(m_pLibraryRescan);
    m_pLibraryMenu->addSeparator();
    m_pLibraryMenu->addAction(m_pPlaylistsNew);
    m_pLibraryMenu->addAction(m_pCratesNew);
    //libraryMenu->addAction(playlistsImport);

    // menuBar entry viewMenu
    //viewMenu->setCheckable(true);

    // menuBar entry helpMenu
    m_pHelpMenu->addAction(m_pHelpSupport);
    m_pHelpMenu->addSeparator();
    m_pHelpMenu->addAction(m_pHelpAboutApp);


#ifdef __SCRIPT__
    macroMenu->addAction(macroStudio);
#endif

    menuBar()->addMenu(m_pFileMenu);
    menuBar()->addMenu(m_pLibraryMenu);
    menuBar()->addMenu(m_pOptionsMenu);

    //    menuBar()->addMenu(viewMenu);
#ifdef __SCRIPT__
    menuBar()->addMenu(macroMenu);
#endif
    menuBar()->addSeparator();
    menuBar()->addMenu(m_pHelpMenu);

}

void MixxxApp::slotlibraryMenuAboutToShow(){
}

bool MixxxApp::queryExit()
{
    int exit=QMessageBox::information(this, tr("Quit..."),
                                      tr("Do your really want to quit?"),
                                      QMessageBox::Ok, QMessageBox::Cancel);

    if (exit==1)
    {
    }
    else
    {
    };

    return (exit==1);
}

void MixxxApp::slotFileLoadSongPlayer1()
{
    ControlObject* play =
        ControlObject::getControl(ConfigKey("[Channel1]", "play"));

    if (play->get() == 1.)
    {
        int ret = QMessageBox::warning(this, tr("Mixxx"),
            tr("Player 1 is currently playing a song.\n"
            "Are you sure you want to load a new song?"),
            QMessageBox::Yes | QMessageBox::No,
            QMessageBox::No);

        if (ret != QMessageBox::Yes)
            return;
    }

    QString s =
        QFileDialog::getOpenFileName(
            this,
            tr("Load Song into Player 1"),
            m_pConfig->getValueString(ConfigKey("[Playlist]", "Directory")),
            QString("Audio (%1)")
                .arg(SoundSourceProxy::supportedFileExtensionsString()));

    if (s != QString::null) {
        m_pPlayerManager->slotLoadToDeck(s, 1);
    }
}

void MixxxApp::slotFileLoadSongPlayer2()
{
    ControlObject* play =
        ControlObject::getControl(ConfigKey("[Channel2]", "play"));

    if (play->get() == 1.)
    {
        int ret = QMessageBox::warning(this, tr("Mixxx"),
            tr("Player 2 is currently playing a song.\n"
            "Are you sure you want to load a new song?"),
            QMessageBox::Yes | QMessageBox::No,
            QMessageBox::No);

        if (ret != QMessageBox::Yes)
            return;
    }

    QString s =
        QFileDialog::getOpenFileName(
            this,
            tr("Load Song into Player 2"),
            m_pConfig->getValueString(ConfigKey("[Playlist]", "Directory")),
            QString("Audio (%1)")
                .arg(SoundSourceProxy::supportedFileExtensionsString()));

    if (s != QString::null) {
        m_pPlayerManager->slotLoadToDeck(s, 2);
    }
}

void MixxxApp::slotFileQuit()
{
    qApp->quit();
}

void MixxxApp::slotOptionsBeatMark(bool)
{
// BEAT MARK STUFF
}

void MixxxApp::slotOptionsFullScreen(bool toggle)
{
    if (m_pOptionsFullScreen)
        m_pOptionsFullScreen->setChecked(toggle);
        
	QString qSkinPath = m_pSkinLoader->getConfiguredSkinPath();
	
    // Making a fullscreen window on linux and windows is harder than you
    // could possibly imagine...
    if (toggle)
    {
#if defined(__LINUX__) || defined(__APPLE__)
         m_winpos = pos();
         // Can't set max to -1,-1 or 0,0 for unbounded?
         setMaximumSize(32767,32767);
#endif

        showFullScreen();
        //menuBar()->hide();
        // FWI: Begin of fullscreen patch
#if defined(__LINUX__) || defined(__APPLE__)
        // Crazy X window managers break this so I'm told by Qt docs
        //         int deskw = app->desktop()->width();
        //         int deskh = app->desktop()->height();
        
        if (QDir(qSkinPath+"-fullscreen").exists())
    	{
			qDebug() << "fullscreen reshape";

			QString fullscreenPath = m_pSkinLoader->getConfiguredSkinPath()+"-fullscreen";
			
			m_pView->hide();
			delete m_pView;
			m_pView = new QFrame();
			
			if (!m_pSkinLoader->loadCustomSkin(
					fullscreenPath,
					m_pView,
                    m_pKeyboard,
                    m_pPlayerManager,
                    m_pLibrary)) {
				qDebug() << "Could not reload the skin.";
			}
			
			setCentralWidget(m_pView);

			qDebug() << "fullscreen reshape DONE";
		}

        //support for xinerama
        int deskw = m_pApp->desktop()->screenGeometry(m_pView).width();
        int deskh = m_pApp->desktop()->screenGeometry(m_pView).height();
#else
        int deskw = width();
        int deskh = height();
#endif
        if (m_pView)
            m_pView->move((deskw - m_pView->width())/2,
                          (deskh - m_pView->height())/2);
        // FWI: End of fullscreen patch
    }
    else
    {
        // FWI: Begin of fullscreen patch
        if (m_pView)
            m_pView->move(0,0);

        menuBar()->show();
        showNormal();
        
        if (QDir(qSkinPath+"-fullscreen").exists())
    	{
			qDebug() << "unfullscreen resize";
			
			m_pView->hide();
			delete m_pView;
			m_pView = new QFrame();
			
			if (!m_pSkinLoader->loadDefaultSkin(
					m_pView,
                    m_pKeyboard,
                    m_pPlayerManager,
                    m_pLibrary)) {
				qDebug() << "Could not reload the skin.";
			}
			
			setCentralWidget(m_pView);

			qDebug() << "unfullscreen DONE";
		}

#ifdef __LINUX__
        if (size().width() != m_pView->width() ||
            size().height() != m_pView->height() + menuBar()->height()) {
          setFixedSize(m_pView->width(),
                  m_pView->height() + menuBar()->height());
        }
        move(m_winpos);
#endif

        // FWI: End of fullscreen patch
    }
}

void MixxxApp::slotOptionsPreferences()
{
    m_pPrefDlg->setHidden(false);
}

void MixxxApp::slotControlVinylControl(double toggle)
{
#ifdef __VINYLCONTROL__
	if (tryToggleVinylControl(0))
	{
		m_pConfig->set(
            ConfigKey("[VinylControl]", "EnabledCh1"), ConfigValue((int)toggle));
       	m_pOptionsVinylControl->setChecked((bool)toggle);
       	if (toggle)
       		ControlObject::getControl(ConfigKey("[Channel1]", "VinylStatus"))->set(VINYL_STATUS_OK);
       	else
       		ControlObject::getControl(ConfigKey("[Channel1]", "VinylStatus"))->set(VINYL_STATUS_DISABLED);
	}
	else
	{
		if (toggle)
		{
			QMessageBox::warning(this, tr("Mixxx"),
		        tr("No input device(s) select.\nPlease select your soundcard(s) "
		            "in the sound hardware preferences."),
		        QMessageBox::Ok,
		        QMessageBox::Ok);
		    m_pPrefDlg->show();
		    m_pPrefDlg->showSoundHardwarePage();
		    m_pOptionsVinylControl->setChecked(false);
		    m_pConfig->set(ConfigKey("[VinylControl]","EnabledCh1"), ConfigValue(0));
		    ControlObject::getControl(ConfigKey("[Channel1]", "VinylStatus"))->set(VINYL_STATUS_DISABLED);
		}
	}
#endif
}

void MixxxApp::slotCheckboxVinylControl(bool toggle)
{
#ifdef __VINYLCONTROL__
	bool current = (bool)m_pConfig->getValueString(ConfigKey("[VinylControl]","EnabledCh1")).toInt();
	if (current != toggle)
		ControlObject::getControl(ConfigKey("[Channel1]", "vinylcontrol"))->set((double)toggle);
#endif
}	

int MixxxApp::tryToggleVinylControl(int deck)
{
#ifdef __VINYLCONTROL__  
	return m_pSoundManager->hasVinylInput(deck);
#endif
}

void MixxxApp::slotControlVinylControl2(double toggle)
{
#ifdef __VINYLCONTROL__
	//we just need at least 1 input (deck 1) because of single deck mode
	if (tryToggleVinylControl(1))
	{
		m_pConfig->set(
            ConfigKey("[VinylControl]", "EnabledCh2"), ConfigValue((int)toggle));
       	m_pOptionsVinylControl2->setChecked((bool)toggle);
       	if (toggle)
       		ControlObject::getControl(ConfigKey("[Channel2]", "VinylStatus"))->set(VINYL_STATUS_OK);
       	else
       		ControlObject::getControl(ConfigKey("[Channel2]", "VinylStatus"))->set(VINYL_STATUS_DISABLED);
	}
	else
	{
		if (toggle)
		{
			QMessageBox::warning(this, tr("Mixxx"),
		        tr("No input device(s) select.\nPlease select your soundcard(s) "
		            "in the sound hardware preferences."),
		        QMessageBox::Ok,
		        QMessageBox::Ok);
		    m_pPrefDlg->show();
		    m_pPrefDlg->showSoundHardwarePage();
		    m_pConfig->set(ConfigKey("[VinylControl]","EnabledCh2"), ConfigValue(0));
		    ControlObject::getControl(ConfigKey("[Channel2]", "VinylStatus"))->set(VINYL_STATUS_DISABLED);
		    m_pOptionsVinylControl2->setChecked(false);
		}
	}
#endif
}

void MixxxApp::slotCheckboxVinylControl2(bool toggle)
{
#ifdef __VINYLCONTROL__
	bool current = (bool)m_pConfig->getValueString(ConfigKey("[VinylControl]","EnabledCh2")).toInt();
	if (current != toggle)
		ControlObject::getControl(ConfigKey("[Channel2]", "vinylcontrol"))->set((double)toggle);
#endif
}	

//Also can't ifdef this (MOC again)
void MixxxApp::slotOptionsRecord(bool toggle)
{
    ControlObjectThreadMain *recordingControl =
        new ControlObjectThreadMain(ControlObject::getControl(
                    ConfigKey("[Master]", "Record")));
    QString recordPath = m_pConfig->getValueString(
            ConfigKey("[Recording]", "Path"));
    QString encodingType = m_pConfig->getValueString(
            ConfigKey("[Recording]", "Encoding"));
    QString encodingFileFilter = QString("Audio (*.%1)").arg(encodingType);
    bool proceedWithRecording = true;

    if (toggle == true)
    {
        //If there was no recording path set,
        if (recordPath == "")
        {
            QString selectedFile = QFileDialog::getSaveFileName(NULL,
                    tr("Save Recording As..."),
                    recordPath,
                    encodingFileFilter);
            if (selectedFile.toLower() != "")
            {
                if(!selectedFile.toLower().endsWith(
                            "." + encodingType.toLower()))
                {
                    selectedFile.append("." + encodingType.toLower());
                }
                //Update the saved Path
                m_pConfig->set(
                    ConfigKey(RECORDING_PREF_KEY, "Path"), selectedFile);
            }
            else
                proceedWithRecording = false; //Empty filename, so don't record
        }
        else //If there was already a recording path set
        {
            //... and the file already exists, ask the user if they want to over
            // write it.
            int result;
            if(QFile::exists(recordPath))
            {
                QFileInfo fi(recordPath);
                result = QMessageBox::question(this, tr("Mixxx Recording"),
                    tr("The file %1 already exists. Would you like to overwrite"
                       " it?\nSelecting \"No\" will abort the recording.")
                    .arg(fi.fileName()), QMessageBox::Yes | QMessageBox::No);
                if (result == QMessageBox::Yes)
                    //If the user selected, "yes, overwrite the recording"...
                    proceedWithRecording = true;
                else
                    proceedWithRecording = false;
            }
        }

        if (proceedWithRecording == true)
        {
            qDebug() << "Setting record status: READY";
            recordingControl->slotSet(RECORD_READY);
        }
        else
        {
            m_pOptionsRecord->setChecked(false);
        }

    }
    else
    {
        qDebug() << "Setting record status: OFF";
        recordingControl->slotSet(RECORD_OFF);
    }

    delete recordingControl;
}

void MixxxApp::slotHelpAbout()
{

    DlgAbout *about = new DlgAbout(this);
#if defined(AMD64) || defined(EM64T) || defined(x86_64)
    about->version_label->setText(VERSION " x64");
#elif defined(IA64)
    about->version_label->setText(VERSION " IA64");
#else
    about->version_label->setText(VERSION);
#endif
    QString credits =
    QString("<p align=\"center\"><b>Mixxx %1 Development Team</b></p>"
"<p align=\"center\">"
"Adam Davison<br>"
"Albert Santoni<br>"
"RJ Ryan<br>"
"Garth Dahlstrom<br>"
"Sean Pappalardo<br>"
"Phillip Whelan<br>"
"Tobias Rafreider<br>"
"S. Brandt<br>"
"Bill Good<br>"
"Owen Williams<br>"
"Bruno Buccolo<br>"
"Ryan Baker<br>"
"Vittorio Colao<br>"

"</p>"
"<p align=\"center\"><b>With contributions from:</b></p>"
"<p align=\"center\">"
"Mark Hills<br>"
"Andre Roth<br>"
"Robin Sheat<br>"
"Mark Glines<br>"
"Mathieu Rene<br>"
"Miko Kiiski<br>"
"Brian Jackson<br>"
"Andreas Pflug<br>"
"Bas van Schaik<br>"
"J&aacute;n Jockusch<br>"
"Oliver St&ouml;neberg<br>"
"Jan Jockusch<br>"
"C. Stewart<br>"
"Bill Egert<br>"
"Zach Shutters<br>"
"Owen Bullock<br>"
"Bill Good<br>"
"Graeme Mathieson<br>"
"Sebastian Actist<br>"
"Jussi Sainio<br>"
"David Gnedt<br>"
"Antonio Passamani<br>"
"Guy Martin<br>"
"Anders Gunnarson<br>"
"Alex Barker<br>"
"Mikko Jania<br>"

"</p>"
"<p align=\"center\"><b>And special thanks to:</b></p>"
"<p align=\"center\">"
"Stanton<br>"
"Hercules<br>"
"EKS<br>"
"Echo Digital Audio<br>"
"Adam Bellinson<br>"
"Alexandre Bancel<br>"
"Melanie Thielker<br>"
"Julien Rosener<br>"
"Pau Arum&iacute;<br>"
"David Garcia<br>"
"Seb Ruiz<br>"
"Joseph Mattiello<br>"
"</p>"

"<p align=\"center\"><b>Past Developers</b></p>"
"<p align=\"center\">"
"Tue Haste Andersen<br>"
"Ken Haste Andersen<br>"
"Cedric Gestes<br>"
"John Sully<br>"
"Torben Hohn<br>"
"Peter Chang<br>"
"Micah Lee<br>"
"Ben Wheeler<br>"
"Wesley Stessens<br>"
"Nathan Prado<br>"
"Zach Elko<br>"
"Tom Care<br>"
"Pawel Bartkiewicz<br>"
"Nick Guenther<br>"
"</p>"

"<p align=\"center\"><b>Past Contributors</b></p>"
"<p align=\"center\">"
"Ludek Hor&#225;cek<br>"
"Svein Magne Bang<br>"
"Kristoffer Jensen<br>"
"Ingo Kossyk<br>"
"Mads Holm<br>"
"Lukas Zapletal<br>"
"Jeremie Zimmermann<br>"
"Gianluca Romanin<br>"
"Tim Jackson<br>"
"Stefan Langhammer<br>"
"Frank Willascheck<br>"
"Jeff Nelson<br>"
"Kevin Schaper<br>"
"Alex Markley<br>"
"Oriol Puigb&oacute;<br>"
"Ulrich Heske<br>"
"James Hagerman<br>"
"quil0m80<br>"
"Martin Sakm&#225;r<br>"
"Ilian Persson<br>"
"Dave Jarvis<br>"
"Thomas Baag<br>"
"Karlis Kalnins<br>"
"Amias Channer<br>"
"Sacha Berger<br>"
"James Evans<br>"
"Martin Sakmar<br>"
"Navaho Gunleg<br>"
"Gavin Pryke<br>"
"Michael Pujos<br>"
"Claudio Bantaloukas<br>"
"Pavol Rusnak<br>"

#if defined(AMD64) || defined(EM64T) || defined(x86_64)
    "</p>").arg(VERSION " x64");
#elif defined(IA64)
    "</p>").arg(VERSION " IA64");
#else
    "</p>").arg(VERSION);
#endif

    about->textBrowser->setHtml(credits);
    about->show();

}

void MixxxApp::slotHelpSupport()
{
    QUrl qSupportURL;
    qSupportURL.setUrl(MIXXX_SUPPORT_URL);
    QDesktopServices::openUrl(qSupportURL);
}

void MixxxApp::rebootMixxxView() {

    if (!m_pView)
        return;

    // Ok, so wierdly if you call setFixedSize with the same value twice, Qt
    // breaks. So we check and if the size hasn't changed we don't make the call
    int oldh = m_pView->height();
    int oldw = m_pView->width();
    qDebug() << "Now in Rebootmixxview...";

    // Workaround for changing skins while fullscreen, just go out of fullscreen
    // mode. If you change skins while in fullscreen (on Linux, at least) the
    // window returns to 0,0 but and the backdrop disappears so it looks as if
    // it is not fullscreen, but acts as if it is.
    slotOptionsFullScreen(false);

    // TODO(XXX) Make getSkinPath not public
    QString qSkinPath = m_pSkinLoader->getConfiguredSkinPath();

    m_pView->hide();
    delete m_pView;
    m_pView = new QFrame();

    if (!m_pSkinLoader->loadDefaultSkin(m_pView,
                                        m_pKeyboard,
                                        m_pPlayerManager,
                                        m_pLibrary)) {
        qDebug() << "Could not reload the skin.";
    }

    // don't move this before loadDefaultSkin above. bug 521509 --bkgood
    setCentralWidget(m_pView);

    qDebug() << "rebootgui DONE";

    if (oldw != m_pView->width()
            || oldh != m_pView->height() + menuBar()->height()) {
      setFixedSize(m_pView->width(), m_pView->height() + menuBar()->height());
    }
}

/** Event filter to block certain events. For example, this function is used
  * to disable tooltips if the user specifies in the preferences that they
  * want them off. This is a callback function.
  */
bool MixxxApp::eventFilter(QObject *obj, QEvent *event)
{
    static int tooltips =
        m_pConfig->getValueString(ConfigKey("[Controls]", "Tooltips")).toInt();

    if (event->type() == QEvent::ToolTip) {
        // QKeyEvent *keyEvent = static_cast<QKeyEvent *>(event);
        // unused, remove? TODO(bkgood)
        if (tooltips == 1)
            return false;
        else
            return true;
    } else {
        // standard event processing
        return QObject::eventFilter(obj, event);
    }

}

void MixxxApp::slotScanLibrary()
{
    m_pLibraryRescan->setEnabled(false);
    m_pLibraryScanner->scan(
        m_pConfig->getValueString(ConfigKey("[Playlist]", "Directory")));
}

void MixxxApp::slotEnableRescanLibraryAction()
{
    m_pLibraryRescan->setEnabled(true);
}

void MixxxApp::slotOptionsMenuShow(){
    ControlObjectThread* ctrlRec =
        new ControlObjectThread(ControlObject::getControl(
                    ConfigKey("[Master]", "Record")));

    if(ctrlRec->get() == RECORD_OFF){
        //uncheck Recording
    m_pOptionsRecord->setChecked(false);
    }

#ifdef __SHOUTCAST__
    bool broadcastEnabled =
        (m_pConfig->getValueString(ConfigKey("[Shoutcast]", "enabled")).toInt()
            == 1);
    if (broadcastEnabled)
      m_pOptionsShoutcast->setChecked(true);
    else
      m_pOptionsShoutcast->setChecked(false);
#endif
}

void MixxxApp::slotOptionsShoutcast(bool value){
#ifdef __SHOUTCAST__
    m_pOptionsShoutcast->setChecked(value);
    m_pConfig->set(ConfigKey("[Shoutcast]", "enabled"),ConfigValue(value));
#else
    Q_UNUSED(value);
#endif
}

void MixxxApp::checkDirectRendering() {
    // IF
    //  * A waveform viewer exists
    // AND
    //  * The waveform viewer is an OpenGL waveform viewer
    // AND
    //  * The waveform viewer does not have direct rendering enabled.
    // THEN
    //  * Warn user

    if (WaveformViewerFactory::numViewers(WAVEFORM_GL) > 0 &&
        !WaveformViewerFactory::isDirectRenderingEnabled() &&
        m_pConfig->getValueString(ConfigKey("[Direct Rendering]", "Warned")) != QString("yes")) {
		    QMessageBox::warning(0, "OpenGL Direct Rendering",
                             "Direct rendering is not enabled on your machine.\n\nThis means that the waveform displays will be very\nslow and take a lot of CPU time. Either update your\nconfiguration to enable direct rendering, or disable\nthe waveform displays in the control panel by\nselecting \"Simple\" under waveform displays.\nNOTE: In case you run on NVidia hardware,\ndirect rendering may not be present, but you will\nnot experience a degradation in performance.");
        m_pConfig->set(ConfigKey("[Direct Rendering]", "Warned"), ConfigValue(QString("yes")));
    }
}<|MERGE_RESOLUTION|>--- conflicted
+++ resolved
@@ -281,10 +281,7 @@
     if(rescan || hasChanged_MusicDir){    
         m_pLibraryScanner->scan(
             m_pConfig->getValueString(ConfigKey("[Playlist]", "Directory")));
-<<<<<<< HEAD
-=======
         qDebug() << "Rescan finished";
->>>>>>> 1147fa1e
     }
 
     // Call inits to invoke all other construction parts
@@ -689,7 +686,6 @@
     m_pOptionsVinylControl->setShortcut(tr("Ctrl+Y"));
     m_pOptionsVinylControl->setShortcutContext(Qt::ApplicationShortcut);
     
-    //this is temp?
     m_pOptionsVinylControl2 = new QAction(tr("Enable &Vinyl Control 2"), this);
     m_pOptionsVinylControl2->setShortcut(tr("Ctrl+U"));
     m_pOptionsVinylControl2->setShortcutContext(Qt::ApplicationShortcut);
