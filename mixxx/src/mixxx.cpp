/***************************************************************************
                          mixxx.cpp  -  description
                             -------------------
    begin                : Mon Feb 18 09:48:17 CET 2002
    copyright            : (C) 2002 by Tue and Ken Haste Andersen
    email                :
***************************************************************************/

/***************************************************************************
*                                                                         *
*   This program is free software; you can redistribute it and/or modify  *
*   it under the terms of the GNU General Public License as published by  *
*   the Free Software Foundation; either version 2 of the License, or     *
*   (at your option) any later version.                                   *
*                                                                         *
***************************************************************************/

#include <QtDebug>
#include <QtCore>
#include <QtGui>

#include "widget/wknob.h"
#include "widget/wslider.h"
#include "widget/wpushbutton.h"
#include "widget/woverview.h"
#include "mixxx.h"
#include "controlnull.h"
#include "controlpotmeter.h"
#include "controlobjectthreadmain.h"
#include "engine/enginebuffer.h"
#include "engine/enginemaster.h"
#include "engine/enginechannel.h"
#include "engine/enginevumeter.h"
#include "trackinfoobject.h"
#include "dlgabout.h"
#include "waveform/waveformrenderer.h"
#include "soundsourceproxy.h"

#include "analyserqueue.h"
#include "player.h"
#include "playermanager.h"
#include "library/library.h"
#include "library/librarytablemodel.h"
#include "library/libraryscanner.h"
#include "library/legacylibraryimporter.h"

#include "soundmanager.h"
#include "defs_urls.h"
#include "recording/defs_recording.h"

#include "midi/mididevicemanager.h"

#include "upgrade.h"

#include "build.h" // #defines of details of the build set up (flags,
// repo number, etc). This isn't a real file, SConscript generates it and it
// probably gets placed in $PLATFORM_build/. By including this file here and
// only here we make sure that updating src or changing the build flags doesn't
// force a rebuild of everything

#include "defs_version.h"

#ifdef __IPOD__
#include "gpod/itdb.h"
#endif

#ifdef __C_METRICS__
#include <cmetrics.h>
#include "defs_mixxxcmetrics.h"
#endif


extern "C" void crashDlg()
{
    QMessageBox::critical(0, "Mixxx",
        "Mixxx has encountered a serious error and needs to close.");
}


MixxxApp::MixxxApp(QApplication *a, struct CmdlineArgs args)
{
    m_pApp = a;

    QString buildRevision, buildFlags;
    #ifdef BUILD_REV
      buildRevision = BUILD_REV;
    #endif

    #ifdef BUILD_FLAGS
      buildFlags = BUILD_FLAGS;
    #endif

    if (buildRevision.trimmed().length() > 0) {
        if (buildFlags.trimmed().length() > 0)
            buildRevision = "(bzr r" + buildRevision + "; built on: "
                + __DATE__ + " @ " + __TIME__ + "; flags: "
                + buildFlags.trimmed() + ") ";
        else
            buildRevision = "(bzr r" + buildRevision + "; built on: "
                + __DATE__ + " @ " + __TIME__ + ") ";
    }

    qDebug() << "Mixxx" << VERSION << buildRevision << "is starting...";
    qDebug() << "Qt version is:" << qVersion();

    QCoreApplication::setApplicationName("Mixxx");
    QCoreApplication::setApplicationVersion(VERSION);
#if defined(AMD64) || defined(EM64T) || defined(x86_64)
    setWindowTitle(tr("Mixxx " VERSION " x64"));
#elif defined(IA64)
    setWindowTitle(tr("Mixxx " VERSION " Itanium"));
#else
    setWindowTitle(tr("Mixxx " VERSION));
#endif
    setWindowIcon(QIcon(":/images/ic_mixxx_window.png"));

    //Reset pointer to players
    m_pSoundManager = 0;
    m_pPrefDlg = 0;
    m_pMidiDeviceManager = 0;

    // Check to see if this is the first time this version of Mixxx is run
    // after an upgrade and make any needed changes.
    Upgrade upgrader;
    m_pConfig = upgrader.versionUpgrade();
    bool bFirstRun = upgrader.isFirstRun();
    bool bUpgraded = upgrader.isUpgraded();
    QString qConfigPath = m_pConfig->getConfigPath();

#ifdef __C_METRICS__
    // Initialize Case Metrics if User is OK with that
    QString metricsAgree =
        m_pConfig->getValueString(
            ConfigKey("[User Experience]", "AgreedToUserExperienceProgram"));

    if (metricsAgree.isEmpty() || (metricsAgree != "yes" && metricsAgree != "no")) {
        metricsAgree = "no";
        int dlg = -1;
        while (dlg != 0 && dlg != 1) {
            dlg = QMessageBox::question(this, "Mixxx",
                "Mixxx's development is driven by community feedback.  At "
                "your discretion, Mixxx can automatically send data on your "
                "user experience back to the developers. Would you like to "
                "help us make Mixxx better by enabling this feature?",
                "Yes", "No", "Privacy Policy", 0, -1);
            switch (dlg) {
            case 0: metricsAgree = "yes";
            case 1: break;
            default: //show privacy policy
                QMessageBox::information(this, "Mixxx: Privacy Policy",
                    "Mixxx's development is driven by community feedback. "
                    "In order to help improve future versions Mixxx will with "
                    "your permission collect information on your hardware and "
                    "usage of Mixxx.  This information will primarily be used "
                    "to fix bugs, improve features, and determine the system "
                    "requirements of later versions.  Additionally this "
                    "information may be used in aggregate for statistical "
                    "purposes.\n\n"
                    "The hardware information will include:\n"
                    "\t- CPU model and features\n"
                    "\t- Total/Available Amount of RAM\n"
                    "\t- Available disk space\n"
                    "\t- OS version\n\n"
                    "Your usage information will include:\n"
                    "\t- Settings/Preferences\n"
                    "\t- Internal errors\n"
                    "\t- Internal debugging messages\n"
                    "\t- Performance statistics (average latency, CPU usage)\n"
                    "\nThis information will not be used to personally "
                    "identify you, contact you, advertise to you, or otherwise"
                    " bother you in any way.\n");
                break;
             }
        }
    }
    m_pConfig->set(
        ConfigKey("[User Experience]", "AgreedToUserExperienceProgram"),
        ConfigValue(metricsAgree)
    );

    // If the user agrees...
    if (metricsAgree == "yes") {
        // attempt to load the user ID from the config file
        if (m_pConfig->getValueString(ConfigKey("[User Experience]", "UID"))
                == "") {
            QString pUID = cm_generate_userid();
            if (!pUID.isEmpty()) {
                m_pConfig->set(
                    ConfigKey("[User Experience]", "UID"), ConigValue(pUID));
            }
        }
    }
    // Initialize cmetrics
    cm_init(100,20, metricsAgree == "yes", MIXXCMETRICS_RELEASE_ID,
        m_pConfig->getValueString(ConfigKey("[User Experience]", "UID"))
            .ascii());
    cm_set_crash_dlg(crashDlg);
    cm_writemsg_ascii(MIXXXCMETRICS_VERSION, VERSION);
#endif

    // Store the path in the config database
    m_pConfig->set(ConfigKey("[Config]", "Path"), ConfigValue(qConfigPath));

    // Instantiate a ControlObject, and set static parent widget
    m_pControl = new ControlNull();

    // Read keyboard configuration and set kdbConfig object in WWidget
    // Check first in user's Mixxx directory
    QString userKeyboard =
        QDir::homePath().append("/").append(SETTINGS_PATH)
            .append("Custom.kbd.cfg");
    if (QFile::exists(userKeyboard)) {
        qDebug() << "Found and will use custom keyboard preset" << userKeyboard;
        m_pKbdConfig = new ConfigObject<ConfigValueKbd>(userKeyboard);
    }
    else
        // Otherwise use the default
        m_pKbdConfig =
            new ConfigObject<ConfigValueKbd>(QString(qConfigPath)
                .append("keyboard/").append("Standard.kbd.cfg"));
    WWidget::setKeyboardConfig(m_pKbdConfig);

    // Starting the master (mixing of the channels and effects):
    m_pEngine = new EngineMaster(m_pConfig, "[Master]");

    // Initialize player device
<<<<<<< HEAD
    // while this is created here, setupDevices needs to be called sometime
    // after the players are added to the engine (as is done currently) -- bkgood
    soundmanager = new SoundManager(config, m_pEngine);
=======

    m_pSoundManager = new SoundManager(m_pConfig, m_pEngine);
    m_pSoundManager->queryDevices();
>>>>>>> c33306d0

    // Find path of skin
    QString qSkinPath = getSkinPath();

    // Get Music dir
    QDir dir(m_pConfig->getValueString(ConfigKey("[Playlist]", "Directory")));
    if (m_pConfig->getValueString(ConfigKey("[Playlist]", "Directory"))
            .length() < 1 || !dir.exists()) {
        QString fd = QFileDialog::getExistingDirectory(this,
            tr("Choose music library directory"),
            QDesktopServices::storageLocation(QDesktopServices::MusicLocation));
        if (fd != "") {
            m_pConfig->set(ConfigKey("[Playlist]", "Directory"), fd);
            m_pConfig->Save();
        }
    }
    // Needed for Search class and Simple skin
    new ControlPotmeter(ConfigKey("[Channel1]", "virtualplayposition"),0.,1.);

    // Use frame as container for view, needed for fullscreen display
    m_pFrame = new QFrame;
    setCentralWidget(m_pFrame);

    m_pLibrary = new Library(this, m_pConfig, bFirstRun || bUpgraded);
    qRegisterMetaType<TrackPointer>("TrackPointer");

    // Create the player manager.
    m_pPlayerManager = new PlayerManager(m_pConfig, m_pEngine, m_pLibrary);
    m_pPlayerManager->addPlayer();
    m_pPlayerManager->addPlayer();

    m_pView = new MixxxView(m_pFrame, m_pKbdConfig, qSkinPath, m_pConfig,
                            m_pPlayerManager, m_pLibrary);

    //Scan the library directory.
    m_pLibraryScanner = new LibraryScanner(m_pLibrary->getTrackCollection());

    //Refresh the library models when the library (re)scan is finished.
    connect(m_pLibraryScanner, SIGNAL(scanFinished()),
            m_pLibrary, SLOT(slotRefreshLibraryModels()));

    //Scan the library for new files and directories.
    m_pLibraryScanner->scan(
        m_pConfig->getValueString(ConfigKey("[Playlist]", "Directory")));


    // Call inits to invoke all other construction parts

    // TODO rryan : Move this to WaveformViewerFactory or something.
    /*
    if (bVisualsWaveform && !view->activeWaveform())
    {
        config->set(ConfigKey("[Controls]", "Visuals"), ConfigValue(1));
        QMessageBox * mb = new QMessageBox(this);
        mb->setWindowTitle(QString("Wavform displays"));
        mb->setIcon(QMessageBox::Information);
        mb->setText(
            "OpenGL cannot be initialized, which means that\n"
            "the waveform displays won't work. A simple\n"
            "mode will be used instead where you can still\n"
            "use the mouse to change speed.");
        mb->show();
    }
    */

    // Verify path for xml track file.
    QFile trackfile(
        m_pConfig->getValueString(ConfigKey("[Playlist]", "Listfile")));
    if (m_pConfig->getValueString(ConfigKey("[Playlist]", "Listfile"))
            .length() < 1 || !trackfile.exists())
    {
        m_pConfig->set(ConfigKey("[Playlist]", "Listfile"),
            QDir::homePath().append("/").append(SETTINGS_PATH)
                .append(TRACK_FILE));
        m_pConfig->Save();
    }

    // Intialize default BPM system values
    if (m_pConfig->getValueString(ConfigKey("[BPM]", "BPMRangeStart"))
            .length() < 1)
    {
        m_pConfig->set(ConfigKey("[BPM]", "BPMRangeStart"),ConfigValue(65));
    }

    if (m_pConfig->getValueString(ConfigKey("[BPM]", "BPMRangeEnd"))
            .length() < 1)
    {
        m_pConfig->set(ConfigKey("[BPM]", "BPMRangeEnd"),ConfigValue(135));
    }

    if (m_pConfig->getValueString(ConfigKey("[BPM]", "AnalyzeEntireSong"))
            .length() < 1)
    {
        m_pConfig->set(ConfigKey("[BPM]", "AnalyzeEntireSong"),ConfigValue(1));
    }

    // Initialise midi
    m_pMidiDeviceManager = new MidiDeviceManager(m_pConfig);
    //TODO: Try to open MIDI devices?
    m_pMidiDeviceManager->queryDevices();
    m_pMidiDeviceManager->setupDevices();


    // Initialize preference dialog
    m_pPrefDlg = new DlgPreferences(this, m_pView, m_pSoundManager,
                                 m_pMidiDeviceManager, m_pConfig);
    m_pPrefDlg->setHidden(true);

    // Try open player device If that fails, the preference panel is opened.
<<<<<<< HEAD
    int setupDevices = soundmanager->setupDevices();
    unsigned int numDevices = soundmanager->getConfig().getOutputs().count();
    // test for at least one out device, if none, display another dlg that
    // says "mixxx will barely work with no outs"
    while (setupDevices != OK || numDevices == 0)
=======
    while (m_pSoundManager->setupDevices() != 0)
>>>>>>> c33306d0
    {

#ifdef __C_METRICS__
        cm_writemsg_ascii(MIXXXCMETRICS_FAILED_TO_OPEN_SNDDEVICE_AT_STARTUP,
                          "Mixxx failed to open audio device(s) on startup.");
#endif

        // Exit when we press the Exit button in the noSoundDlg dialog
        // only call it if setupDevices != OK
        if (setupDevices != OK) {
            if (noSoundDlg() != 0) {
                exit(0);
            }
        } else if (numDevices == 0) {
            bool continueClicked = false;
            int noOutput = noOutputDlg(&continueClicked);
            if (continueClicked) break;
            if (noOutput != 0) {
                exit(0);
            }
        }
        setupDevices = soundmanager->setupDevices();
        numDevices = soundmanager->getConfig().getOutputs().count();
    }

    //setFocusPolicy(QWidget::StrongFocus);
    //grabKeyboard();

    // Load tracks in args.qlMusicFiles (command line arguments) into player
    // 1 and 2:
    for (int i = 0; i < m_pPlayerManager->numPlayers()
            && i < args.qlMusicFiles.count(); ++i) {
        m_pPlayerManager->slotLoadToPlayer(args.qlMusicFiles.at(i), i+1);
    }

    //Automatically load specially marked promotional tracks on first run
    if (bFirstRun || bUpgraded) {
        QList<TrackPointer> tracksToAutoLoad =
            m_pLibrary->getTracksToAutoLoad();
        for (int i = 0; i < m_pPlayerManager->numPlayers()
                && i < tracksToAutoLoad.count(); i++) {
            m_pPlayerManager->slotLoadTrackToPlayer(tracksToAutoLoad.at(i), i+1);
        }
    }

#ifdef __SCRIPT__
    scriptEng = new ScriptEngine(this, m_pTrack);
#endif

    initActions();
    initMenuBar();

    // Check direct rendering and warn user if they don't have it
    m_pView->checkDirectRendering();

    //Install an event filter to catch certain QT events, such as tooltips.
    //This allows us to turn off tooltips.
    m_pApp->installEventFilter(this); // The eventfilter is located in this
                                      // Mixxx class as a callback.

    // If we were told to start in fullscreen mode on the command-line,
    // then turn on fullscreen mode.
    if (args.bStartInFullscreen)
        slotOptionsFullScreen(true);
#ifdef __C_METRICS__
    cm_writemsg_ascii(MIXXXCMETRICS_MIXXX_CONSTRUCTOR_COMPLETE,
            "Mixxx constructor complete.");
#endif

    // Refresh the GUI (workaround for Qt 4.6 display bug)
    QString QtVersion = qVersion();
    if (QtVersion>="4.6.0") {
        qDebug() << "Qt v4.6.0 or higher detected. Using rebootMixxxView() "
            "workaround.\n    (See bug https://bugs.launchpad.net/mixxx/"
            "+bug/521509)";
        rebootMixxxView();
    }
}

MixxxApp::~MixxxApp()
{
    QTime qTime;
    qTime.start();

    qDebug() << "Destroying MixxxApp";

// Moved this up to insulate macros you've worked hard on from being lost in
// a segfault that happens sometimes somewhere below here
#ifdef __SCRIPT__
    scriptEng->saveMacros();
    delete scriptEng;
#endif

#ifdef __IPOD__
    if (m_pTrack->m_qIPodPlaylist.getSongNum()) {
      qDebug() << "Dispose of iPod track collection";
      m_pTrack->m_qIPodPlaylist.clear();
    }
#endif
    qDebug() << "save config, " << qTime.elapsed();
    m_pConfig->Save();

    qDebug() << "close soundmanager" << qTime.elapsed();
    m_pSoundManager->closeDevices();
    qDebug() << "soundmanager->close() done";

    qDebug() << "delete MidiDeviceManager";
    delete m_pMidiDeviceManager;

    qDebug() << "delete soundmanager, " << qTime.elapsed();
    delete m_pSoundManager;

    qDebug() << "delete playerManager" << qTime.elapsed();
    delete m_pPlayerManager;

    qDebug() << "delete m_pEngine, " << qTime.elapsed();
    delete m_pEngine;

//    qDebug() << "delete prefDlg";
//    delete m_pControlEngine;

    qDebug() << "delete view, " << qTime.elapsed();
    delete m_pView;

    qDebug() << "delete library scanner" <<  qTime.elapsed();
    delete m_pLibraryScanner;

    // Delete the library after the view so there are no dangling pointers to
    // the data models.
    qDebug() << "delete library" << qTime.elapsed();
    delete m_pLibrary;

    // HACK: Save config again. We saved it once before doing some dangerous
    // stuff. We only really want to save it here, but the first one was just
    // a precaution. The earlier one can be removed when stuff is more stable
    // at exit.
    m_pConfig->Save();

    delete m_pPrefDlg;

    delete m_pFrame;

#ifdef __C_METRICS__
    // cmetrics will cause this whole method to segfault on Linux/i386 if it
    // is called after config is deleted. Obviously, it depends on config somehow.
    qDebug() << "cmetrics to report:" << "Mixxx deconstructor complete.";
    cm_writemsg_ascii(MIXXXCMETRICS_MIXXX_DESTRUCTOR_COMPLETE,
            "Mixxx deconstructor complete.");
    cm_close(10);
#endif

    qDebug() << "delete config, " << qTime.elapsed();
    delete m_pConfig;
}

int MixxxApp::noSoundDlg(void)
{
    QMessageBox msgBox;
    msgBox.setIcon(QMessageBox::Warning);
    msgBox.setWindowTitle("Sound Device Busy");
<<<<<<< HEAD
    msgBox.setText( "<html>Mixxx was unable to access all the configured sound devices. "
                    "Another application is using a sound device Mixxx is configured to use "
                    "or a device is not plugged in."
                    "<ul>"
                        "<li>"
                            "<b>Retry</b> after closing the other application "
                            "or reconnecting a sound device"
                        "</li>"
                        "<li>"
                            "<b>Reconfigure</b> Mixxx's sound device settings."
                        "</li>"
                        "<li>"
                            "Get <b>Help</b> from the Mixxx Wiki."
                        "</li>"
                        "<li>"
                            "<b>Exit</b> Mixxx."
                        "</li>"
                    "</ul></html>"
=======
    msgBox.setText(
        "<html>Mixxx cannot access the sound device <b>"+
        m_pConfig->getValueString(ConfigKey("[Soundcard]", "DeviceMaster"))+
        "</b>. "+
        "Another application is using the sound device or it is "+
        "not plugged in."+
        "<ul>"+
            "<li>"+
                "<b>Retry</b> after closing the other application "+
                "or reconnecting the sound device"+
            "</li>"+
            "<li>"+
                "<b>Reconfigure</b> Mixxx to use another sound device."+
            "</li>" +
            "<li>"+
                "Get <b>Help</b> from the Mixxx Wiki."+
            "</li>"+
            "<li>"+
                "<b>Exit</b> without saving your settings."+
            "</li>" +
        "</ul></html>"
>>>>>>> c33306d0
    );

    QPushButton *retryButton = msgBox.addButton(tr("Retry"),
        QMessageBox::ActionRole);
    QPushButton *reconfigureButton = msgBox.addButton(tr("Reconfigure"),
        QMessageBox::ActionRole);
    QPushButton *wikiButton = msgBox.addButton(tr("Help"),
        QMessageBox::ActionRole);
    QPushButton *exitButton = msgBox.addButton(tr("Exit"),
        QMessageBox::ActionRole);

    while (true)
    {
        msgBox.exec();

        if (msgBox.clickedButton() == retryButton) {
            m_pSoundManager->queryDevices();
            return 0;
        } else if (msgBox.clickedButton() == wikiButton) {
            QDesktopServices::openUrl(QUrl(
                "http://mixxx.org/wiki/doku.php/troubleshooting"
                "#no_or_too_few_sound_cards_appear_in_the_preferences_dialog")
            );
            wikiButton->setEnabled(false);
        } else if (msgBox.clickedButton() == reconfigureButton) {
            msgBox.hide();
            m_pSoundManager->queryDevices();

            // This way of opening the dialog allows us to use it synchronously
            m_pPrefDlg->setWindowModality(Qt::ApplicationModal);
            m_pPrefDlg->exec();
            if (m_pPrefDlg->result() == QDialog::Accepted) {
                m_pSoundManager->queryDevices();
                return 0;
            }

            msgBox.show();

        } else if (msgBox.clickedButton() == exitButton) {
            return 1;
        }
    }
}

int MixxxApp::noOutputDlg(bool *continueClicked)
{
    QMessageBox msgBox;
    msgBox.setIcon(QMessageBox::Warning);
    msgBox.setWindowTitle("No Output Devices");
    msgBox.setText( "<html>Mixxx was configured without any output sound devices. "
                    "Audio processing will be disabled without a configured output device."
                    "<ul>"
                        "<li>"
                            "<b>Continue</b> without any outputs."
                        "</li>"
                        "<li>"
                            "<b>Reconfigure</b> Mixxx's sound device settings."
                        "</li>"
                        "<li>"
                            "<b>Exit</b> Mixxx."
                        "</li>"
                    "</ul></html>"
    );

    QPushButton *continueButton = msgBox.addButton(tr("Continue"), QMessageBox::ActionRole);
    QPushButton *reconfigureButton = msgBox.addButton(tr("Reconfigure"), QMessageBox::ActionRole);
    QPushButton *exitButton = msgBox.addButton(tr("Exit"), QMessageBox::ActionRole);

    while(1)
    {
        msgBox.exec();

        if (msgBox.clickedButton() == continueButton) {
            *continueClicked = true;
            return 0;
        } else if (msgBox.clickedButton() == reconfigureButton) {
            msgBox.hide();
            soundmanager->queryDevices();

            // This way of opening the dialog allows us to use it synchronously
            prefDlg->setWindowModality(Qt::ApplicationModal);
            prefDlg->exec();
            if ( prefDlg->result() == QDialog::Accepted) {
                soundmanager->queryDevices();
                return 0;
            }

            msgBox.show();

        } else if (msgBox.clickedButton() == exitButton) {
            return 1;
        }
    }
}

/** initializes all QActions of the application */
void MixxxApp::initActions()
{
    m_pFileLoadSongPlayer1 = new QAction(tr("&Load Song (Player 1)..."), this);
    m_pFileLoadSongPlayer1->setShortcut(tr("Ctrl+O"));
    m_pFileLoadSongPlayer1->setShortcutContext(Qt::ApplicationShortcut);

    m_pFileLoadSongPlayer2 = new QAction(tr("&Load Song (Player 2)..."), this);
    m_pFileLoadSongPlayer2->setShortcut(tr("Ctrl+Shift+O"));
    m_pFileLoadSongPlayer2->setShortcutContext(Qt::ApplicationShortcut);

    m_pFileQuit = new QAction(tr("E&xit"), this);
    m_pFileQuit->setShortcut(tr("Ctrl+Q"));
    m_pFileQuit->setShortcutContext(Qt::ApplicationShortcut);

    m_pLibraryRescan = new QAction(tr("&Rescan Library"), this);

    m_pPlaylistsNew = new QAction(tr("Add &new playlist"), this);
    m_pPlaylistsNew->setShortcut(tr("Ctrl+N"));
    m_pPlaylistsNew->setShortcutContext(Qt::ApplicationShortcut);

    m_pCratesNew = new QAction(tr("Add new &crate"), this);
    m_pCratesNew->setShortcut(tr("Ctrl+C"));
    m_pCratesNew->setShortcutContext(Qt::ApplicationShortcut);

    m_pPlaylistsImport = new QAction(tr("&Import playlist"), this);
    m_pPlaylistsImport->setShortcut(tr("Ctrl+I"));
    m_pPlaylistsImport->setShortcutContext(Qt::ApplicationShortcut);

#ifdef __IPOD__
    iPodToggle = new QAction(tr("iPod &Active"), this);
    iPodToggle->setShortcut(tr("Ctrl+A"));
    iPodToggle->setShortcutContext(Qt::ApplicationShortcut);
    iPodToggle->setCheckable(true);
    connect(iPodToggle, SIGNAL(toggled(bool)), this, SLOT(slotiPodToggle(bool)));
#endif

    m_pOptionsBeatMark = new QAction(tr("&Audio Beat Marks"), this);

    m_pOptionsFullScreen = new QAction(tr("&Full Screen"), this);
    m_pOptionsFullScreen->setShortcut(tr("F11"));
    m_pOptionsFullScreen->setShortcutContext(Qt::ApplicationShortcut);
    // QShortcut * shortcut = new QShortcut(QKeySequence(tr("Esc")),  this);
    // connect(shortcut, SIGNAL(activated()), this, SLOT(slotQuitFullScreen()));

    m_pOptionsPreferences = new QAction(tr("&Preferences"), this);
    m_pOptionsPreferences->setShortcut(tr("Ctrl+P"));
    m_pOptionsPreferences->setShortcutContext(Qt::ApplicationShortcut);

    m_pHelpAboutApp = new QAction(tr("&About..."), this);
    m_pHelpSupport = new QAction(tr("&Community Support..."), this);
#ifdef __VINYLCONTROL__
    m_pOptionsVinylControl = new QAction(tr("Enable &Vinyl Control"), this);
    m_pOptionsVinylControl->setShortcut(tr("Ctrl+Y"));
    m_pOptionsVinylControl->setShortcutContext(Qt::ApplicationShortcut);
#endif

#ifdef __SHOUTCAST__
    m_pOptionsShoutcast = new QAction(tr("Enable live broadcasting"), this);
    m_pOptionsShoutcast->setShortcut(tr("Ctrl+L"));
    m_pOptionsShoutcast->setShortcutContext(Qt::ApplicationShortcut);
#endif

    m_pOptionsRecord = new QAction(tr("&Record Mix"), this);
    //optionsRecord->setShortcut(tr("Ctrl+R"));
    m_pOptionsRecord->setShortcutContext(Qt::ApplicationShortcut);

#ifdef __SCRIPT__
    macroStudio = new QAction(tr("Show Studio"), this);
#endif

    m_pFileLoadSongPlayer1->setStatusTip(tr("Opens a song in player 1"));
    m_pFileLoadSongPlayer1->setWhatsThis(
        tr("Open\n\nOpens a song in player 1"));
    connect(m_pFileLoadSongPlayer1, SIGNAL(activated()),
            this, SLOT(slotFileLoadSongPlayer1()));

    m_pFileLoadSongPlayer2->setStatusTip(tr("Opens a song in player 2"));
    m_pFileLoadSongPlayer2->setWhatsThis(
        tr("Open\n\nOpens a song in player 2"));
    connect(m_pFileLoadSongPlayer2, SIGNAL(activated()),
            this, SLOT(slotFileLoadSongPlayer2()));

    m_pFileQuit->setStatusTip(tr("Quits the application"));
    m_pFileQuit->setWhatsThis(tr("Exit\n\nQuits the application"));
    connect(m_pFileQuit, SIGNAL(activated()), this, SLOT(slotFileQuit()));

    m_pLibraryRescan->setStatusTip(tr("Rescans the song library"));
    m_pLibraryRescan->setWhatsThis(
        tr("Rescan library\n\nRescans the song library"));
    m_pLibraryRescan->setCheckable(false);
    connect(m_pLibraryRescan, SIGNAL(activated()),
            this, SLOT(slotScanLibrary()));
    connect(m_pLibraryScanner, SIGNAL(scanFinished()),
            this, SLOT(slotEnableRescanLibraryAction()));

    m_pPlaylistsNew->setStatusTip(tr("Create a new playlist"));
    m_pPlaylistsNew->setWhatsThis(tr("New playlist\n\nCreate a new playlist"));
    connect(m_pPlaylistsNew, SIGNAL(activated()),
            m_pLibrary, SLOT(slotCreatePlaylist()));

    m_pCratesNew->setStatusTip(tr("Create a new crate"));
    m_pCratesNew->setWhatsThis(tr("New crate\n\nCreate a new crate."));
    connect(m_pCratesNew, SIGNAL(activated()),
            m_pLibrary, SLOT(slotCreateCrate()));

    m_pPlaylistsImport->setStatusTip(tr("Import playlist"));
    m_pPlaylistsImport->setWhatsThis(tr("Import playlist"));
    //connect(playlistsImport, SIGNAL(activated()),
    //        m_pTrack, SLOT(slotImportPlaylist()));
    //FIXME: Disabled due to library rework

    m_pOptionsBeatMark->setCheckable(false);
    m_pOptionsBeatMark->setChecked(false);
    m_pOptionsBeatMark->setStatusTip(tr("Audio Beat Marks"));
    m_pOptionsBeatMark->setWhatsThis(
        tr("Audio Beat Marks\nMark beats by audio clicks"));
    connect(m_pOptionsBeatMark, SIGNAL(toggled(bool)),
            this, SLOT(slotOptionsBeatMark(bool)));

#ifdef __VINYLCONTROL__
    // Either check or uncheck the vinyl control menu item depending on what
    // it was saved as.
    m_pOptionsVinylControl->setCheckable(true);
    if ((bool)m_pConfig->getValueString(ConfigKey("[VinylControl]", "Enabled"))
            .toInt() == true)
        m_pOptionsVinylControl->setChecked(true);
    else
        m_pOptionsVinylControl->setChecked(false);
    m_pOptionsVinylControl->setStatusTip(tr("Activate Vinyl Control"));
    m_pOptionsVinylControl->setWhatsThis(
        tr("Use timecoded vinyls on external turntables to control Mixxx"));
    connect(m_pOptionsVinylControl, SIGNAL(toggled(bool)),
            this, SLOT(slotOptionsVinylControl(bool)));
#endif

#ifdef __SHOUTCAST__
    m_pOptionsShoutcast->setCheckable(true);
    bool broadcastEnabled =
        (m_pConfig->getValueString(ConfigKey("[Shoutcast]", "enabled"))
            .toInt() == 1);

    m_pOptionsShoutcast->setChecked(broadcastEnabled);

    m_pOptionsShoutcast->setStatusTip(tr("Activate live broadcasting"));
    m_pOptionsShoutcast->setWhatsThis(
        tr("Stream your mixes to a shoutcast or icecast server"));

    connect(m_pOptionsShoutcast, SIGNAL(toggled(bool)),
            this, SLOT(slotOptionsShoutcast(bool)));
#endif

    m_pOptionsRecord->setCheckable(true);
    m_pOptionsRecord->setStatusTip(tr("Start Recording your Mix"));
    m_pOptionsRecord->setWhatsThis(tr("Record your mix to a file"));
    connect(m_pOptionsRecord, SIGNAL(toggled(bool)),
            this, SLOT(slotOptionsRecord(bool)));

    m_pOptionsFullScreen->setCheckable(true);
    m_pOptionsFullScreen->setChecked(false);
    m_pOptionsFullScreen->setStatusTip(tr("Full Screen"));
    m_pOptionsFullScreen->setWhatsThis(
        tr("Display Mixxx using the full screen"));
    connect(m_pOptionsFullScreen, SIGNAL(toggled(bool)),
            this, SLOT(slotOptionsFullScreen(bool)));

    m_pOptionsPreferences->setStatusTip(tr("Preferences"));
    m_pOptionsPreferences->setWhatsThis(
        tr("Preferences\nPlayback and MIDI preferences"));
    connect(m_pOptionsPreferences, SIGNAL(activated()),
            this, SLOT(slotOptionsPreferences()));

    m_pHelpSupport->setStatusTip(tr("Support..."));
    m_pHelpSupport->setWhatsThis(tr("Support\n\nGet help with Mixxx"));
    connect(m_pHelpSupport, SIGNAL(activated()), this, SLOT(slotHelpSupport()));

    m_pHelpAboutApp->setStatusTip(tr("About the application"));
    m_pHelpAboutApp->setWhatsThis(tr("About\n\nAbout the application"));
    connect(m_pHelpAboutApp, SIGNAL(activated()), this, SLOT(slotHelpAbout()));

#ifdef __SCRIPT__
    macroStudio->setStatusTip(tr("Shows the macro studio window"));
    macroStudio->setWhatsThis(
        tr("Show Studio\n\nMakes the macro studio visible"));
     connect(macroStudio, SIGNAL(activated()),
             scriptEng->getStudio(), SLOT(showStudio()));
#endif
}

void MixxxApp::initMenuBar()
{
    // MENUBAR
    m_pFileMenu=new QMenu(tr("&File"));
    m_pOptionsMenu=new QMenu(tr("&Options"));
    m_pLibraryMenu=new QMenu(tr("&Library"));
    m_pViewMenu=new QMenu(tr("&View"));
    m_pHelpMenu=new QMenu(tr("&Help"));
#ifdef __SCRIPT__
    macroMenu=new QMenu(tr("&Macro"));
#endif
    connect(m_pOptionsMenu, SIGNAL(aboutToShow()),
            this, SLOT(slotOptionsMenuShow()));
    // menuBar entry fileMenu
    m_pFileMenu->addAction(m_pFileLoadSongPlayer1);
    m_pFileMenu->addAction(m_pFileLoadSongPlayer2);
    m_pFileMenu->addSeparator();
    m_pFileMenu->addAction(m_pFileQuit);

    // menuBar entry optionsMenu
    //optionsMenu->setCheckable(true);
    //  optionsBeatMark->addTo(optionsMenu);
#ifdef __VINYLCONTROL__
    m_pOptionsMenu->addAction(m_pOptionsVinylControl);
#endif
    m_pOptionsMenu->addAction(m_pOptionsRecord);
#ifdef __SHOUTCAST__
    m_pOptionsMenu->addAction(m_pOptionsShoutcast);
#endif
    m_pOptionsMenu->addAction(m_pOptionsFullScreen);
    m_pOptionsMenu->addSeparator();
    m_pOptionsMenu->addAction(m_pOptionsPreferences);

    //    libraryMenu->setCheckable(true);
    m_pLibraryMenu->addAction(m_pLibraryRescan);
    m_pLibraryMenu->addSeparator();
    m_pLibraryMenu->addAction(m_pPlaylistsNew);
    m_pLibraryMenu->addAction(m_pCratesNew);
    //libraryMenu->addAction(playlistsImport);

#ifdef __IPOD__
    libraryMenu->addSeparator();
    libraryMenu->addAction(iPodToggle);
    connect(libraryMenu, SIGNAL(aboutToShow()),
            this, SLOT(slotlibraryMenuAboutToShow()));
#endif

    // menuBar entry viewMenu
    //viewMenu->setCheckable(true);

    // menuBar entry helpMenu
    m_pHelpMenu->addAction(m_pHelpSupport);
    m_pHelpMenu->addSeparator();
    m_pHelpMenu->addAction(m_pHelpAboutApp);


#ifdef __SCRIPT__
    macroMenu->addAction(macroStudio);
#endif

    menuBar()->addMenu(m_pFileMenu);
    menuBar()->addMenu(m_pLibraryMenu);
    menuBar()->addMenu(m_pOptionsMenu);

    //    menuBar()->addMenu(viewMenu);
#ifdef __SCRIPT__
    menuBar()->addMenu(macroMenu);
#endif
    menuBar()->addSeparator();
    menuBar()->addMenu(m_pHelpMenu);

}


void MixxxApp::slotiPodToggle(bool toggle) {
#ifdef __IPOD__
// iPod stuff
  QString iPodMountPoint =
      config->getValueString(ConfigKey("[iPod]", "MountPoint"));
  bool iPodAvailable = !iPodMountPoint.isEmpty() &&
                       QDir( iPodMountPoint + "/iPod_Control").exists();
  bool iPodActivated = iPodAvailable && toggle;

  iPodToggle->setEnabled(iPodAvailable);

  if (iPodAvailable && iPodActivated
          && view->m_pComboBox->findData(TABLE_MODE_IPOD) == -1 ) {
    view->m_pComboBox->addItem( "iPod", TABLE_MODE_IPOD );
    // Activate IPod model

    Itdb_iTunesDB *itdb;
    itdb = itdb_parse (iPodMountPoint, NULL);
    if (itdb == NULL) {
      qDebug() << "Error reading iPod database\n";
      return;
    }
    GList *it;
    int count = 0;
    m_pTrack->m_qIPodPlaylist.clear();

    for (it = itdb->tracks; it != NULL; it = it->next) {
       count++;
       Itdb_Track *song;
       song = (Itdb_Track *)it->data;

//     DON'T USE QFileInfo, it does a disk i/o stat on every file introducing a
//     VERY long delay in loading from the iPod
//   QFileInfo file(iPodMountPoint + QString(song->ipod_path).replace(':','/'));

       QString fullFilePath =
           iPodMountPoint + QString(song->ipod_path).mid(1).replace(':','/');
       QString filePath = fullFilePath.left(fullFilePath.lastIndexOf('/'));
       QString fileName = fullFilePath.mid(fullFilePath.lastIndexOf('/')+1);
       QString fileSuffix = fullFilePath.mid(fullFilePath.lastIndexOf('.')+1);

       if (song->movie_flag) {
           qDebug() << "Movies/Videos not supported." << song->title
               << fullFilePath;
           continue;
       }
       if (song->unk220 && fileSuffix == "m4p") {
           qDebug() << "Protected media not supported." << song->title
               << fullFilePath;
           continue;
       }
#ifndef __FFMPEGFILE__
       if (fileSuffix == "m4a") {
           qDebug() << "m4a media support (via FFMPEG) is not compiled into "
               "this build of Mixxx. :( " << song->title << fullFilePath;
           continue;
       }
#endif // __FFMPEGFILE__


//qDebug() << "iPod file" << filePath << "--"<< fileName << "--" << fileSuffix;

       TrackInfoObject* pTrack = new TrackInfoObject(filePath, fileName);
       pTrack->setBpm(song->BPM);
       pTrack->setBpmConfirm(song->BPM != 0);  //void setBeatFirst(float); ??
//       pTrack->setHeaderParsed(true);
       pTrack->setComment(song->comment);
//       pTrack->setType(file.suffix());
       pTrack->setType(fileSuffix);
       pTrack->setBitrate(song->bitrate);
       pTrack->setSampleRate(song->samplerate);
       pTrack->setDuration(song->tracklen/1000);
       pTrack->setTitle(song->title);
       pTrack->setArtist(song->artist);
       // song->rating // user rating
       // song->volume and song->soundcheck -- track level normalization /
       // gain info as determined by iTunes
       m_pTrack->m_qIPodPlaylist.addTrack(pTrack);
    }
    itdb_free (itdb);

    //qDebug() << "iPod playlist has" << m_pTrack->m_qIPodPlaylist.getSongNum()
    //<< "of"<< count <<"songs on the iPod.";

    view->m_pComboBox->setCurrentIndex(
        view->m_pComboBox->findData(TABLE_MODE_IPOD) );
    //m_pTrack->slotActivatePlaylist(
    //    view->m_pComboBox->findData(TABLE_MODE_IPOD) );
    //m_pTrack->resizeColumnsForLibraryMode();

    //FIXME: Commented out above due to library rework.

  } else if (view->m_pComboBox->findData(TABLE_MODE_IPOD) != -1 ) {
    view->m_pComboBox->setCurrentIndex(
        view->m_pComboBox->findData(TABLE_MODE_LIBRARY) );
    //m_pTrack->slotActivatePlaylist(
    //  view->m_pComboBox->findData(TABLE_MODE_LIBRARY) );
    //FIXME: library reworking

    view->m_pComboBox->removeItem(
        view->m_pComboBox->findData(TABLE_MODE_IPOD) );
    // Empty iPod model m_qIPodPlaylist
    //m_pTrack->m_qIPodPlaylist.clear();

  }
#else
  Q_UNUSED(toggle); // suppress gcc unused parameter warning
#endif
}


void MixxxApp::slotlibraryMenuAboutToShow(){

#ifdef __IPOD__
  QString iPodMountPoint =
      m_pConfig->getValueString(ConfigKey("[iPod]", "MountPoint"));
  bool iPodAvailable = !iPodMountPoint.isEmpty() &&
                       QDir( iPodMountPoint + "/iPod_Control").exists();
  iPodToggle->setEnabled(iPodAvailable);

#endif
}

bool MixxxApp::queryExit()
{
    int exit=QMessageBox::information(this, tr("Quit..."),
                                      tr("Do your really want to quit?"),
                                      QMessageBox::Ok, QMessageBox::Cancel);

    if (exit==1)
    {
    }
    else
    {
    };

    return (exit==1);
}

void MixxxApp::slotFileLoadSongPlayer1()
{
    ControlObject* play =
        ControlObject::getControl(ConfigKey("[Channel1]", "play"));

    if (play->get() == 1.)
    {
        int ret = QMessageBox::warning(this, tr("Mixxx"),
            tr("Player 1 is currently playing a song.\n"
            "Are you sure you want to load a new song?"),
            QMessageBox::Yes | QMessageBox::No,
            QMessageBox::No);

        if (ret != QMessageBox::Yes)
            return;
    }

    QString s =
        QFileDialog::getOpenFileName(
            this,
            tr("Load Song into Player 1"),
            m_pConfig->getValueString(ConfigKey("[Playlist]", "Directory")),
            QString("Audio (%1)")
                .arg(SoundSourceProxy::supportedFileExtensionsString()));

    if (s != QString::null) {
        m_pPlayerManager->slotLoadToPlayer(s, 1);
    }
}

void MixxxApp::slotFileLoadSongPlayer2()
{
    ControlObject* play =
        ControlObject::getControl(ConfigKey("[Channel2]", "play"));

    if (play->get() == 1.)
    {
        int ret = QMessageBox::warning(this, tr("Mixxx"),
            tr("Player 2 is currently playing a song.\n"
            "Are you sure you want to load a new song?"),
            QMessageBox::Yes | QMessageBox::No,
            QMessageBox::No);

        if (ret != QMessageBox::Yes)
            return;
    }

    QString s =
        QFileDialog::getOpenFileName(
            this,
            tr("Load Song into Player 2"),
            m_pConfig->getValueString(ConfigKey("[Playlist]", "Directory")),
            QString("Audio (%1)")
                .arg(SoundSourceProxy::supportedFileExtensionsString()));

    if (s != QString::null) {
        m_pPlayerManager->slotLoadToPlayer(s, 2);
    }
}

void MixxxApp::slotFileQuit()
{
    qApp->quit();
}

void MixxxApp::slotOptionsBeatMark(bool)
{
// BEAT MARK STUFF
}

void MixxxApp::slotOptionsFullScreen(bool toggle)
{
    if (m_pOptionsFullScreen)
        m_pOptionsFullScreen->setChecked(toggle);

    // Making a fullscreen window on linux and windows is harder than you
    // could possibly imagine...
    if (toggle)
    {
#if defined(__LINUX__) || defined(__APPLE__)
         m_winpos = pos();
         // Can't set max to -1,-1 or 0,0 for unbounded?
         setMaximumSize(32767,32767);
#endif

        showFullScreen();
        //menuBar()->hide();
        // FWI: Begin of fullscreen patch
#if defined(__LINUX__) || defined(__APPLE__)
        // Crazy X window managers break this so I'm told by Qt docs
        //         int deskw = app->desktop()->width();
        //         int deskh = app->desktop()->height();

        //support for xinerama
        int deskw = m_pApp->desktop()->screenGeometry(m_pFrame).width();
        int deskh = m_pApp->desktop()->screenGeometry(m_pFrame).height();
#else
        int deskw = width();
        int deskh = height();
#endif
        m_pView->move(
            (deskw - m_pView->width())/2, (deskh - m_pView->height())/2);
        // FWI: End of fullscreen patch
    }
    else
    {
        // FWI: Begin of fullscreen patch
        m_pView->move(0,0);
        menuBar()->show();
        showNormal();

#ifdef __LINUX__
        if (size().width() != m_pView->width() ||
            size().height() != m_pView->height() + menuBar()->height()) {
          setFixedSize(m_pView->width(),
                  m_pView->height() + menuBar()->height());
        }
        move(m_winpos);
#endif

        // FWI: End of fullscreen patch
    }
}

void MixxxApp::slotOptionsPreferences()
{
    m_pPrefDlg->setHidden(false);
}

//Note: Can't #ifdef this because MOC doesn't catch it.
void MixxxApp::slotOptionsVinylControl(bool toggle)
{
#ifdef __VINYLCONTROL__
    //qDebug() << "slotOptionsVinylControl: toggle is " << (int)toggle;

<<<<<<< HEAD
    QMultiHash<QString, AudioInput> inputs = soundmanager->getConfig().getInputs();
    unsigned int countVCIns = 0;
    foreach (AudioInput in, inputs.values()) {
        if (in.getType() == AudioInput::VINYLCONTROL) {
            ++countVCIns;
        }
    }
=======
    QString device1 =
        m_pConfig->getValueString(ConfigKey("[VinylControl]", "DeviceInputDeck1")
    );
    QString device2 =
        m_pConfig->getValueString(ConfigKey("[VinylControl]", "DeviceInputDeck2")
    );
>>>>>>> c33306d0

    if (countVCIns == 0 && toggle)
    {
        QMessageBox::warning(this, tr("Mixxx"),
<<<<<<< HEAD
                                   tr("No input device(s) select.\n"
                                      "Please select your soundcard(s) in the sound hardware preferences."),
                                   QMessageBox::Ok,
                                   QMessageBox::Ok);
        prefDlg->show();
        prefDlg->showSoundHardwarePage();
        optionsVinylControl->setChecked(false);
=======
            tr("No input device(s) select.\n"
            "Please select your soundcard(s) in vinyl control preferences."),
            QMessageBox::Ok,
            QMessageBox::Ok);
        m_pPrefDlg->show();
        m_pPrefDlg->showVinylControlPage();
        m_pOptionsVinylControl->setChecked(false);
>>>>>>> c33306d0
    }
    else
    {
        m_pConfig->set(
            ConfigKey("[VinylControl]", "Enabled"), ConfigValue((int)toggle));
        ControlObject::getControl(ConfigKey("[VinylControl]", "Enabled"))->set(
            (int)toggle);
    }
#endif
}

//Also can't ifdef this (MOC again)
void MixxxApp::slotOptionsRecord(bool toggle)
{
    ControlObjectThreadMain *recordingControl =
        new ControlObjectThreadMain(ControlObject::getControl(
                    ConfigKey("[Master]", "Record")));
    QString recordPath = m_pConfig->getValueString(
            ConfigKey("[Recording]", "Path"));
    QString encodingType = m_pConfig->getValueString(
            ConfigKey("[Recording]", "Encoding"));
    QString encodingFileFilter = QString("Audio (*.%1)").arg(encodingType);
    bool proceedWithRecording = true;

    if (toggle == true)
    {
        //If there was no recording path set,
        if (recordPath == "")
        {
            QString selectedFile = QFileDialog::getSaveFileName(NULL,
                    tr("Save Recording As..."),
                    recordPath,
                    encodingFileFilter);
            if (selectedFile.toLower() != "")
            {
                if(!selectedFile.toLower().endsWith(
                            "." + encodingType.toLower()))
                {
                    selectedFile.append("." + encodingType.toLower());
                }
                //Update the saved Path
                m_pConfig->set(
                    ConfigKey(RECORDING_PREF_KEY, "Path"), selectedFile);
            }
            else
                proceedWithRecording = false; //Empty filename, so don't record
        }
        else //If there was already a recording path set
        {
            //... and the file already exists, ask the user if they want to over
            // write it.
            int result;
            if(QFile::exists(recordPath))
            {
                QFileInfo fi(recordPath);
                result = QMessageBox::question(this, tr("Mixxx Recording"),
                    tr("The file %1 already exists. Would you like to overwrite"
                       " it?\nSelecting \"No\" will abort the recording.")
                    .arg(fi.fileName()), QMessageBox::Yes | QMessageBox::No);
                if (result == QMessageBox::Yes)
                    //If the user selected, "yes, overwrite the recording"...
                    proceedWithRecording = true;
                else
                    proceedWithRecording = false;
            }
        }

        if (proceedWithRecording == true)
        {
            qDebug() << "Setting record status: READY";
            recordingControl->slotSet(RECORD_READY);
        }
        else
        {
            m_pOptionsRecord->setChecked(false);
        }

    }
    else
    {
        qDebug() << "Setting record status: OFF";
        recordingControl->slotSet(RECORD_OFF);
    }

    delete recordingControl;
}

void MixxxApp::slotHelpAbout()
{

    DlgAbout *about = new DlgAbout(this);
#if defined(AMD64) || defined(EM64T) || defined(x86_64)
    about->version_label->setText(VERSION " x64");
#elif defined(IA64)
    about->version_label->setText(VERSION " IA64");
#else
    about->version_label->setText(VERSION);
#endif
    QString credits =
    QString("<p align=\"center\"><b>Mixxx %1 Development Team</b></p>"
"<p align=\"center\">"
"Adam Davison<br>"
"Albert Santoni<br>"
"RJ Ryan<br>"
"Garth Dahlstrom<br>"
"Sean Pappalardo<br>"
"Phillip Whelan<br>"
"Tobias Rafreider<br>"
"S. Brandt<br>"

"</p>"
"<p align=\"center\"><b>With contributions from:</b></p>"
"<p align=\"center\">"
"Mark Hills<br>"
"Andre Roth<br>"
"Robin Sheat<br>"
"Mark Glines<br>"
"Mathieu Rene<br>"
"Miko Kiiski<br>"
"Brian Jackson<br>"
"Owen Williams<br>"
"Andreas Pflug<br>"
"Bas van Schaik<br>"
"J&aacute;n Jockusch<br>"
"Oliver St&ouml;neberg<br>"
"Jan Jockusch<br>"
"C. Stewart<br>"
"Bill Egert<br>"
"Zach Shutters<br>"
"Owen Bullock<br>"
"Bill Good<br>"
"Graeme Mathieson<br>"
"Sebastian Actist<br>"
"Jussi Sainio<br>"
"David Gnedt<br>"
"Antonio Passamani<br>"
"Guy Martin<br>"
"Anders Gunnarson<br>"

"</p>"
"<p align=\"center\"><b>And special thanks to:</b></p>"
"<p align=\"center\">"
"Stanton<br>"
"Hercules<br>"
"EKS<br>"
"Echo Digital Audio<br>"
"Adam Bellinson<br>"
"Alexandre Bancel<br>"
"Melanie Thielker<br>"
"Julien Rosener<br>"
"Pau Arum&iacute;<br>"
"David Garcia<br>"
"Seb Ruiz<br>"
"Joseph Mattiello<br>"
"</p>"

"<p align=\"center\"><b>Past Developers</b></p>"
"<p align=\"center\">"
"Tue Haste Andersen<br>"
"Ken Haste Andersen<br>"
"Cedric Gestes<br>"
"John Sully<br>"
"Torben Hohn<br>"
"Peter Chang<br>"
"Micah Lee<br>"
"Ben Wheeler<br>"
"Wesley Stessens<br>"
"Nathan Prado<br>"
"Zach Elko<br>"
"Tom Care<br>"
"Pawel Bartkiewicz<br>"
"Nick Guenther<br>"
"</p>"

"<p align=\"center\"><b>Past Contributors</b></p>"
"<p align=\"center\">"
"Ludek Hor&#225;cek<br>"
"Svein Magne Bang<br>"
"Kristoffer Jensen<br>"
"Ingo Kossyk<br>"
"Mads Holm<br>"
"Lukas Zapletal<br>"
"Jeremie Zimmermann<br>"
"Gianluca Romanin<br>"
"Tim Jackson<br>"
"Stefan Langhammer<br>"
"Frank Willascheck<br>"
"Jeff Nelson<br>"
"Kevin Schaper<br>"
"Alex Markley<br>"
"Oriol Puigb&oacute;<br>"
"Ulrich Heske<br>"
"James Hagerman<br>"
"quil0m80<br>"
"Martin Sakm&#225;r<br>"
"Ilian Persson<br>"
"Alex Barker<br>"
"Dave Jarvis<br>"
"Thomas Baag<br>"
"Karlis Kalnins<br>"
"Amias Channer<br>"
"Sacha Berger<br>"
"James Evans<br>"
"Martin Sakmar<br>"
"Navaho Gunleg<br>"
"Gavin Pryke<br>"
"Michael Pujos<br>"
"Claudio Bantaloukas<br>"
"Pavol Rusnak<br>"

#if defined(AMD64) || defined(EM64T) || defined(x86_64)
    "</p>").arg(VERSION " x64");
#elif defined(IA64)
    "</p>").arg(VERSION " IA64");
#else
    "</p>").arg(VERSION);
#endif

    about->textBrowser->setHtml(credits);
    about->show();

}

void MixxxApp::slotHelpSupport()
{
    QUrl qSupportURL;
    qSupportURL.setUrl(MIXXX_SUPPORT_URL);
    QDesktopServices::openUrl(qSupportURL);
}

void MixxxApp::rebootMixxxView() {
    // Ok, so wierdly if you call setFixedSize with the same value twice,
    // Qt breaks
    // So we check and if the size hasn't changed we don't make the call
    int oldh = m_pView->height();
    int oldw = m_pView->width();
    qDebug() << "Now in Rebootmixxview...";

    // Workaround for changing skins while fullscreen, just go out of fullscreen
    // mode. If you change skins while in fullscreen (on Linux, at least) the
    // window returns to 0,0 but and the backdrop disappears so it looks as if
    // it is not fullscreen, but acts as if it is.
    slotOptionsFullScreen(false);

    QString qSkinPath = getSkinPath();

    m_pView->rebootGUI(m_pFrame, m_pConfig, qSkinPath);

    qDebug() << "rebootgui DONE";

    if (oldw != m_pView->width()
            || oldh != m_pView->height() + menuBar()->height()) {
      setFixedSize(m_pView->width(), m_pView->height() + menuBar()->height());
    }
}

QString MixxxApp::getSkinPath() {
    QString qConfigPath = m_pConfig->getConfigPath();

    QString qSkinPath(qConfigPath);
    qSkinPath.append("skins/");
    if (QDir(qSkinPath).exists())
    {
        // Is the skin listed in the config database there? If not, use
        // default (outlineSmall) skin
        if ((m_pConfig->getValueString(ConfigKey("[Config]", "Skin"))
                .length() > 0
            && QDir(QString(qSkinPath).append(
                m_pConfig->getValueString(ConfigKey("[Config]", "Skin"))))
                    .exists()))
            qSkinPath.append(
                m_pConfig->getValueString(ConfigKey("[Config]", "Skin")));
        else
        {
            m_pConfig->set(
                ConfigKey("[Config]", "Skin"), ConfigValue("outlineNetbook"));
            m_pConfig->Save();
            qSkinPath.append(
                m_pConfig->getValueString(ConfigKey("[Config]", "Skin")));
        }
    }
    else
        qCritical() << "Skin directory does not exist:" << qSkinPath;

    return qSkinPath;
}

/** Event filter to block certain events. For example, this function is used
  * to disable tooltips if the user specifies in the preferences that they
  * want them off. This is a callback function.
  */
bool MixxxApp::eventFilter(QObject *obj, QEvent *event)
{
    static int tooltips =
        m_pConfig->getValueString(ConfigKey("[Controls]", "Tooltips")).toInt();

    if (event->type() == QEvent::ToolTip) {
        // QKeyEvent *keyEvent = static_cast<QKeyEvent *>(event);
        // unused, remove? TODO(bkgood)
        if (tooltips == 1)
            return false;
        else
            return true;
    } else {
        // standard event processing
        return QObject::eventFilter(obj, event);
    }

}

void MixxxApp::slotScanLibrary()
{
    m_pLibraryRescan->setEnabled(false);
    m_pLibraryScanner->scan(
        m_pConfig->getValueString(ConfigKey("[Playlist]", "Directory")));
}

void MixxxApp::slotEnableRescanLibraryAction()
{
    m_pLibraryRescan->setEnabled(true);
}

void MixxxApp::slotOptionsMenuShow(){
    ControlObjectThread* ctrlRec =
        new ControlObjectThread(ControlObject::getControl(
                    ConfigKey("[Master]", "Record")));

    if(ctrlRec->get() == RECORD_OFF){
        //uncheck Recording
    m_pOptionsRecord->setChecked(false);
    }

#ifdef __SHOUTCAST__
    bool broadcastEnabled =
        (m_pConfig->getValueString(ConfigKey("[Shoutcast]", "enabled")).toInt()
            == 1);
    if (broadcastEnabled)
      m_pOptionsShoutcast->setChecked(true);
    else
      m_pOptionsShoutcast->setChecked(false);
#endif
}

void MixxxApp::slotOptionsShoutcast(bool value){
#ifdef __SHOUTCAST__
    m_pOptionsShoutcast->setChecked(value);
    m_pConfig->set(ConfigKey("[Shoutcast]", "enabled"),ConfigValue(value));
#else
    Q_UNUSED(value);
#endif
}<|MERGE_RESOLUTION|>--- conflicted
+++ resolved
@@ -224,15 +224,9 @@
     m_pEngine = new EngineMaster(m_pConfig, "[Master]");
 
     // Initialize player device
-<<<<<<< HEAD
     // while this is created here, setupDevices needs to be called sometime
     // after the players are added to the engine (as is done currently) -- bkgood
-    soundmanager = new SoundManager(config, m_pEngine);
-=======
-
     m_pSoundManager = new SoundManager(m_pConfig, m_pEngine);
-    m_pSoundManager->queryDevices();
->>>>>>> c33306d0
 
     // Find path of skin
     QString qSkinPath = getSkinPath();
@@ -342,15 +336,11 @@
     m_pPrefDlg->setHidden(true);
 
     // Try open player device If that fails, the preference panel is opened.
-<<<<<<< HEAD
-    int setupDevices = soundmanager->setupDevices();
-    unsigned int numDevices = soundmanager->getConfig().getOutputs().count();
+    int setupDevices = m_pSoundManager->setupDevices();
+    unsigned int numDevices = m_pSoundManager->getConfig().getOutputs().count();
     // test for at least one out device, if none, display another dlg that
     // says "mixxx will barely work with no outs"
     while (setupDevices != OK || numDevices == 0)
-=======
-    while (m_pSoundManager->setupDevices() != 0)
->>>>>>> c33306d0
     {
 
 #ifdef __C_METRICS__
@@ -372,8 +362,8 @@
                 exit(0);
             }
         }
-        setupDevices = soundmanager->setupDevices();
-        numDevices = soundmanager->getConfig().getOutputs().count();
+        setupDevices = m_pSoundManager->setupDevices();
+        numDevices = m_pSoundManager->getConfig().getOutputs().count();
     }
 
     //setFocusPolicy(QWidget::StrongFocus);
@@ -511,48 +501,25 @@
     QMessageBox msgBox;
     msgBox.setIcon(QMessageBox::Warning);
     msgBox.setWindowTitle("Sound Device Busy");
-<<<<<<< HEAD
-    msgBox.setText( "<html>Mixxx was unable to access all the configured sound devices. "
-                    "Another application is using a sound device Mixxx is configured to use "
-                    "or a device is not plugged in."
-                    "<ul>"
-                        "<li>"
-                            "<b>Retry</b> after closing the other application "
-                            "or reconnecting a sound device"
-                        "</li>"
-                        "<li>"
-                            "<b>Reconfigure</b> Mixxx's sound device settings."
-                        "</li>"
-                        "<li>"
-                            "Get <b>Help</b> from the Mixxx Wiki."
-                        "</li>"
-                        "<li>"
-                            "<b>Exit</b> Mixxx."
-                        "</li>"
-                    "</ul></html>"
-=======
     msgBox.setText(
-        "<html>Mixxx cannot access the sound device <b>"+
-        m_pConfig->getValueString(ConfigKey("[Soundcard]", "DeviceMaster"))+
-        "</b>. "+
-        "Another application is using the sound device or it is "+
-        "not plugged in."+
-        "<ul>"+
-            "<li>"+
-                "<b>Retry</b> after closing the other application "+
-                "or reconnecting the sound device"+
-            "</li>"+
-            "<li>"+
-                "<b>Reconfigure</b> Mixxx to use another sound device."+
-            "</li>" +
-            "<li>"+
-                "Get <b>Help</b> from the Mixxx Wiki."+
-            "</li>"+
-            "<li>"+
-                "<b>Exit</b> without saving your settings."+
-            "</li>" +
+        "<html>Mixxx was unable to access all the configured sound devices. "
+        "Another application is using a sound device Mixxx is configured to "
+        "use or a device is not plugged in."
+        "<ul>"
+            "<li>"
+                "<b>Retry</b> after closing the other application "
+                "or reconnecting a sound device"
+            "</li>"
+            "<li>"
+                "<b>Reconfigure</b> Mixxx's sound device settings."
+            "</li>"
+            "<li>"
+                "Get <b>Help</b> from the Mixxx Wiki."
+            "</li>"
+            "<li>"
+                "<b>Exit</b> Mixxx."
+            "</li>"
         "</ul></html>"
->>>>>>> c33306d0
     );
 
     QPushButton *retryButton = msgBox.addButton(tr("Retry"),
@@ -621,7 +588,7 @@
     QPushButton *reconfigureButton = msgBox.addButton(tr("Reconfigure"), QMessageBox::ActionRole);
     QPushButton *exitButton = msgBox.addButton(tr("Exit"), QMessageBox::ActionRole);
 
-    while(1)
+    while (true)
     {
         msgBox.exec();
 
@@ -630,13 +597,13 @@
             return 0;
         } else if (msgBox.clickedButton() == reconfigureButton) {
             msgBox.hide();
-            soundmanager->queryDevices();
+            m_pSoundManager->queryDevices();
 
             // This way of opening the dialog allows us to use it synchronously
-            prefDlg->setWindowModality(Qt::ApplicationModal);
-            prefDlg->exec();
-            if ( prefDlg->result() == QDialog::Accepted) {
-                soundmanager->queryDevices();
+            m_pPrefDlg->setWindowModality(Qt::ApplicationModal);
+            m_pPrefDlg->exec();
+            if ( m_pPrefDlg->result() == QDialog::Accepted) {
+                m_pSoundManager->queryDevices();
                 return 0;
             }
 
@@ -1185,43 +1152,24 @@
 #ifdef __VINYLCONTROL__
     //qDebug() << "slotOptionsVinylControl: toggle is " << (int)toggle;
 
-<<<<<<< HEAD
-    QMultiHash<QString, AudioInput> inputs = soundmanager->getConfig().getInputs();
+    QMultiHash<QString, AudioInput> inputs = m_pSoundManager->getConfig().getInputs();
     unsigned int countVCIns = 0;
     foreach (AudioInput in, inputs.values()) {
         if (in.getType() == AudioInput::VINYLCONTROL) {
             ++countVCIns;
         }
     }
-=======
-    QString device1 =
-        m_pConfig->getValueString(ConfigKey("[VinylControl]", "DeviceInputDeck1")
-    );
-    QString device2 =
-        m_pConfig->getValueString(ConfigKey("[VinylControl]", "DeviceInputDeck2")
-    );
->>>>>>> c33306d0
 
     if (countVCIns == 0 && toggle)
     {
         QMessageBox::warning(this, tr("Mixxx"),
-<<<<<<< HEAD
-                                   tr("No input device(s) select.\n"
-                                      "Please select your soundcard(s) in the sound hardware preferences."),
-                                   QMessageBox::Ok,
-                                   QMessageBox::Ok);
-        prefDlg->show();
-        prefDlg->showSoundHardwarePage();
-        optionsVinylControl->setChecked(false);
-=======
-            tr("No input device(s) select.\n"
-            "Please select your soundcard(s) in vinyl control preferences."),
+            tr("No input device(s) select.\nPlease select your soundcard(s) "
+                "in the sound hardware preferences."),
             QMessageBox::Ok,
             QMessageBox::Ok);
         m_pPrefDlg->show();
-        m_pPrefDlg->showVinylControlPage();
+        m_pPrefDlg->showSoundHardwarePage();
         m_pOptionsVinylControl->setChecked(false);
->>>>>>> c33306d0
     }
     else
     {
