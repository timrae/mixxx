/***************************************************************************
                          mixxx.cpp  -  description
                             -------------------
    begin                : Mon Feb 18 09:48:17 CET 2002
    copyright            : (C) 2002 by Tue and Ken Haste Andersen
    email                :
***************************************************************************/

/***************************************************************************
*                                                                         *
*   This program is free software; you can redistribute it and/or modify  *
*   it under the terms of the GNU General Public License as published by  *
*   the Free Software Foundation; either version 2 of the License, or     *
*   (at your option) any later version.                                   *
*                                                                         *
***************************************************************************/

#include <QtDebug>
#include <QtCore>
#include <QtGui>
#include <QTranslator>

#include "mixxx.h"
#include "controlnull.h"
#include "controlpotmeter.h"
#include "controlobjectthreadmain.h"
#include "engine/enginemaster.h"
#include "engine/enginemicrophone.h"
#include "trackinfoobject.h"
#include "dlgabout.h"

#include "soundsourceproxy.h"

#include "analyserqueue.h"
#include "playermanager.h"

#include "library/library.h"
#include "library/librarytablemodel.h"
#include "library/libraryscanner.h"

#include "soundmanager.h"
#include "soundmanagerutil.h"
#include "defs_urls.h"
#include "recording/defs_recording.h"


#include "midi/mididevicemanager.h"

#include "upgrade.h"
#include "mixxxkeyboard.h"
#include "skin/skinloader.h"
#include "skin/legacyskinparser.h"
<<<<<<< HEAD
#include "logparser.h"
=======
#include "waveform/waveformwidgetfactory.h"
>>>>>>> b6a9be96

#include "build.h" // #defines of details of the build set up (flags,
// repo number, etc). This isn't a real file, SConscript generates it and it
// probably gets placed in $PLATFORM_build/. By including this file here and
// only here we make sure that updating src or changing the build flags doesn't
// force a rebuild of everything

#include "defs_version.h"

#ifdef __VINYLCONTROL__
#include "vinylcontrol/vinylcontrol.h"
#include "vinylcontrol/vinylcontrolmanager.h"
#endif

extern "C" void crashDlg()
{
    QMessageBox::critical(0, "Mixxx",
        "Mixxx has encountered a serious error and needs to close.");
}


MixxxApp::MixxxApp(QApplication *a, struct CmdlineArgs args)
{
    m_pApp = a;

    QString buildBranch, buildRevision, buildFlags;
#ifdef BUILD_BRANCH
    buildBranch = BUILD_BRANCH;
#endif

#ifdef BUILD_REV
    buildRevision = BUILD_REV;
#endif

#ifdef BUILD_FLAGS
    buildFlags = BUILD_FLAGS;
#endif

    QStringList buildInfo;
    if (!buildBranch.isEmpty() && !buildRevision.isEmpty()) {
        buildInfo.append(
            QString("bzr %1 r%2").arg(buildBranch, buildRevision));
    } else if (!buildRevision.isEmpty()) {
        buildInfo.append(
            QString("bzr r%2").arg(buildRevision));
    }
    buildInfo.append("built on: " __DATE__ " @ " __TIME__);
    if (!buildFlags.isEmpty()) {
        buildInfo.append(QString("flags: %1").arg(buildFlags.trimmed()));
    }
    QString buildInfoFormatted = QString("(%1)").arg(buildInfo.join("; "));

    qDebug() << "Mixxx" << VERSION << buildInfoFormatted << "is starting...";
    qDebug() << "Qt version is:" << qVersion();

    QCoreApplication::setApplicationName("Mixxx");
    QCoreApplication::setApplicationVersion(VERSION);
#ifdef __APPLE__
    setWindowTitle(tr("Mixxx")); //App Store
#elif defined(AMD64) || defined(EM64T) || defined(x86_64)
    setWindowTitle(tr("Mixxx " VERSION " x64"));
#elif defined(IA64)
    setWindowTitle(tr("Mixxx " VERSION " Itanium"));
#else
    setWindowTitle(tr("Mixxx " VERSION));
#endif
    setWindowIcon(QIcon(":/images/ic_mixxx_window.png"));

    //Reset pointer to players
    m_pSoundManager = 0;
    m_pPrefDlg = 0;
    m_pMidiDeviceManager = 0;
    m_pRecordingManager = 0;

    // Check to see if this is the first time this version of Mixxx is run
    // after an upgrade and make any needed changes.
    Upgrade upgrader;
    m_pConfig = upgrader.versionUpgrade();
    bool bFirstRun = upgrader.isFirstRun();
    bool bUpgraded = upgrader.isUpgraded();
    QString qConfigPath = m_pConfig->getConfigPath();
    QString translationsFolder = qConfigPath + "translations/";

    // Load Qt base translations
    QString locale = args.locale;
    if (locale == "") {
        locale = QLocale::system().name();
    }

    // Load Qt translations for this locale from the system translation
    // path. This is the lowest precedence QTranslator.
    QTranslator* qtTranslator = new QTranslator(a);
    if (qtTranslator->load("qt_" + locale,
                          QLibraryInfo::location(QLibraryInfo::TranslationsPath))) {
        a->installTranslator(qtTranslator);
    } else {
        delete qtTranslator;
    }

    // Load Qt translations for this locale from the Mixxx translations
    // folder.
    QTranslator* mixxxQtTranslator = new QTranslator(a);
    if (mixxxQtTranslator->load("qt_" + locale, translationsFolder)) {
        a->installTranslator(mixxxQtTranslator);
    } else {
        delete mixxxQtTranslator;
    }

    // Load Mixxx specific translations for this locale from the Mixxx
    // translations folder.
    QTranslator* mixxxTranslator = new QTranslator(a);
    bool mixxxLoaded = mixxxTranslator->load("mixxx_" + locale,
                                             translationsFolder);
    qDebug() << "Loading translations for locale" << locale
             << "from translations folder" << translationsFolder << ":"
             << (mixxxLoaded ? "success" : "fail");
    if (mixxxLoaded) {
        a->installTranslator(mixxxTranslator);
    } else {
        delete mixxxTranslator;
    }

    // Store the path in the config database
    m_pConfig->set(ConfigKey("[Config]", "Path"), ConfigValue(qConfigPath));

    // Read keyboard configuration and set kdbConfig object in WWidget
    // Check first in user's Mixxx directory
    QString userKeyboard =
        QDir::homePath().append("/").append(SETTINGS_PATH)
            .append("Custom.kbd.cfg");

    ConfigObject<ConfigValueKbd>* pKbdConfig = NULL;

    if (QFile::exists(userKeyboard)) {
        qDebug() << "Found and will use custom keyboard preset" << userKeyboard;
        pKbdConfig = new ConfigObject<ConfigValueKbd>(userKeyboard);
    }
    else
        // Otherwise use the default
        pKbdConfig =
                new ConfigObject<ConfigValueKbd>(
                    QString(qConfigPath)
                    .append("keyboard/").append("Standard.kbd.cfg"));

    // TODO(XXX) leak pKbdConfig, MixxxKeyboard owns it? Maybe roll all keyboard
    // initialization into MixxxKeyboard
    // Workaround for today: MixxxKeyboard calls delete
    m_pKeyboard = new MixxxKeyboard(pKbdConfig);

    //create RecordingManager
    m_pRecordingManager = new RecordingManager(m_pConfig);

    // Starting the master (mixing of the channels and effects):
    m_pEngine = new EngineMaster(m_pConfig, "[Master]", true);

    connect(m_pEngine, SIGNAL(isRecording(bool)),
            m_pRecordingManager,SLOT(slotIsRecording(bool)));
    connect(m_pEngine, SIGNAL(bytesRecorded(int)),
            m_pRecordingManager,SLOT(slotBytesRecorded(int)));

    // Initialize player device
    // while this is created here, setupDevices needs to be called sometime
    // after the players are added to the engine (as is done currently) -- bkgood
    m_pSoundManager = new SoundManager(m_pConfig, m_pEngine);

    EngineMicrophone* pMicrophone = new EngineMicrophone("[Microphone]");
    AudioInput micInput = AudioInput(AudioPath::MICROPHONE, 0, 0); // What should channelbase be?
    m_pEngine->addChannel(pMicrophone);
    m_pSoundManager->registerInput(micInput, pMicrophone);

    // Get Music dir
    bool hasChanged_MusicDir = false;
    QDir dir(m_pConfig->getValueString(ConfigKey("[Playlist]","Directory")));
    if (m_pConfig->getValueString(
        ConfigKey("[Playlist]","Directory")).length() < 1 || !dir.exists())
    {
        // TODO this needs to be smarter, we can't distinguish between an empty
        // path return value (not sure if this is normally possible, but it is
        // possible with the Windows 7 "Music" library, which is what
        // QDesktopServices::storageLocation(QDesktopServices::MusicLocation)
        // resolves to) and a user hitting 'cancel'. If we get a blank return
        // but the user didn't hit cancel, we need to know this and let the
        // user take some course of action -- bkgood
        QString fd = QFileDialog::getExistingDirectory(
            this, tr("Choose music library directory"),
            QDesktopServices::storageLocation(QDesktopServices::MusicLocation));

        if (fd != "")
        {
            m_pConfig->set(ConfigKey("[Playlist]","Directory"), fd);
            m_pConfig->Save();
            hasChanged_MusicDir = true;
        }
    }
    /*
     * Do not write meta data back to ID3 when meta data has changed
     * Because multiple TrackDao objects can exists for a particular track
     * writing meta data may ruine your MP3 file if done simultaneously.
     * see Bug #728197
     * For safety reasons, we deactivate this feature.
     */
    m_pConfig->set(ConfigKey("[Library]","WriteAudioTags"), ConfigValue(0));


    // library dies in seemingly unrelated qtsql error about not having a
    // sqlite driver if this path doesn't exist. Normally config->Save()
    // above would make it but if it doesn't get run for whatever reason
    // we get hosed -- bkgood
    if (!QDir(QDir::homePath().append("/").append(SETTINGS_PATH)).exists()) {
        QDir().mkpath(QDir::homePath().append("/").append(SETTINGS_PATH));
    }

    m_pLibrary = new Library(this, m_pConfig,
                             bFirstRun || bUpgraded,
                             m_pRecordingManager);
    qRegisterMetaType<TrackPointer>("TrackPointer");

    // Create the player manager.
    m_pPlayerManager = new PlayerManager(m_pConfig, m_pEngine, m_pLibrary);
    m_pPlayerManager->addDeck();
    m_pPlayerManager->addDeck();
    m_pPlayerManager->addDeck();
    m_pPlayerManager->addDeck();
    m_pPlayerManager->addSampler();
    m_pPlayerManager->addSampler();
    m_pPlayerManager->addSampler();
    m_pPlayerManager->addSampler();

    // register the engine's outputs
    m_pSoundManager->registerOutput(AudioOutput(AudioOutput::MASTER),
        m_pEngine);
    m_pSoundManager->registerOutput(AudioOutput(AudioOutput::HEADPHONES),
        m_pEngine);
    for (unsigned int deck = 0; deck < m_pPlayerManager->numDecks(); ++deck) {
        // TODO(bkgood) make this look less dumb by putting channelBase after
        // index in the AudioOutput() params
        m_pSoundManager->registerOutput(
            AudioOutput(AudioOutput::DECK, 0, deck), m_pEngine);
    }

#ifdef __VINYLCONTROL__
    m_pVCManager = new VinylControlManager(this, m_pConfig);
    for (unsigned int deck = 0; deck < m_pPlayerManager->numDecks(); ++deck) {
        m_pSoundManager->registerInput(
            AudioInput(AudioInput::VINYLCONTROL, 0, deck),
            m_pVCManager);
    }
#else
    m_pVCManager = NULL;
#endif

    //Scan the library directory.
    m_pLibraryScanner = new LibraryScanner(m_pLibrary->getTrackCollection());

    //Refresh the library models when the library (re)scan is finished.
    connect(m_pLibraryScanner, SIGNAL(scanFinished()),
            m_pLibrary, SLOT(slotRefreshLibraryModels()));

    //Scan the library for new files and directories
    bool rescan = (bool)m_pConfig->getValueString(ConfigKey("[Library]","RescanOnStartup")).toInt();
    // rescan the library if we get a new plugin
    QSet<QString> prev_plugins = QSet<QString>::fromList(m_pConfig->getValueString(
        ConfigKey("[Library]", "SupportedFileExtensions")).split(",", QString::SkipEmptyParts));
    QSet<QString> curr_plugins = QSet<QString>::fromList(
        SoundSourceProxy::supportedFileExtensions());
    rescan = rescan || (prev_plugins != curr_plugins);

    if(rescan || hasChanged_MusicDir){
        m_pLibraryScanner->scan(
            m_pConfig->getValueString(ConfigKey("[Playlist]", "Directory")));
        qDebug() << "Rescan finished";
    }
    m_pConfig->set(ConfigKey("[Library]", "SupportedFileExtensions"),
        QStringList(SoundSourceProxy::supportedFileExtensions()).join(","));

    // Call inits to invoke all other construction parts

    // Intialize default BPM system values
    if (m_pConfig->getValueString(ConfigKey("[BPM]", "BPMRangeStart"))
            .length() < 1)
    {
        m_pConfig->set(ConfigKey("[BPM]", "BPMRangeStart"),ConfigValue(65));
    }

    if (m_pConfig->getValueString(ConfigKey("[BPM]", "BPMRangeEnd"))
            .length() < 1)
    {
        m_pConfig->set(ConfigKey("[BPM]", "BPMRangeEnd"),ConfigValue(135));
    }

    if (m_pConfig->getValueString(ConfigKey("[BPM]", "AnalyzeEntireSong"))
            .length() < 1)
    {
        m_pConfig->set(ConfigKey("[BPM]", "AnalyzeEntireSong"),ConfigValue(1));
    }

    //ControlObject::getControl(ConfigKey("[Channel1]","TrackEndMode"))->queueFromThread(m_pConfig->getValueString(ConfigKey("[Controls]","TrackEndModeCh1")).toDouble());
    //ControlObject::getControl(ConfigKey("[Channel2]","TrackEndMode"))->queueFromThread(m_pConfig->getValueString(ConfigKey("[Controls]","TrackEndModeCh2")).toDouble());

    qRegisterMetaType<MidiMessage>("MidiMessage");
    qRegisterMetaType<MidiStatusByte>("MidiStatusByte");

    // Initialise midi
    m_pMidiDeviceManager = new MidiDeviceManager(m_pConfig);
    m_pMidiDeviceManager->setupDevices();

    WaveformWidgetFactory::create();
    WaveformWidgetFactory::instance()->setConfig(m_pConfig);

    m_pSkinLoader = new SkinLoader(m_pConfig);

    // Initialize preference dialog
    m_pPrefDlg = new DlgPreferences(this, m_pSkinLoader, m_pSoundManager, m_pPlayerManager,
                                 m_pMidiDeviceManager, m_pVCManager, m_pConfig);
    m_pPrefDlg->setWindowIcon(QIcon(":/images/ic_mixxx_window.png"));
    m_pPrefDlg->setHidden(true);

    // Try open player device If that fails, the preference panel is opened.
    int setupDevices = m_pSoundManager->setupDevices();
    unsigned int numDevices = m_pSoundManager->getConfig().getOutputs().count();
    // test for at least one out device, if none, display another dlg that
    // says "mixxx will barely work with no outs"
    while (setupDevices != OK || numDevices == 0)
    {
        // Exit when we press the Exit button in the noSoundDlg dialog
        // only call it if setupDevices != OK
        if (setupDevices != OK) {
            if (noSoundDlg() != 0) {
                exit(0);
            }
        } else if (numDevices == 0) {
            bool continueClicked = false;
            int noOutput = noOutputDlg(&continueClicked);
            if (continueClicked) break;
            if (noOutput != 0) {
                exit(0);
            }
        }
        setupDevices = m_pSoundManager->setupDevices();
        numDevices = m_pSoundManager->getConfig().getOutputs().count();
    }

    //setFocusPolicy(QWidget::StrongFocus);
    //grabKeyboard();

    // Load tracks in args.qlMusicFiles (command line arguments) into player
    // 1 and 2:
    for (int i = 0; i < (int)m_pPlayerManager->numDecks()
            && i < args.qlMusicFiles.count(); ++i) {
        m_pPlayerManager->slotLoadToDeck(args.qlMusicFiles.at(i), i+1);
    }

    //Automatically load specially marked promotional tracks on first run
    if (bFirstRun || bUpgraded) {
        QList<TrackPointer> tracksToAutoLoad =
            m_pLibrary->getTracksToAutoLoad();
        for (int i = 0; i < (int)m_pPlayerManager->numDecks()
                && i < tracksToAutoLoad.count(); i++) {
            m_pPlayerManager->slotLoadToDeck(tracksToAutoLoad.at(i)->getLocation(), i+1);
        }
    }

    initActions();
    initMenuBar();

    // Use frame as container for view, needed for fullscreen display
    m_pView = new QFrame;

    m_pWidgetParent = NULL;
    // Loads the skin as a child of m_pView
    // assignment intentional in next line
    if (!(m_pWidgetParent = m_pSkinLoader->loadDefaultSkin(
        m_pView, m_pKeyboard, m_pPlayerManager, m_pLibrary, m_pVCManager))) {
        qDebug() << "Could not load default skin.";
    }

    // this has to be after the OpenGL widgets are created or depending on a
    // million different variables the first waveform may be horribly
    // corrupted. See bug 521509 -- bkgood
    setCentralWidget(m_pView);

    // keep gui centered (esp for fullscreen)
    // the layout will be deleted whenever m_pView gets deleted
    QHBoxLayout *pLayout = new QHBoxLayout(m_pView);
    pLayout->addWidget(m_pWidgetParent);
    pLayout->setContentsMargins(0, 0, 0, 0); // don't want margins

    // Check direct rendering and warn user if they don't have it
    checkDirectRendering();

    //Install an event filter to catch certain QT events, such as tooltips.
    //This allows us to turn off tooltips.
    m_pApp->installEventFilter(this); // The eventfilter is located in this
                                      // Mixxx class as a callback.

    // If we were told to start in fullscreen mode on the command-line,
    // then turn on fullscreen mode.
    if (args.bStartInFullscreen)
        slotOptionsFullScreen(true);

    // Refresh the GUI (workaround for Qt 4.6 display bug)
    /* // TODO(bkgood) delete this block if the moving of setCentralWidget
     * //              totally fixes this first-wavefore-fubar issue for
     * //              everyone
    QString QtVersion = qVersion();
    if (QtVersion>="4.6.0") {
        qDebug() << "Qt v4.6.0 or higher detected. Using rebootMixxxView() "
            "workaround.\n    (See bug https://bugs.launchpad.net/mixxx/"
            "+bug/521509)";
        rebootMixxxView();
    } */
}

MixxxApp::~MixxxApp()
{
    QTime qTime;
    qTime.start();

    qDebug() << "Destroying MixxxApp";

    qDebug() << "save config, " << qTime.elapsed();
    m_pConfig->Save();

    // Save state of End of track controls in config database
    //m_pConfig->set(ConfigKey("[Controls]","TrackEndModeCh1"), ConfigValue((int)ControlObject::getControl(ConfigKey("[Channel1]","TrackEndMode"))->get()));
    //m_pConfig->set(ConfigKey("[Controls]","TrackEndModeCh2"), ConfigValue((int)ControlObject::getControl(ConfigKey("[Channel2]","TrackEndMode"))->get()));

    // SoundManager depend on Engine and Config
    qDebug() << "delete soundmanager, " << qTime.elapsed();
    delete m_pSoundManager;

#ifdef __VINYLCONTROL__
    // VinylControlManager depends on a CO the engine owns
    // (vinylcontrol_enabled in VinylControlControl)
    qDebug() << "delete vinylcontrolmanager, " << qTime.elapsed();
    delete m_pVCManager;
#endif

    // View depends on MixxxKeyboard, PlayerManager, Library
    qDebug() << "delete view, " << qTime.elapsed();
    delete m_pView;

    // SkinLoader depends on Config
    qDebug() << "delete SkinLoader";
    delete m_pSkinLoader;

    // MIDIDeviceManager depends on Config
    qDebug() << "delete MidiDeviceManager";
    delete m_pMidiDeviceManager;

    // PlayerManager depends on Engine, Library, and Config
    qDebug() << "delete playerManager" << qTime.elapsed();
    delete m_pPlayerManager;

    // EngineMaster depends on Config
    qDebug() << "delete m_pEngine, " << qTime.elapsed();
    delete m_pEngine;

    // LibraryScanner depends on Library
    qDebug() << "delete library scanner" <<  qTime.elapsed();
    delete m_pLibraryScanner;

    // Delete the library after the view so there are no dangling pointers to
    // Depends on RecordingManager
    // the data models.
    qDebug() << "delete library" << qTime.elapsed();
    delete m_pLibrary;

    // RecordingManager depends on config
    qDebug() << "delete RecordingManager" << qTime.elapsed();
    delete m_pRecordingManager;

    // HACK: Save config again. We saved it once before doing some dangerous
    // stuff. We only really want to save it here, but the first one was just
    // a precaution. The earlier one can be removed when stuff is more stable
    // at exit.

    //Disable shoutcast so when Mixxx starts again it will not connect
    m_pConfig->set(ConfigKey("[Shoutcast]", "enabled"),0);
    m_pConfig->Save();
    delete m_pPrefDlg;

    qDebug() << "delete config, " << qTime.elapsed();
    delete m_pConfig;

    // Check for leaked ControlObjects and give warnings.
    QList<ControlObject*> leakedControls;
    QList<ConfigKey> leakedConfigKeys;

    ControlObject::getControls(&leakedControls);

    if (leakedControls.size() > 0) {
        qDebug() << "WARNING: The following" << leakedControls.size() << "controls were leaked:";
        foreach (ControlObject* pControl, leakedControls) {
            ConfigKey key = pControl->getKey();
            qDebug() << key.group << key.item;
            leakedConfigKeys.append(key);
        }

       foreach (ConfigKey key, leakedConfigKeys) {
           // delete just to satisfy valgrind:
           // check if the pointer is still valid, the control object may have bin already
           // deleted by its parent in this loop
           delete ControlObject::getControl(key);
       }
   }
   qDebug() << "~MixxxApp: All leaking controls deleted.";

   delete m_pKeyboard;
}

int MixxxApp::noSoundDlg(void)
{
    QMessageBox msgBox;
    msgBox.setIcon(QMessageBox::Warning);
    msgBox.setWindowTitle(tr("Sound Device Busy"));
    msgBox.setText(
        "<html>" +
        tr("Mixxx was unable to access all the configured sound devices. "
        "Another application is using a sound device Mixxx is configured to "
        "use or a device is not plugged in.") +
        "<ul>"
            "<li>" +
                tr("<b>Retry</b> after closing the other application "
                "or reconnecting a sound device") +
            "</li>"
            "<li>" +
                tr("<b>Reconfigure</b> Mixxx's sound device settings.") +
            "</li>"
            "<li>" +
                tr("Get <b>Help</b> from the Mixxx Wiki.") +
            "</li>"
            "<li>" +
                tr("<b>Exit</b> Mixxx.") +
            "</li>"
        "</ul></html>"
    );

    QPushButton *retryButton = msgBox.addButton(tr("Retry"),
        QMessageBox::ActionRole);
    QPushButton *reconfigureButton = msgBox.addButton(tr("Reconfigure"),
        QMessageBox::ActionRole);
    QPushButton *wikiButton = msgBox.addButton(tr("Help"),
        QMessageBox::ActionRole);
    QPushButton *exitButton = msgBox.addButton(tr("Exit"),
        QMessageBox::ActionRole);

    while (true)
    {
        msgBox.exec();

        if (msgBox.clickedButton() == retryButton) {
            m_pSoundManager->queryDevices();
            return 0;
        } else if (msgBox.clickedButton() == wikiButton) {
            QDesktopServices::openUrl(QUrl(
                "http://mixxx.org/wiki/doku.php/troubleshooting"
                "#no_or_too_few_sound_cards_appear_in_the_preferences_dialog")
            );
            wikiButton->setEnabled(false);
        } else if (msgBox.clickedButton() == reconfigureButton) {
            msgBox.hide();
            m_pSoundManager->queryDevices();

            // This way of opening the dialog allows us to use it synchronously
            m_pPrefDlg->setWindowModality(Qt::ApplicationModal);
            m_pPrefDlg->exec();
            if (m_pPrefDlg->result() == QDialog::Accepted) {
                m_pSoundManager->queryDevices();
                return 0;
            }

            msgBox.show();

        } else if (msgBox.clickedButton() == exitButton) {
            return 1;
        }
    }
}

int MixxxApp::noOutputDlg(bool *continueClicked)
{
    QMessageBox msgBox;
    msgBox.setIcon(QMessageBox::Warning);
    msgBox.setWindowTitle("No Output Devices");
    msgBox.setText( "<html>Mixxx was configured without any output sound devices. "
                    "Audio processing will be disabled without a configured output device."
                    "<ul>"
                        "<li>"
                            "<b>Continue</b> without any outputs."
                        "</li>"
                        "<li>"
                            "<b>Reconfigure</b> Mixxx's sound device settings."
                        "</li>"
                        "<li>"
                            "<b>Exit</b> Mixxx."
                        "</li>"
                    "</ul></html>"
    );

    QPushButton *continueButton = msgBox.addButton(tr("Continue"), QMessageBox::ActionRole);
    QPushButton *reconfigureButton = msgBox.addButton(tr("Reconfigure"), QMessageBox::ActionRole);
    QPushButton *exitButton = msgBox.addButton(tr("Exit"), QMessageBox::ActionRole);

    while (true)
    {
        msgBox.exec();

        if (msgBox.clickedButton() == continueButton) {
            *continueClicked = true;
            return 0;
        } else if (msgBox.clickedButton() == reconfigureButton) {
            msgBox.hide();
            m_pSoundManager->queryDevices();

            // This way of opening the dialog allows us to use it synchronously
            m_pPrefDlg->setWindowModality(Qt::ApplicationModal);
            m_pPrefDlg->exec();
            if ( m_pPrefDlg->result() == QDialog::Accepted) {
                m_pSoundManager->queryDevices();
                return 0;
            }

            msgBox.show();

        } else if (msgBox.clickedButton() == exitButton) {
            return 1;
        }
    }
}

/** initializes all QActions of the application */
void MixxxApp::initActions()
{
    m_pFileLoadTracklist = new QAction(tr("Mark &Tracks as Played..."), this);
    m_pFileLoadTracklist->setShortcut(tr("Ctrl+L"));
    m_pFileLoadTracklist->setShortcutContext(Qt::ApplicationShortcut);
        
    m_pFileLoadSongPlayer1 = new QAction(tr("Load Song (Player &1)..."), this);
    m_pFileLoadSongPlayer1->setShortcut(tr("Ctrl+O"));
    m_pFileLoadSongPlayer1->setShortcutContext(Qt::ApplicationShortcut);

    m_pFileLoadSongPlayer2 = new QAction(tr("Load Song (Player &2)..."), this);
    m_pFileLoadSongPlayer2->setShortcut(tr("Ctrl+Shift+O"));
    m_pFileLoadSongPlayer2->setShortcutContext(Qt::ApplicationShortcut);

    m_pFileQuit = new QAction(tr("&Exit"), this);
    m_pFileQuit->setShortcut(tr("Ctrl+Q"));
    m_pFileQuit->setShortcutContext(Qt::ApplicationShortcut);

    m_pLibraryRescan = new QAction(tr("&Rescan Library"), this);

    m_pPlaylistsNew = new QAction(tr("Add &new playlist"), this);
    m_pPlaylistsNew->setShortcut(tr("Ctrl+N"));
    m_pPlaylistsNew->setShortcutContext(Qt::ApplicationShortcut);

    m_pCratesNew = new QAction(tr("Add new &crate"), this);
    m_pCratesNew->setShortcut(tr("Ctrl+C"));
    m_pCratesNew->setShortcutContext(Qt::ApplicationShortcut);

    m_pPlaylistsImport = new QAction(tr("&Import playlist"), this);
    m_pPlaylistsImport->setShortcut(tr("Ctrl+I"));
    m_pPlaylistsImport->setShortcutContext(Qt::ApplicationShortcut);

    m_pOptionsFullScreen = new QAction(tr("&Full Screen"), this);

#ifdef __APPLE__
    m_pOptionsFullScreen->setShortcut(tr("Ctrl+Shift+F"));
#else
    m_pOptionsFullScreen->setShortcut(tr("F11"));
#endif

    m_pOptionsFullScreen->setShortcutContext(Qt::ApplicationShortcut);
    // QShortcut * shortcut = new QShortcut(QKeySequence(tr("Esc")),  this);
    // connect(shortcut, SIGNAL(triggered()), this, SLOT(slotQuitFullScreen()));

    m_pOptionsPreferences = new QAction(tr("&Preferences"), this);
    m_pOptionsPreferences->setShortcut(tr("Ctrl+P"));
    m_pOptionsPreferences->setShortcutContext(Qt::ApplicationShortcut);

    m_pHelpAboutApp = new QAction(tr("&About"), this);
    m_pHelpSupport = new QAction(tr("&Community Support"), this);
    m_pHelpManual = new QAction(tr("&User Manual"), this);
    m_pHelpFeedback = new QAction(tr("Send Us &Feedback"), this);
    m_pHelpTranslation = new QAction(tr("&Translate this application"), this);

#ifdef __VINYLCONTROL__
    m_pOptionsVinylControl = new QAction(tr("Enable Vinyl Control &1"), this);
    m_pOptionsVinylControl->setShortcut(tr("Ctrl+Y"));
    m_pOptionsVinylControl->setShortcutContext(Qt::ApplicationShortcut);

    m_pOptionsVinylControl2 = new QAction(tr("Enable Vinyl Control &2"), this);
    m_pOptionsVinylControl2->setShortcut(tr("Ctrl+U"));
    m_pOptionsVinylControl2->setShortcutContext(Qt::ApplicationShortcut);
#endif

#ifdef __SHOUTCAST__
    m_pOptionsShoutcast = new QAction(tr("Enable live &broadcasting"), this);
    m_pOptionsShoutcast->setShortcut(tr("Ctrl+L"));
    m_pOptionsShoutcast->setShortcutContext(Qt::ApplicationShortcut);
#endif

    m_pOptionsRecord = new QAction(tr("&Record Mix"), this);
    m_pOptionsRecord->setShortcut(tr("Ctrl+R"));
    m_pOptionsRecord->setShortcutContext(Qt::ApplicationShortcut);

    m_pFileLoadTracklist->setStatusTip(tr("Loads a Mixxx logfile and marks tracks as played"));
    m_pFileLoadTracklist->setWhatsThis(tr("Load\nLoads a Mixxx logfile and marks tracks as played"));
    connect(m_pFileLoadTracklist, SIGNAL(triggered()),
            this, SLOT(slotFileLoadTracklist()));

    m_pFileLoadSongPlayer1->setStatusTip(tr("Opens a song in player 1"));
    m_pFileLoadSongPlayer1->setWhatsThis(
        tr("Open\n\nOpens a song in player 1"));
    connect(m_pFileLoadSongPlayer1, SIGNAL(triggered()),
            this, SLOT(slotFileLoadSongPlayer1()));

    m_pFileLoadSongPlayer2->setStatusTip(tr("Opens a song in player 2"));
    m_pFileLoadSongPlayer2->setWhatsThis(
        tr("Open\n\nOpens a song in player 2"));
    connect(m_pFileLoadSongPlayer2, SIGNAL(triggered()),
            this, SLOT(slotFileLoadSongPlayer2()));

    m_pFileQuit->setStatusTip(tr("Quits the application"));
    m_pFileQuit->setWhatsThis(tr("Exit\n\nQuits the application"));
    connect(m_pFileQuit, SIGNAL(triggered()), this, SLOT(slotFileQuit()));

    m_pLibraryRescan->setStatusTip(tr("Rescans the song library"));
    m_pLibraryRescan->setWhatsThis(
        tr("Rescan library\n\nRescans the song library"));
    m_pLibraryRescan->setCheckable(false);
    connect(m_pLibraryRescan, SIGNAL(triggered()),
            this, SLOT(slotScanLibrary()));
    connect(m_pLibraryScanner, SIGNAL(scanFinished()),
            this, SLOT(slotEnableRescanLibraryAction()));

    m_pPlaylistsNew->setStatusTip(tr("Create a new playlist"));
    m_pPlaylistsNew->setWhatsThis(tr("New playlist\n\nCreate a new playlist"));
    connect(m_pPlaylistsNew, SIGNAL(triggered()),
            m_pLibrary, SLOT(slotCreatePlaylist()));

    m_pCratesNew->setStatusTip(tr("Create a new crate"));
    m_pCratesNew->setWhatsThis(tr("New crate\n\nCreate a new crate."));
    connect(m_pCratesNew, SIGNAL(triggered()),
            m_pLibrary, SLOT(slotCreateCrate()));

    m_pPlaylistsImport->setStatusTip(tr("Import playlist"));
    m_pPlaylistsImport->setWhatsThis(tr("Import playlist"));
    //connect(playlistsImport, SIGNAL(triggered()),
    //        m_pTrack, SLOT(slotImportPlaylist()));
    //FIXME: Disabled due to library rework

#ifdef __VINYLCONTROL__
    // Either check or uncheck the vinyl control menu item depending on what
    // it was saved as.
    m_pOptionsVinylControl->setCheckable(true);
    m_pOptionsVinylControl->setChecked(false);
    m_pOptionsVinylControl->setStatusTip(tr("Activate Vinyl Control"));
    m_pOptionsVinylControl->setWhatsThis(
        tr("Use timecoded vinyls on external turntables to control Mixxx"));
    connect(m_pOptionsVinylControl, SIGNAL(toggled(bool)), this,
        SLOT(slotCheckboxVinylControl(bool)));

   ControlObjectThreadMain* enabled1 = new ControlObjectThreadMain(
        ControlObject::getControl(ConfigKey("[Channel1]", "vinylcontrol_enabled")),this);
    connect(enabled1, SIGNAL(valueChanged(double)), this,
        SLOT(slotControlVinylControl(double)));

    m_pOptionsVinylControl2->setCheckable(true);
    m_pOptionsVinylControl2->setChecked(false);
    m_pOptionsVinylControl2->setStatusTip(tr("Activate Vinyl Control"));
    m_pOptionsVinylControl2->setWhatsThis(
        tr("Use timecoded vinyls on external turntables to control Mixxx"));
    connect(m_pOptionsVinylControl2, SIGNAL(toggled(bool)), this,
        SLOT(slotCheckboxVinylControl2(bool)));

    ControlObjectThreadMain* enabled2 = new ControlObjectThreadMain(
        ControlObject::getControl(ConfigKey("[Channel2]", "vinylcontrol_enabled")),this);
    connect(enabled2, SIGNAL(valueChanged(double)), this,
        SLOT(slotControlVinylControl2(double)));
#endif

#ifdef __SHOUTCAST__
    m_pOptionsShoutcast->setCheckable(true);
    bool broadcastEnabled =
        (m_pConfig->getValueString(ConfigKey("[Shoutcast]", "enabled"))
            .toInt() == 1);

    m_pOptionsShoutcast->setChecked(broadcastEnabled);

    m_pOptionsShoutcast->setStatusTip(tr("Activate live broadcasting"));
    m_pOptionsShoutcast->setWhatsThis(
        tr("Stream your mixes to a shoutcast or icecast server"));

    connect(m_pOptionsShoutcast, SIGNAL(toggled(bool)),
            this, SLOT(slotOptionsShoutcast(bool)));
#endif

    m_pOptionsRecord->setCheckable(true);
    m_pOptionsRecord->setStatusTip(tr("Start Recording your Mix"));
    m_pOptionsRecord->setWhatsThis(tr("Record your mix to a file"));
    connect(m_pOptionsRecord, SIGNAL(toggled(bool)),
            this, SLOT(slotOptionsRecord(bool)));

    m_pOptionsFullScreen->setCheckable(true);
    m_pOptionsFullScreen->setChecked(false);
    m_pOptionsFullScreen->setStatusTip(tr("Full Screen"));
    m_pOptionsFullScreen->setWhatsThis(
        tr("Display Mixxx using the full screen"));
    connect(m_pOptionsFullScreen, SIGNAL(toggled(bool)),
            this, SLOT(slotOptionsFullScreen(bool)));

    m_pOptionsPreferences->setStatusTip(tr("Preferences"));
    m_pOptionsPreferences->setWhatsThis(
        tr("Preferences\nPlayback and MIDI preferences"));
    connect(m_pOptionsPreferences, SIGNAL(triggered()),
            this, SLOT(slotOptionsPreferences()));

    m_pHelpSupport->setStatusTip(tr("Support..."));
    m_pHelpSupport->setWhatsThis(tr("Support\n\nGet help with Mixxx"));
    connect(m_pHelpSupport, SIGNAL(triggered()), this, SLOT(slotHelpSupport()));

    m_pHelpManual->setStatusTip(tr("Read the Mixxx user manual."));
    m_pHelpManual->setWhatsThis(tr("Support\n\nRead the Mixxx user manual."));
    connect(m_pHelpManual, SIGNAL(triggered()), this, SLOT(slotHelpManual()));

    m_pHelpFeedback->setStatusTip(tr("Send feedback to the Mixxx team."));
    m_pHelpFeedback->setWhatsThis(tr("Support\n\nSend feedback to the Mixxx team."));
    connect(m_pHelpFeedback, SIGNAL(triggered()), this, SLOT(slotHelpFeedback()));

    m_pHelpTranslation->setStatusTip(tr("Help translate this application into your language."));
    m_pHelpTranslation->setWhatsThis(tr("Support\n\nHelp translate this application into your language."));
    connect(m_pHelpTranslation, SIGNAL(triggered()), this, SLOT(slotHelpTranslation()));

    m_pHelpAboutApp->setStatusTip(tr("About the application"));
    m_pHelpAboutApp->setWhatsThis(tr("About\n\nAbout the application"));
    connect(m_pHelpAboutApp, SIGNAL(triggered()), this, SLOT(slotHelpAbout()));
}

void MixxxApp::initMenuBar()
{
    // MENUBAR
   m_pFileMenu = new QMenu(tr("&File"), menuBar());
   m_pOptionsMenu = new QMenu(tr("&Options"), menuBar());
   m_pLibraryMenu = new QMenu(tr("&Library"),menuBar());
   m_pViewMenu = new QMenu(tr("&View"), menuBar());
   m_pHelpMenu = new QMenu(tr("&Help"), menuBar());
    connect(m_pOptionsMenu, SIGNAL(aboutToShow()),
            this, SLOT(slotOptionsMenuShow()));
    // menuBar entry fileMenu
    m_pFileMenu->addAction(m_pFileLoadTracklist);
    m_pFileMenu->addAction(m_pFileLoadSongPlayer1);
    m_pFileMenu->addAction(m_pFileLoadSongPlayer2);
    m_pFileMenu->addSeparator();
    m_pFileMenu->addAction(m_pFileQuit);

    // menuBar entry optionsMenu
    //optionsMenu->setCheckable(true);
#ifdef __VINYLCONTROL__
    m_pVinylControlMenu = new QMenu(tr("&Vinyl Control"), menuBar());
    m_pVinylControlMenu->addAction(m_pOptionsVinylControl);
    m_pVinylControlMenu->addAction(m_pOptionsVinylControl2);
    m_pOptionsMenu->addMenu(m_pVinylControlMenu);
#endif
    m_pOptionsMenu->addAction(m_pOptionsRecord);
#ifdef __SHOUTCAST__
    m_pOptionsMenu->addAction(m_pOptionsShoutcast);
#endif
    m_pOptionsMenu->addAction(m_pOptionsFullScreen);
    m_pOptionsMenu->addSeparator();
    m_pOptionsMenu->addAction(m_pOptionsPreferences);

    //    libraryMenu->setCheckable(true);
    m_pLibraryMenu->addAction(m_pLibraryRescan);
    m_pLibraryMenu->addSeparator();
    m_pLibraryMenu->addAction(m_pPlaylistsNew);
    m_pLibraryMenu->addAction(m_pCratesNew);
    //libraryMenu->addAction(playlistsImport);

    // menuBar entry viewMenu
    //viewMenu->setCheckable(true);

    // menuBar entry helpMenu
    m_pHelpMenu->addAction(m_pHelpSupport);
    m_pHelpMenu->addAction(m_pHelpManual);
    m_pHelpMenu->addAction(m_pHelpFeedback);
    m_pHelpMenu->addAction(m_pHelpTranslation);
    m_pHelpMenu->addSeparator();
    m_pHelpMenu->addAction(m_pHelpAboutApp);

    menuBar()->addMenu(m_pFileMenu);
    menuBar()->addMenu(m_pLibraryMenu);
    menuBar()->addMenu(m_pOptionsMenu);

    //    menuBar()->addMenu(viewMenu);
    menuBar()->addSeparator();
    menuBar()->addMenu(m_pHelpMenu);

    m_NativeMenuBarSupport = menuBar()->isNativeMenuBar();
}

void MixxxApp::slotlibraryMenuAboutToShow(){
}

bool MixxxApp::queryExit()
{
    int exit=QMessageBox::information(this, tr("Quit..."),
                                      tr("Do your really want to quit?"),
                                      QMessageBox::Ok, QMessageBox::Cancel);

    if (exit==1)
    {
    }
    else
    {
    };

    return (exit==1);
}

void MixxxApp::slotFileLoadTracklist()
{
    QString s =
        QFileDialog::getOpenFileName(
            this,
            tr("Load Mixxx logfile"),
            QDir::homePath().append("/").append(SETTINGS_PATH),
            QString("Logfile (*.log*);;All Files(*)"));

    if (s != QString::null) {
        MixxxLogParser logparser(s);
        QStringList loaded_tracks = logparser.getPlayedTracks();
        QStringListIterator iter(loaded_tracks);
        while (iter.hasNext())
        {
            QString location = iter.next();
            //ripped from playermanager
            TrackDAO& trackDao = m_pLibrary->getTrackCollection()->getTrackDAO();
            TrackPointer pTrack = trackDao.getTrack(trackDao.getTrackId(location));
            if (pTrack != NULL)
            {
                qDebug() << "Marking " << pTrack->getTitle() << "as played";
                pTrack->setPlayed(true);
            }
        }
    }
}

void MixxxApp::slotFileLoadSongPlayer1()
{
    ControlObject* play =
        ControlObject::getControl(ConfigKey("[Channel1]", "play"));

    if (play->get() == 1.)
    {
        int ret = QMessageBox::warning(this, tr("Mixxx"),
            tr("Player 1 is currently playing a song.\n"
            "Are you sure you want to load a new song?"),
            QMessageBox::Yes | QMessageBox::No,
            QMessageBox::No);

        if (ret != QMessageBox::Yes)
            return;
    }

    QString s =
        QFileDialog::getOpenFileName(
            this,
            tr("Load Song into Player 1"),
            m_pConfig->getValueString(ConfigKey("[Playlist]", "Directory")),
            QString("Audio (%1)")
                .arg(SoundSourceProxy::supportedFileExtensionsString()));

    if (s != QString::null) {
        m_pPlayerManager->slotLoadToDeck(s, 1);
    }
}

void MixxxApp::slotFileLoadSongPlayer2()
{
    ControlObject* play =
        ControlObject::getControl(ConfigKey("[Channel2]", "play"));

    if (play->get() == 1.)
    {
        int ret = QMessageBox::warning(this, tr("Mixxx"),
            tr("Player 2 is currently playing a song.\n"
            "Are you sure you want to load a new song?"),
            QMessageBox::Yes | QMessageBox::No,
            QMessageBox::No);

        if (ret != QMessageBox::Yes)
            return;
    }

    QString s =
        QFileDialog::getOpenFileName(
            this,
            tr("Load Song into Player 2"),
            m_pConfig->getValueString(ConfigKey("[Playlist]", "Directory")),
            QString("Audio (%1)")
                .arg(SoundSourceProxy::supportedFileExtensionsString()));

    if (s != QString::null) {
        m_pPlayerManager->slotLoadToDeck(s, 2);
    }
}

void MixxxApp::slotFileQuit()
{
    if (!confirmExit()) {
        return;
    }
    hide();
    qApp->quit();
}

void MixxxApp::slotOptionsFullScreen(bool toggle)
{
    if (m_pOptionsFullScreen)
        m_pOptionsFullScreen->setChecked(toggle);
        
	QString qSkinPath = m_pSkinLoader->getConfiguredSkinPath();
	
    // Making a fullscreen window on linux and windows is harder than you
    // could possibly imagine...

    if (isFullScreen() == toggle) {
        return;
    }

    if (toggle) {
#if defined(__LINUX__) || defined(__APPLE__)
         // this and the later move(m_winpos) doesn't seem necessary
         // here on kwin, if it's necessary with some other x11 wm, re-enable
         // it, I guess -bkgood
         //m_winpos = pos();
         // fix some x11 silliness -- for some reason the move(m_winpos)
         // is moving the currentWindow to (0, 0), not the frame (as it's
         // supposed to, I might add)
         // if this messes stuff up on your distro yell at me -bkgood
         //m_winpos.setX(m_winpos.x() + (geometry().x() - x()));
         //m_winpos.setY(m_winpos.y() + (geometry().y() - y()));
#endif
        menuBar()->setNativeMenuBar(false);
        showFullScreen();
        //menuBar()->hide();
        // FWI: Begin of fullscreen patch
#if defined(__LINUX__) || defined(__APPLE__)
        // Crazy X window managers break this so I'm told by Qt docs
        //         int deskw = app->desktop()->width();
        //         int deskh = app->desktop()->height();
        
        if (QDir(qSkinPath+"-fullscreen").exists())
    	{
			qDebug() << "fullscreen reshape";

			QString fullscreenPath = m_pSkinLoader->getConfiguredSkinPath()+"-fullscreen";
			
			m_pView->hide();
			delete m_pView;
			m_pView = new QFrame();
			
			if (!m_pSkinLoader->loadCustomSkin(
					fullscreenPath,
					m_pView,
                    m_pKeyboard,
                    m_pPlayerManager,
                    m_pLibrary,
                    m_pVCManager)) {
				qDebug() << "Could not reload the skin.";
			}
			
			setCentralWidget(m_pView);

			qDebug() << "fullscreen reshape DONE";
		}

        //support for xinerama
        int deskw = m_pApp->desktop()->screenGeometry(m_pView).width();
        int deskh = m_pApp->desktop()->screenGeometry(m_pView).height();
#else
        int deskw = width();
        int deskh = height();
#endif
        if (m_pView)
            m_pView->move((deskw - m_pView->width())/2,
                          (deskh - m_pView->height())/2);
        // FWI: End of fullscreen patch
    } else {
        // FWI: Begin of fullscreen patch
        if (m_pView)
            m_pView->move(0,0);

        menuBar()->show();
        showNormal();
        
        if (QDir(qSkinPath+"-fullscreen").exists())
    	{
			qDebug() << "unfullscreen resize";
			
			m_pView->hide();
			delete m_pView;
			m_pView = new QFrame();
			
			if (!m_pSkinLoader->loadDefaultSkin(
					m_pView,
                    m_pKeyboard,
                    m_pPlayerManager,
                    m_pLibrary,
                    m_pVCManager)) {
				qDebug() << "Could not reload the skin.";
			}
			
			setCentralWidget(m_pView);

			qDebug() << "unfullscreen DONE";
		}

        menuBar()->setNativeMenuBar(m_NativeMenuBarSupport);
#ifdef __LINUX__
		if (size().width() != m_pView->width() ||
		    size().height() != m_pView->height() + menuBar()->height()) {
		    adjustSize();
		}
        //move(m_winpos);
#endif
    }
}

void MixxxApp::slotOptionsPreferences()
{
    m_pPrefDlg->setHidden(false);
    m_pPrefDlg->activateWindow();
}

void MixxxApp::slotControlVinylControl(double toggle)
{
#ifdef __VINYLCONTROL__
    if (m_pVCManager->vinylInputEnabled(1)) {
        m_pOptionsVinylControl->setChecked((bool)toggle);
    } else {
        m_pOptionsVinylControl->setChecked(false);
        if (toggle) {
            QMessageBox::warning(this, tr("Mixxx"),
                tr("No input device(s) select.\nPlease select your soundcard(s) "
                    "in the sound hardware preferences."),
                QMessageBox::Ok,
                QMessageBox::Ok);
            m_pPrefDlg->show();
            m_pPrefDlg->showSoundHardwarePage();
            ControlObject::getControl(ConfigKey("[Channel1]", "vinylcontrol_status"))->set(VINYL_STATUS_DISABLED);
            ControlObject::getControl(ConfigKey("[Channel1]", "vinylcontrol_enabled"))->set(0);
        }
    }
#endif
}

void MixxxApp::slotCheckboxVinylControl(bool toggle)
{
#ifdef __VINYLCONTROL__
    ControlObject::getControl(ConfigKey("[Channel1]", "vinylcontrol_enabled"))->set((double)toggle);
#endif
}

void MixxxApp::slotControlVinylControl2(double toggle)
{
#ifdef __VINYLCONTROL__
    if (m_pVCManager->vinylInputEnabled(2)) {
        m_pOptionsVinylControl2->setChecked((bool)toggle);
    } else {
        m_pOptionsVinylControl2->setChecked(false);
        if (toggle) {
            QMessageBox::warning(this, tr("Mixxx"),
                tr("No input device(s) select.\nPlease select your soundcard(s) "
                    "in the sound hardware preferences."),
                QMessageBox::Ok,
                QMessageBox::Ok);
            m_pPrefDlg->show();
            m_pPrefDlg->showSoundHardwarePage();
            ControlObject::getControl(ConfigKey("[Channel2]", "vinylcontrol_status"))->set(VINYL_STATUS_DISABLED);
            ControlObject::getControl(ConfigKey("[Channel2]", "vinylcontrol_enabled"))->set(0);
        }
    }
#endif
}

void MixxxApp::slotCheckboxVinylControl2(bool toggle)
{
#ifdef __VINYLCONTROL__
    ControlObject::getControl(ConfigKey("[Channel2]", "vinylcontrol_enabled"))->set((double)toggle);
#endif
}

//Also can't ifdef this (MOC again)
void MixxxApp::slotOptionsRecord(bool toggle)
{
    //Only start recording if checkbox was set to true and recording is inactive
    if(toggle && !m_pRecordingManager->isRecordingActive()) //start recording
        m_pRecordingManager->startRecording();
    //Only stop recording if checkbox was set to false and recording is active
    else if(!toggle && m_pRecordingManager->isRecordingActive())
        m_pRecordingManager->stopRecording();
}

void MixxxApp::slotHelpAbout() {
    QString buildBranch, buildRevision;
#ifdef BUILD_BRANCH
    buildBranch = BUILD_BRANCH;
#endif
#ifdef BUILD_REV
    buildRevision = BUILD_REV;
#endif
    DlgAbout *about = new DlgAbout(this);

    QStringList version;
    version.append(VERSION);
    if (!buildBranch.isEmpty() || !buildRevision.isEmpty()) {
        QStringList buildInfo;
        buildInfo.append("build");
        if (!buildBranch.isEmpty()) {
            buildInfo.append(buildBranch);
        }
        if (!buildRevision.isEmpty()) {
            buildInfo.append(QString("r%1").arg(buildRevision));
        }
        version.append(QString("(%1)").arg(buildInfo.join(" ")));
    }
    about->version_label->setText(version.join(" "));

    QString s_devTeam=QString(tr("Mixxx %1 Development Team")).arg(VERSION);
    QString s_contributions=tr("With contributions from:");
    QString s_specialThanks=tr("And special thanks to:");
    QString s_pastDevs=tr("Past Developers");
    QString s_pastContribs=tr("Past Contributors");

    QString credits =
    QString("<p align=\"center\"><b>%1</b></p>"
"<p align=\"center\">"
"Adam Davison<br>"
"Albert Santoni<br>"
"RJ Ryan<br>"
"Garth Dahlstrom<br>"
"Sean Pappalardo<br>"
"Phillip Whelan<br>"
"Tobias Rafreider<br>"
"S. Brandt<br>"
"Bill Good<br>"
"Owen Williams<br>"
"Vittorio Colao<br>"
"Daniel Sch&uuml;rmann<br>"

"</p>"
"<p align=\"center\"><b>%2</b></p>"
"<p align=\"center\">"
"Mark Hills<br>"
"Andre Roth<br>"
"Robin Sheat<br>"
"Mark Glines<br>"
"Mathieu Rene<br>"
"Miko Kiiski<br>"
"Brian Jackson<br>"
"Andreas Pflug<br>"
"Bas van Schaik<br>"
"J&aacute;n Jockusch<br>"
"Oliver St&ouml;neberg<br>"
"Jan Jockusch<br>"
"C. Stewart<br>"
"Bill Egert<br>"
"Zach Shutters<br>"
"Owen Bullock<br>"
"Graeme Mathieson<br>"
"Sebastian Actist<br>"
"Jussi Sainio<br>"
"David Gnedt<br>"
"Antonio Passamani<br>"
"Guy Martin<br>"
"Anders Gunnarsson<br>"
"Alex Barker<br>"
"Mikko Jania<br>"
"Juan Pedro Bol&iacute;var Puente<br>"
"Linus Amvall<br>"
"Irwin C&eacute;spedes B<br>"
"Micz Flor<br>"
"Daniel James<br>"
"Mika Haulo<br>"
"Matthew Mikolay<br>"
"Tom Mast<br>"
"Miko Kiiski<br>"
"Vin&iacute;cius Dias dos Santos<br>"
"Joe Colosimo<br>"
"Shashank Kumar<br>"
"Till Hofmann<br>"
"Peter V&aacute;gner<br>"
"Thanasis Liappis<br>"
"Jens Nachtigall<br>"
"Scott Ullrich<br>"
"Jonas &Aring;dahl<br>"
"Jonathan Costers<br>"
"Daniel Lindenfelser<br>"
"Maxime Bochon<br>"
"Akash Shetye<br>"
"Pascal Bleser<br>"

"</p>"
"<p align=\"center\"><b>%3</b></p>"
"<p align=\"center\">"
"Vestax<br>"
"Stanton<br>"
"Hercules<br>"
"EKS<br>"
"Echo Digital Audio<br>"
"JP Disco<br>"
"Adam Bellinson<br>"
"Alexandre Bancel<br>"
"Melanie Thielker<br>"
"Julien Rosener<br>"
"Pau Arum&iacute;<br>"
"David Garcia<br>"
"Seb Ruiz<br>"
"Joseph Mattiello<br>"
"</p>"

"<p align=\"center\"><b>%4</b></p>"
"<p align=\"center\">"
"Tue Haste Andersen<br>"
"Ken Haste Andersen<br>"
"Cedric Gestes<br>"
"John Sully<br>"
"Torben Hohn<br>"
"Peter Chang<br>"
"Micah Lee<br>"
"Ben Wheeler<br>"
"Wesley Stessens<br>"
"Nathan Prado<br>"
"Zach Elko<br>"
"Tom Care<br>"
"Pawel Bartkiewicz<br>"
"Nick Guenther<br>"
"Bruno Buccolo<br>"
"Ryan Baker<br>"
"</p>"

"<p align=\"center\"><b>%5</b></p>"
"<p align=\"center\">"
"Ludek Hor&#225;cek<br>"
"Svein Magne Bang<br>"
"Kristoffer Jensen<br>"
"Ingo Kossyk<br>"
"Mads Holm<br>"
"Lukas Zapletal<br>"
"Jeremie Zimmermann<br>"
"Gianluca Romanin<br>"
"Tim Jackson<br>"
"Stefan Langhammer<br>"
"Frank Willascheck<br>"
"Jeff Nelson<br>"
"Kevin Schaper<br>"
"Alex Markley<br>"
"Oriol Puigb&oacute;<br>"
"Ulrich Heske<br>"
"James Hagerman<br>"
"quil0m80<br>"
"Martin Sakm&#225;r<br>"
"Ilian Persson<br>"
"Dave Jarvis<br>"
"Thomas Baag<br>"
"Karlis Kalnins<br>"
"Amias Channer<br>"
"Sacha Berger<br>"
"James Evans<br>"
"Martin Sakmar<br>"
"Navaho Gunleg<br>"
"Gavin Pryke<br>"
"Michael Pujos<br>"
"Claudio Bantaloukas<br>"
"Pavol Rusnak<br>"
    "</p>").arg(s_devTeam,s_contributions,s_specialThanks,s_pastDevs,s_pastContribs);

    about->textBrowser->setHtml(credits);
    about->show();

}

void MixxxApp::slotHelpSupport() {
    QUrl qSupportURL;
    qSupportURL.setUrl(MIXXX_SUPPORT_URL);
    QDesktopServices::openUrl(qSupportURL);
}

void MixxxApp::slotHelpFeedback() {
    QUrl qFeedbackUrl;
    qFeedbackUrl.setUrl(MIXXX_FEEDBACK_URL);
    QDesktopServices::openUrl(qFeedbackUrl);
}

void MixxxApp::slotHelpTranslation() {
    QUrl qTranslationUrl;
    qTranslationUrl.setUrl(MIXXX_TRANSLATION_URL);
    QDesktopServices::openUrl(qTranslationUrl);
}

void MixxxApp::slotHelpManual() {
    QDir configDir(m_pConfig->getConfigPath());
    // Default to the mixxx.org hosted version of the manual.
    QUrl qManualUrl(MIXXX_MANUAL_URL);
#if defined(__APPLE__)
    // We don't include the PDF manual in the bundle on OSX. Default to the
    // web-hosted version.
#elif defined(__WINDOWS__)
    // On Windows, the manual PDF sits in the same folder as the 'skins' folder.
    if (configDir.exists(MIXXX_MANUAL_FILENAME)) {
        qManualUrl = QUrl::fromLocalFile(
            configDir.absoluteFilePath(MIXXX_MANUAL_FILENAME));
    }
#elif defined(__LINUX__)
    // On GNU/Linux, the manual is installed to e.g. /usr/share/mixxx/doc/
    configDir.cd("doc");
    if (configDir.exists(MIXXX_MANUAL_FILENAME)) {
        qManualUrl = QUrl::fromLocalFile(
            configDir.absoluteFilePath(MIXXX_MANUAL_FILENAME));
    }
#else
    // No idea, default to the mixxx.org hosted version.
#endif
    QDesktopServices::openUrl(qManualUrl);
}

void MixxxApp::rebootMixxxView() {

    if (!m_pWidgetParent || !m_pView)
        return;

    qDebug() << "Now in Rebootmixxview...";

    WaveformWidgetFactory::instance()->stop();
    WaveformWidgetFactory::instance()->destroyWidgets();

    // Workaround for changing skins while fullscreen, just go out of fullscreen
    // mode. If you change skins while in fullscreen (on Linux, at least) the
    // window returns to 0,0 but and the backdrop disappears so it looks as if
    // it is not fullscreen, but acts as if it is.
    slotOptionsFullScreen(false);

    // TODO(XXX) Make getSkinPath not public
    QString qSkinPath = m_pSkinLoader->getConfiguredSkinPath();

    QWidget* pNewView = new QFrame();

    // assignment in next line intentional
    if (!(m_pWidgetParent = m_pSkinLoader->loadDefaultSkin(pNewView,
                                        m_pKeyboard,
                                        m_pPlayerManager,
                                        m_pLibrary,
                                        m_pVCManager))) {
        qDebug() << "Could not reload the skin.";
    }

    // don't move this before loadDefaultSkin above. bug 521509 --bkgood
    // this hides and deletes the old CentralWidget
    setCentralWidget(pNewView);

    m_pView = pNewView;

    // keep gui centered (esp for fullscreen)
    // the layout will be deleted whenever m_pView gets deleted
    QHBoxLayout *pLayout = new QHBoxLayout(m_pView);
    pLayout->addWidget(m_pWidgetParent);
    pLayout->setContentsMargins(0, 0, 0, 0); // don't want margins

    // if we move from big skin to smaller skin, size the window down to fit
    // (qt scales up for us if we go the other way) -bkgood
    // this doesn't always seem to snap down tight on Windows... sigh -bkgood
    setFixedSize(m_pView->width(), m_pView->height());
    setFixedSize(QSize(QWIDGETSIZE_MAX, QWIDGETSIZE_MAX));

    WaveformWidgetFactory::instance()->start();

    // Set native menu bar. Fixes issue on OSX where menu bar went away after a
    // skin change.
#if __OSX__
    menuBar()->setNativeMenuBar(m_NativeMenuBarSupport);
#endif
    qDebug() << "rebootgui DONE";
}

/** Event filter to block certain events. For example, this function is used
  * to disable tooltips if the user specifies in the preferences that they
  * want them off. This is a callback function.
  */
bool MixxxApp::eventFilter(QObject *obj, QEvent *event)
{
    static int tooltips =
        m_pConfig->getValueString(ConfigKey("[Controls]", "Tooltips")).toInt();

    if (event->type() == QEvent::ToolTip) {
        // QKeyEvent *keyEvent = static_cast<QKeyEvent *>(event);
        // unused, remove? TODO(bkgood)
        if (tooltips == 1)
            return false;
        else
            return true;
    } else {
        // standard event processing
        return QObject::eventFilter(obj, event);
    }
}

void MixxxApp::closeEvent(QCloseEvent *event) {
    if (!confirmExit()) {
        event->ignore();
    }
}

void MixxxApp::slotScanLibrary()
{
    m_pLibraryRescan->setEnabled(false);
    m_pLibraryScanner->scan(
        m_pConfig->getValueString(ConfigKey("[Playlist]", "Directory")));
}

void MixxxApp::slotEnableRescanLibraryAction()
{
    m_pLibraryRescan->setEnabled(true);
}

void MixxxApp::slotOptionsMenuShow(){
    // Check recording if it is active.
    m_pOptionsRecord->setChecked(m_pRecordingManager->isRecordingActive());

#ifdef __SHOUTCAST__
    bool broadcastEnabled =
        (m_pConfig->getValueString(ConfigKey("[Shoutcast]", "enabled")).toInt()
            == 1);
    if (broadcastEnabled)
      m_pOptionsShoutcast->setChecked(true);
    else
      m_pOptionsShoutcast->setChecked(false);
#endif
}

void MixxxApp::slotOptionsShoutcast(bool value){
#ifdef __SHOUTCAST__
    m_pOptionsShoutcast->setChecked(value);
    m_pConfig->set(ConfigKey("[Shoutcast]", "enabled"),ConfigValue(value));
#else
    Q_UNUSED(value);
#endif
}

void MixxxApp::checkDirectRendering() {
    // IF
    //  * A waveform viewer exists
    // AND
    //  * The waveform viewer is an OpenGL waveform viewer
    // AND
    //  * The waveform viewer does not have direct rendering enabled.
    // THEN
    //  * Warn user

    //TODO vRince replug this kind of warning using ...

    /*
    if (WaveformViewerFactory::numViewers(WAVEFORM_GL) > 0 &&
        !WaveformViewerFactory::isDirectRenderingEnabled() &&
        m_pConfig->getValueString(ConfigKey("[Direct Rendering]", "Warned")) != QString("yes")) {
		    QMessageBox::warning(0, "OpenGL Direct Rendering",
                             "Direct rendering is not enabled on your machine.\n\nThis means that the waveform displays will be very\nslow and take a lot of CPU time. Either update your\nconfiguration to enable direct rendering, or disable\nthe waveform displays in the control panel by\nselecting \"Simple\" under waveform displays.\nNOTE: In case you run on NVidia hardware,\ndirect rendering may not be present, but you will\nnot experience a degradation in performance.");
        m_pConfig->set(ConfigKey("[Direct Rendering]", "Warned"), ConfigValue(QString("yes")));
    }
    */
}

bool MixxxApp::confirmExit() {
    bool playing(false);
    bool playingSampler(false);
    unsigned int deckCount = m_pPlayerManager->numDecks();
    unsigned int samplerCount = m_pPlayerManager->numSamplers();
    for (unsigned int i = 0; i < deckCount; ++i) {
        ControlObject *pPlayCO(
            ControlObject::getControl(
                ConfigKey(QString("[Channel%1]").arg(i + 1), "play")
            )
        );
        if (pPlayCO && pPlayCO->get()) {
            playing = true;
            break;
        }
    }
    for (unsigned int i = 0; i < samplerCount; ++i) {
        ControlObject *pPlayCO(
            ControlObject::getControl(
                ConfigKey(QString("[Sampler%1]").arg(i + 1), "play")
            )
        );
        if (pPlayCO && pPlayCO->get()) {
            playingSampler = true;
            break;
        }
    }
    if (playing) {
        QMessageBox::StandardButton btn = QMessageBox::question(this,
            tr("Confirm Exit"),
            tr("A deck is currently playing. Exit Mixxx?"),
            QMessageBox::Yes | QMessageBox::No, QMessageBox::No);
        if (btn == QMessageBox::No) {
            return false;
        }
    } else if (playingSampler) {
        QMessageBox::StandardButton btn = QMessageBox::question(this,
            tr("Confirm Exit"),
            tr("A sampler is currently playing. Exit Mixxx?"),
            QMessageBox::Yes | QMessageBox::No, QMessageBox::No);
        if (btn == QMessageBox::No) {
            return false;
        }
    }
    return true;
}<|MERGE_RESOLUTION|>--- conflicted
+++ resolved
@@ -50,11 +50,8 @@
 #include "mixxxkeyboard.h"
 #include "skin/skinloader.h"
 #include "skin/legacyskinparser.h"
-<<<<<<< HEAD
 #include "logparser.h"
-=======
 #include "waveform/waveformwidgetfactory.h"
->>>>>>> b6a9be96
 
 #include "build.h" // #defines of details of the build set up (flags,
 // repo number, etc). This isn't a real file, SConscript generates it and it
