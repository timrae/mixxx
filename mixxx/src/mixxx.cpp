/***************************************************************************
                          mixxx.cpp  -  description
                             -------------------
    begin                : Mon Feb 18 09:48:17 CET 2002
    copyright            : (C) 2002 by Tue and Ken Haste Andersen
    email                :
***************************************************************************/

/***************************************************************************
*                                                                         *
*   This program is free software; you can redistribute it and/or modify  *
*   it under the terms of the GNU General Public License as published by  *
*   the Free Software Foundation; either version 2 of the License, or     *
*   (at your option) any later version.                                   *
*                                                                         *
***************************************************************************/

#include <QtDebug>
#include <QtCore>
#include <QtGui>

#include "widget/wknob.h"
#include "widget/wslider.h"
#include "widget/wpushbutton.h"
#include "widget/woverview.h"
#include "mixxx.h"
#include "controlnull.h"
#include "controlpotmeter.h"
#include "controlobjectthreadmain.h"
#include "engine/enginebuffer.h"
#include "engine/enginemaster.h"
#include "engine/enginechannel.h"
#include "engine/enginevumeter.h"
#include "trackinfoobject.h"
#include "dlgabout.h"
#include "waveformviewerfactory.h"
#include "waveform/waveformrenderer.h"
#include "soundsourceproxy.h"

#include "analyserqueue.h"
#include "player.h"
#include "playermanager.h"
#include "library/library.h"
#include "library/librarytablemodel.h"
#include "library/libraryscanner.h"

#include "soundmanager.h"
#include "defs_urls.h"
#include "recording/defs_recording.h"

#include "midi/mididevicemanager.h"

#include "upgrade.h"
#include "mixxxkeyboard.h"
#include "skin/skinloader.h"
#include "skin/legacyskinparser.h"

#include "build.h" // #defines of details of the build set up (flags,
// repo number, etc). This isn't a real file, SConscript generates it and it
// probably gets placed in $PLATFORM_build/. By including this file here and
// only here we make sure that updating src or changing the build flags doesn't
// force a rebuild of everything

#include "defs_version.h"

#ifdef __IPOD__
#include "gpod/itdb.h"
#endif

#ifdef __C_METRICS__
#include <cmetrics.h>
#include "defs_mixxxcmetrics.h"
#endif


extern "C" void crashDlg()
{
    QMessageBox::critical(0, "Mixxx",
        "Mixxx has encountered a serious error and needs to close.");
}


MixxxApp::MixxxApp(QApplication *a, struct CmdlineArgs args)
{
    m_pApp = a;

    QString buildRevision, buildFlags;
    #ifdef BUILD_REV
      buildRevision = BUILD_REV;
    #endif

    #ifdef BUILD_FLAGS
      buildFlags = BUILD_FLAGS;
    #endif

    if (buildRevision.trimmed().length() > 0) {
        if (buildFlags.trimmed().length() > 0)
            buildRevision = "(bzr r" + buildRevision + "; built on: "
                + __DATE__ + " @ " + __TIME__ + "; flags: "
                + buildFlags.trimmed() + ") ";
        else
            buildRevision = "(bzr r" + buildRevision + "; built on: "
                + __DATE__ + " @ " + __TIME__ + ") ";
    }

    qDebug() << "Mixxx" << VERSION << buildRevision << "is starting...";
    qDebug() << "Qt version is:" << qVersion();

    QCoreApplication::setApplicationName("Mixxx");
    QCoreApplication::setApplicationVersion(VERSION);
#if defined(AMD64) || defined(EM64T) || defined(x86_64)
    setWindowTitle(tr("Mixxx " VERSION " x64"));
#elif defined(IA64)
    setWindowTitle(tr("Mixxx " VERSION " Itanium"));
#else
    setWindowTitle(tr("Mixxx " VERSION));
#endif
    setWindowIcon(QIcon(":/images/ic_mixxx_window.png"));

    //Reset pointer to players
    m_pSoundManager = 0;
    m_pPrefDlg = 0;
    m_pMidiDeviceManager = 0;

    // Check to see if this is the first time this version of Mixxx is run
    // after an upgrade and make any needed changes.
    Upgrade upgrader;
    m_pConfig = upgrader.versionUpgrade();
    bool bFirstRun = upgrader.isFirstRun();
    bool bUpgraded = upgrader.isUpgraded();
    QString qConfigPath = m_pConfig->getConfigPath();

#ifdef __C_METRICS__
    // Initialize Case Metrics if User is OK with that
    QString metricsAgree =
        m_pConfig->getValueString(
            ConfigKey("[User Experience]", "AgreedToUserExperienceProgram"));

    if (metricsAgree.isEmpty() || (metricsAgree != "yes" && metricsAgree != "no")) {
        metricsAgree = "no";
        int dlg = -1;
        while (dlg != 0 && dlg != 1) {
            dlg = QMessageBox::question(this, "Mixxx",
                "Mixxx's development is driven by community feedback.  At "
                "your discretion, Mixxx can automatically send data on your "
                "user experience back to the developers. Would you like to "
                "help us make Mixxx better by enabling this feature?",
                "Yes", "No", "Privacy Policy", 0, -1);
            switch (dlg) {
            case 0: metricsAgree = "yes";
            case 1: break;
            default: //show privacy policy
                QMessageBox::information(this, "Mixxx: Privacy Policy",
                    "Mixxx's development is driven by community feedback. "
                    "In order to help improve future versions Mixxx will with "
                    "your permission collect information on your hardware and "
                    "usage of Mixxx.  This information will primarily be used "
                    "to fix bugs, improve features, and determine the system "
                    "requirements of later versions.  Additionally this "
                    "information may be used in aggregate for statistical "
                    "purposes.\n\n"
                    "The hardware information will include:\n"
                    "\t- CPU model and features\n"
                    "\t- Total/Available Amount of RAM\n"
                    "\t- Available disk space\n"
                    "\t- OS version\n\n"
                    "Your usage information will include:\n"
                    "\t- Settings/Preferences\n"
                    "\t- Internal errors\n"
                    "\t- Internal debugging messages\n"
                    "\t- Performance statistics (average latency, CPU usage)\n"
                    "\nThis information will not be used to personally "
                    "identify you, contact you, advertise to you, or otherwise"
                    " bother you in any way.\n");
                break;
             }
        }
    }
    m_pConfig->set(
        ConfigKey("[User Experience]", "AgreedToUserExperienceProgram"),
        ConfigValue(metricsAgree)
    );

    // If the user agrees...
    if (metricsAgree == "yes") {
        // attempt to load the user ID from the config file
        if (m_pConfig->getValueString(ConfigKey("[User Experience]", "UID"))
                == "") {
            QString pUID = cm_generate_userid();
            if (!pUID.isEmpty()) {
                m_pConfig->set(
                    ConfigKey("[User Experience]", "UID"), ConigValue(pUID));
            }
        }
    }
    // Initialize cmetrics
    cm_init(100,20, metricsAgree == "yes", MIXXCMETRICS_RELEASE_ID,
        m_pConfig->getValueString(ConfigKey("[User Experience]", "UID"))
            .ascii());
    cm_set_crash_dlg(crashDlg);
    cm_writemsg_ascii(MIXXXCMETRICS_VERSION, VERSION);
#endif

    // Store the path in the config database
    m_pConfig->set(ConfigKey("[Config]", "Path"), ConfigValue(qConfigPath));

    // Instantiate a ControlObject, and set static parent widget
    m_pControl = new ControlNull();

    // Read keyboard configuration and set kdbConfig object in WWidget
    // Check first in user's Mixxx directory
    QString userKeyboard =
        QDir::homePath().append("/").append(SETTINGS_PATH)
            .append("Custom.kbd.cfg");
    if (QFile::exists(userKeyboard)) {
        qDebug() << "Found and will use custom keyboard preset" << userKeyboard;
        m_pKbdConfig = new ConfigObject<ConfigValueKbd>(userKeyboard);
    }
    else
        // Otherwise use the default
        m_pKbdConfig =
            new ConfigObject<ConfigValueKbd>(QString(qConfigPath)
                .append("keyboard/").append("Standard.kbd.cfg"));
    WWidget::setKeyboardConfig(m_pKbdConfig);

    m_pKeyboard = new MixxxKeyboard(m_pKbdConfig);

    // Starting the master (mixing of the channels and effects):
    m_pEngine = new EngineMaster(m_pConfig, "[Master]");

    // Initialize player device

    m_pSoundManager = new SoundManager(m_pConfig, m_pEngine);
    m_pSoundManager->queryDevices();

    // Get Music dir
    QDir dir(m_pConfig->getValueString(ConfigKey("[Playlist]","Directory")));
    if (m_pConfig->getValueString(
        ConfigKey("[Playlist]","Directory")).length() < 1 || !dir.exists())
    {
<<<<<<< HEAD
        QString fd = QFileDialog::getExistingDirectory(
            this, tr("Choose music library directory"),
            QDesktopServices::storageLocation(QDesktopServices::MusicLocation));
=======
        QString fd = QFileDialog::getExistingDirectory(this,
                         tr("Choose music library directory"),
                         QDesktopServices::storageLocation(QDesktopServices::MusicLocation));
>>>>>>> e61a651f

        if (fd != "")
        {
            m_pConfig->set(ConfigKey("[Playlist]","Directory"), fd);
            m_pConfig->Save();
        }
    }
    // Needed for Search class and Simple skin
    new ControlPotmeter(ConfigKey("[Channel1]", "virtualplayposition"),0.,1.);

    // Use frame as container for view, needed for fullscreen display
    m_pView = new QFrame;
    setCentralWidget(m_pView);

    m_pLibrary = new Library(this, m_pConfig, bFirstRun || bUpgraded);
    qRegisterMetaType<TrackPointer>("TrackPointer");

<<<<<<< HEAD
    // Create the player manager.
    m_pPlayerManager = new PlayerManager(m_pConfig, m_pEngine, m_pLibrary);
    m_pPlayerManager->addPlayer();
    m_pPlayerManager->addPlayer();
=======
    //Create the "players" (virtual playback decks)
    m_pPlayer1 = new Player(config, buffer1, "[Channel1]");
    m_pPlayer2 = new Player(config, buffer2, "[Channel2]");

    view=new MixxxView(frame, kbdconfig, qSkinPath, config, m_pPlayer1, m_pPlayer2,
                       m_pLibrary);
>>>>>>> e61a651f

    //Scan the library directory.
    m_pLibraryScanner = new LibraryScanner(m_pLibrary->getTrackCollection());

    //Refresh the library models when the library (re)scan is finished.
    connect(m_pLibraryScanner, SIGNAL(scanFinished()),
            m_pLibrary, SLOT(slotRefreshLibraryModels()));

    //Scan the library for new files and directories.
    m_pLibraryScanner->scan(
        m_pConfig->getValueString(ConfigKey("[Playlist]", "Directory")));

    // Call inits to invoke all other construction parts

    // Verify path for xml track file.
    QFile trackfile(
        m_pConfig->getValueString(ConfigKey("[Playlist]", "Listfile")));
    if (m_pConfig->getValueString(ConfigKey("[Playlist]", "Listfile"))
            .length() < 1 || !trackfile.exists())
    {
        m_pConfig->set(ConfigKey("[Playlist]", "Listfile"),
            QDir::homePath().append("/").append(SETTINGS_PATH)
                .append(TRACK_FILE));
        m_pConfig->Save();
    }

    // Intialize default BPM system values
    if (m_pConfig->getValueString(ConfigKey("[BPM]", "BPMRangeStart"))
            .length() < 1)
    {
        m_pConfig->set(ConfigKey("[BPM]", "BPMRangeStart"),ConfigValue(65));
    }

    if (m_pConfig->getValueString(ConfigKey("[BPM]", "BPMRangeEnd"))
            .length() < 1)
    {
        m_pConfig->set(ConfigKey("[BPM]", "BPMRangeEnd"),ConfigValue(135));
    }

    if (m_pConfig->getValueString(ConfigKey("[BPM]", "AnalyzeEntireSong"))
            .length() < 1)
    {
        m_pConfig->set(ConfigKey("[BPM]", "AnalyzeEntireSong"),ConfigValue(1));
    }

    // Initialise midi
    m_pMidiDeviceManager = new MidiDeviceManager(m_pConfig);
    //TODO: Try to open MIDI devices?
    m_pMidiDeviceManager->queryDevices();
    m_pMidiDeviceManager->setupDevices();

    m_pSkinLoader = new SkinLoader(m_pConfig);

    // Initialize preference dialog
    m_pPrefDlg = new DlgPreferences(this, m_pSkinLoader, m_pSoundManager,
                                 m_pMidiDeviceManager, m_pConfig);
    m_pPrefDlg->setHidden(true);

    // Try open player device If that fails, the preference panel is opened.
    while (m_pSoundManager->setupDevices() != 0)
    {

#ifdef __C_METRICS__
        cm_writemsg_ascii(MIXXXCMETRICS_FAILED_TO_OPEN_SNDDEVICE_AT_STARTUP,
                          "Mixxx failed to open audio device(s) on startup.");
#endif

        // Exit when we press the Exit button in the noSoundDlg dialog
        if ( noSoundDlg() != 0 )
            exit(0);
    }

    //setFocusPolicy(QWidget::StrongFocus);
    //grabKeyboard();

    // Load tracks in args.qlMusicFiles (command line arguments) into player
    // 1 and 2:
    for (int i = 0; i < m_pPlayerManager->numPlayers()
            && i < args.qlMusicFiles.count(); ++i) {
        m_pPlayerManager->slotLoadToPlayer(args.qlMusicFiles.at(i), i+1);
    }

    //Automatically load specially marked promotional tracks on first run
    if (bFirstRun || bUpgraded) {
        QList<TrackPointer> tracksToAutoLoad =
            m_pLibrary->getTracksToAutoLoad();
        for (int i = 0; i < m_pPlayerManager->numPlayers()
                && i < tracksToAutoLoad.count(); i++) {
            m_pPlayerManager->slotLoadTrackToPlayer(tracksToAutoLoad.at(i), i+1);
        }
    }

#ifdef __SCRIPT__
    scriptEng = new ScriptEngine(this, m_pTrack);
#endif

    initActions();
    initMenuBar();

    // Loads the skin as a child of m_pView
    if (!m_pSkinLoader->loadDefaultSkin(m_pView,
                                        m_pKeyboard,
                                        m_pPlayerManager,
                                        m_pLibrary)) {
        qDebug() << "Could not load default skin.";
    }

    // Check direct rendering and warn user if they don't have it
    checkDirectRendering();

    //Install an event filter to catch certain QT events, such as tooltips.
    //This allows us to turn off tooltips.
    m_pApp->installEventFilter(this); // The eventfilter is located in this
                                      // Mixxx class as a callback.

    // If we were told to start in fullscreen mode on the command-line,
    // then turn on fullscreen mode.
    if (args.bStartInFullscreen)
        slotOptionsFullScreen(true);
#ifdef __C_METRICS__
    cm_writemsg_ascii(MIXXXCMETRICS_MIXXX_CONSTRUCTOR_COMPLETE,
            "Mixxx constructor complete.");
#endif

    // Refresh the GUI (workaround for Qt 4.6 display bug)
    QString QtVersion = qVersion();
    if (QtVersion>="4.6.0") {
        qDebug() << "Qt v4.6.0 or higher detected. Using rebootMixxxView() "
            "workaround.\n    (See bug https://bugs.launchpad.net/mixxx/"
            "+bug/521509)";
        rebootMixxxView();
    }
}

MixxxApp::~MixxxApp()
{
    QTime qTime;
    qTime.start();

    qDebug() << "Destroying MixxxApp";

// Moved this up to insulate macros you've worked hard on from being lost in
// a segfault that happens sometimes somewhere below here
#ifdef __SCRIPT__
    scriptEng->saveMacros();
    delete scriptEng;
#endif

    qDebug() << "save config, " << qTime.elapsed();
    m_pConfig->Save();

    qDebug() << "close soundmanager" << qTime.elapsed();
    m_pSoundManager->closeDevices();
    qDebug() << "soundmanager->close() done";

    qDebug() << "delete MidiDeviceManager";
    delete m_pMidiDeviceManager;

    qDebug() << "delete soundmanager, " << qTime.elapsed();
    delete m_pSoundManager;

    qDebug() << "delete playerManager" << qTime.elapsed();
    delete m_pPlayerManager;

    qDebug() << "delete m_pEngine, " << qTime.elapsed();
    delete m_pEngine;

//    qDebug() << "delete prefDlg";
//    delete m_pControlEngine;

    qDebug() << "delete view, " << qTime.elapsed();
    delete m_pView;

    qDebug() << "delete library scanner" <<  qTime.elapsed();
    delete m_pLibraryScanner;

    // Delete the library after the view so there are no dangling pointers to
    // the data models.
    qDebug() << "delete library" << qTime.elapsed();
    delete m_pLibrary;

    // HACK: Save config again. We saved it once before doing some dangerous
    // stuff. We only really want to save it here, but the first one was just
    // a precaution. The earlier one can be removed when stuff is more stable
    // at exit.
    m_pConfig->Save();
    delete m_pPrefDlg;

#ifdef __C_METRICS__
    // cmetrics will cause this whole method to segfault on Linux/i386 if it is
    // called after config is deleted. Obviously, it depends on config somehow.
    qDebug() << "cmetrics to report:" << "Mixxx deconstructor complete.";
    cm_writemsg_ascii(MIXXXCMETRICS_MIXXX_DESTRUCTOR_COMPLETE,
            "Mixxx deconstructor complete.");
    cm_close(10);
#endif

    qDebug() << "delete config, " << qTime.elapsed();
    delete m_pConfig;
}

int MixxxApp::noSoundDlg(void)
{
    QMessageBox msgBox;
    msgBox.setIcon(QMessageBox::Warning);
    msgBox.setWindowTitle("Sound Device Busy");
    msgBox.setText(
        "<html>Mixxx cannot access the sound device <b>"+
        m_pConfig->getValueString(ConfigKey("[Soundcard]", "DeviceMaster"))+
        "</b>. "+
        "Another application is using the sound device or it is "+
        "not plugged in."+
        "<ul>"+
            "<li>"+
                "<b>Retry</b> after closing the other application "+
                "or reconnecting the sound device"+
            "</li>"+
            "<li>"+
                "<b>Reconfigure</b> Mixxx to use another sound device."+
            "</li>" +
            "<li>"+
                "Get <b>Help</b> from the Mixxx Wiki."+
            "</li>"+
            "<li>"+
                "<b>Exit</b> without saving your settings."+
            "</li>" +
        "</ul></html>"
    );

    QPushButton *retryButton = msgBox.addButton(tr("Retry"),
        QMessageBox::ActionRole);
    QPushButton *reconfigureButton = msgBox.addButton(tr("Reconfigure"),
        QMessageBox::ActionRole);
    QPushButton *wikiButton = msgBox.addButton(tr("Help"),
        QMessageBox::ActionRole);
    QPushButton *exitButton = msgBox.addButton(tr("Exit"),
        QMessageBox::ActionRole);

    while (true)
    {
        msgBox.exec();

        if (msgBox.clickedButton() == retryButton) {
            m_pSoundManager->queryDevices();
            return 0;
        } else if (msgBox.clickedButton() == wikiButton) {
            QDesktopServices::openUrl(QUrl(
                "http://mixxx.org/wiki/doku.php/troubleshooting"
                "#no_or_too_few_sound_cards_appear_in_the_preferences_dialog")
            );
            wikiButton->setEnabled(false);
        } else if (msgBox.clickedButton() == reconfigureButton) {
            msgBox.hide();
            m_pSoundManager->queryDevices();

            // This way of opening the dialog allows us to use it synchronously
            m_pPrefDlg->setWindowModality(Qt::ApplicationModal);
            m_pPrefDlg->exec();
            if (m_pPrefDlg->result() == QDialog::Accepted) {
                m_pSoundManager->queryDevices();
                return 0;
            }

            msgBox.show();

        } else if (msgBox.clickedButton() == exitButton) {
            return 1;
        }
    }
}


/** initializes all QActions of the application */
void MixxxApp::initActions()
{
    m_pFileLoadSongPlayer1 = new QAction(tr("&Load Song (Player 1)..."), this);
    m_pFileLoadSongPlayer1->setShortcut(tr("Ctrl+O"));
    m_pFileLoadSongPlayer1->setShortcutContext(Qt::ApplicationShortcut);

    m_pFileLoadSongPlayer2 = new QAction(tr("&Load Song (Player 2)..."), this);
    m_pFileLoadSongPlayer2->setShortcut(tr("Ctrl+Shift+O"));
    m_pFileLoadSongPlayer2->setShortcutContext(Qt::ApplicationShortcut);

    m_pFileQuit = new QAction(tr("E&xit"), this);
    m_pFileQuit->setShortcut(tr("Ctrl+Q"));
    m_pFileQuit->setShortcutContext(Qt::ApplicationShortcut);

    m_pLibraryRescan = new QAction(tr("&Rescan Library"), this);

    m_pPlaylistsNew = new QAction(tr("Add &new playlist"), this);
    m_pPlaylistsNew->setShortcut(tr("Ctrl+N"));
    m_pPlaylistsNew->setShortcutContext(Qt::ApplicationShortcut);

    m_pCratesNew = new QAction(tr("Add new &crate"), this);
    m_pCratesNew->setShortcut(tr("Ctrl+C"));
    m_pCratesNew->setShortcutContext(Qt::ApplicationShortcut);

    m_pPlaylistsImport = new QAction(tr("&Import playlist"), this);
    m_pPlaylistsImport->setShortcut(tr("Ctrl+I"));
    m_pPlaylistsImport->setShortcutContext(Qt::ApplicationShortcut);

    m_pOptionsBeatMark = new QAction(tr("&Audio Beat Marks"), this);

    m_pOptionsFullScreen = new QAction(tr("&Full Screen"), this);

<<<<<<< HEAD
#ifdef __APPLE__
    m_pOptionsFullScreen->setShortcut(tr("Ctrl+F"));
#else
    m_pOptionsFullScreen->setShortcut(tr("F11"));
#endif

    m_pOptionsFullScreen->setShortcutContext(Qt::ApplicationShortcut);
    // QShortcut * shortcut = new QShortcut(QKeySequence(tr("Esc")),  this);
    // connect(shortcut, SIGNAL(activated()), this, SLOT(slotQuitFullScreen()));
=======
    optionsFullScreen = new QAction(tr("&Full Screen"), this);
#ifdef __APPLE__
    optionsFullScreen->setShortcut(tr("Ctrl+F"));
#else
    optionsFullScreen->setShortcut(tr("F11"));
#endif
    optionsFullScreen->setShortcutContext(Qt::ApplicationShortcut);
    //QShortcut * shortcut = new QShortcut(QKeySequence(tr("Esc")),  this);
    //    connect(shortcut, SIGNAL(activated()), this, SLOT(slotQuitFullScreen()));
>>>>>>> e61a651f

    m_pOptionsPreferences = new QAction(tr("&Preferences"), this);
    m_pOptionsPreferences->setShortcut(tr("Ctrl+P"));
    m_pOptionsPreferences->setShortcutContext(Qt::ApplicationShortcut);

    m_pHelpAboutApp = new QAction(tr("&About..."), this);
    m_pHelpSupport = new QAction(tr("&Community Support..."), this);
#ifdef __VINYLCONTROL__
    m_pOptionsVinylControl = new QAction(tr("Enable &Vinyl Control"), this);
    m_pOptionsVinylControl->setShortcut(tr("Ctrl+Y"));
    m_pOptionsVinylControl->setShortcutContext(Qt::ApplicationShortcut);
#endif

#ifdef __SHOUTCAST__
    m_pOptionsShoutcast = new QAction(tr("Enable live broadcasting"), this);
    m_pOptionsShoutcast->setShortcut(tr("Ctrl+L"));
    m_pOptionsShoutcast->setShortcutContext(Qt::ApplicationShortcut);
#endif

    m_pOptionsRecord = new QAction(tr("&Record Mix"), this);
    //optionsRecord->setShortcut(tr("Ctrl+R"));
    m_pOptionsRecord->setShortcutContext(Qt::ApplicationShortcut);

#ifdef __SCRIPT__
    macroStudio = new QAction(tr("Show Studio"), this);
#endif

    m_pFileLoadSongPlayer1->setStatusTip(tr("Opens a song in player 1"));
    m_pFileLoadSongPlayer1->setWhatsThis(
        tr("Open\n\nOpens a song in player 1"));
    connect(m_pFileLoadSongPlayer1, SIGNAL(activated()),
            this, SLOT(slotFileLoadSongPlayer1()));

    m_pFileLoadSongPlayer2->setStatusTip(tr("Opens a song in player 2"));
    m_pFileLoadSongPlayer2->setWhatsThis(
        tr("Open\n\nOpens a song in player 2"));
    connect(m_pFileLoadSongPlayer2, SIGNAL(activated()),
            this, SLOT(slotFileLoadSongPlayer2()));

    m_pFileQuit->setStatusTip(tr("Quits the application"));
    m_pFileQuit->setWhatsThis(tr("Exit\n\nQuits the application"));
    connect(m_pFileQuit, SIGNAL(activated()), this, SLOT(slotFileQuit()));

    m_pLibraryRescan->setStatusTip(tr("Rescans the song library"));
    m_pLibraryRescan->setWhatsThis(
        tr("Rescan library\n\nRescans the song library"));
    m_pLibraryRescan->setCheckable(false);
    connect(m_pLibraryRescan, SIGNAL(activated()),
            this, SLOT(slotScanLibrary()));
    connect(m_pLibraryScanner, SIGNAL(scanFinished()),
            this, SLOT(slotEnableRescanLibraryAction()));

    m_pPlaylistsNew->setStatusTip(tr("Create a new playlist"));
    m_pPlaylistsNew->setWhatsThis(tr("New playlist\n\nCreate a new playlist"));
    connect(m_pPlaylistsNew, SIGNAL(activated()),
            m_pLibrary, SLOT(slotCreatePlaylist()));

    m_pCratesNew->setStatusTip(tr("Create a new crate"));
    m_pCratesNew->setWhatsThis(tr("New crate\n\nCreate a new crate."));
    connect(m_pCratesNew, SIGNAL(activated()),
            m_pLibrary, SLOT(slotCreateCrate()));

    m_pPlaylistsImport->setStatusTip(tr("Import playlist"));
    m_pPlaylistsImport->setWhatsThis(tr("Import playlist"));
    //connect(playlistsImport, SIGNAL(activated()),
    //        m_pTrack, SLOT(slotImportPlaylist()));
    //FIXME: Disabled due to library rework

    m_pOptionsBeatMark->setCheckable(false);
    m_pOptionsBeatMark->setChecked(false);
    m_pOptionsBeatMark->setStatusTip(tr("Audio Beat Marks"));
    m_pOptionsBeatMark->setWhatsThis(
        tr("Audio Beat Marks\nMark beats by audio clicks"));
    connect(m_pOptionsBeatMark, SIGNAL(toggled(bool)),
            this, SLOT(slotOptionsBeatMark(bool)));

#ifdef __VINYLCONTROL__
    // Either check or uncheck the vinyl control menu item depending on what
    // it was saved as.
    m_pOptionsVinylControl->setCheckable(true);
    if ((bool)m_pConfig->getValueString(ConfigKey("[VinylControl]", "Enabled"))
            .toInt() == true)
        m_pOptionsVinylControl->setChecked(true);
    else
        m_pOptionsVinylControl->setChecked(false);
    m_pOptionsVinylControl->setStatusTip(tr("Activate Vinyl Control"));
    m_pOptionsVinylControl->setWhatsThis(
        tr("Use timecoded vinyls on external turntables to control Mixxx"));
    connect(m_pOptionsVinylControl, SIGNAL(toggled(bool)),
            this, SLOT(slotOptionsVinylControl(bool)));
#endif

#ifdef __SHOUTCAST__
    m_pOptionsShoutcast->setCheckable(true);
    bool broadcastEnabled =
        (m_pConfig->getValueString(ConfigKey("[Shoutcast]", "enabled"))
            .toInt() == 1);

    m_pOptionsShoutcast->setChecked(broadcastEnabled);

    m_pOptionsShoutcast->setStatusTip(tr("Activate live broadcasting"));
    m_pOptionsShoutcast->setWhatsThis(
        tr("Stream your mixes to a shoutcast or icecast server"));

    connect(m_pOptionsShoutcast, SIGNAL(toggled(bool)),
            this, SLOT(slotOptionsShoutcast(bool)));
#endif

    m_pOptionsRecord->setCheckable(true);
    m_pOptionsRecord->setStatusTip(tr("Start Recording your Mix"));
    m_pOptionsRecord->setWhatsThis(tr("Record your mix to a file"));
    connect(m_pOptionsRecord, SIGNAL(toggled(bool)),
            this, SLOT(slotOptionsRecord(bool)));

    m_pOptionsFullScreen->setCheckable(true);
    m_pOptionsFullScreen->setChecked(false);
    m_pOptionsFullScreen->setStatusTip(tr("Full Screen"));
    m_pOptionsFullScreen->setWhatsThis(
        tr("Display Mixxx using the full screen"));
    connect(m_pOptionsFullScreen, SIGNAL(toggled(bool)),
            this, SLOT(slotOptionsFullScreen(bool)));

    m_pOptionsPreferences->setStatusTip(tr("Preferences"));
    m_pOptionsPreferences->setWhatsThis(
        tr("Preferences\nPlayback and MIDI preferences"));
    connect(m_pOptionsPreferences, SIGNAL(activated()),
            this, SLOT(slotOptionsPreferences()));

    m_pHelpSupport->setStatusTip(tr("Support..."));
    m_pHelpSupport->setWhatsThis(tr("Support\n\nGet help with Mixxx"));
    connect(m_pHelpSupport, SIGNAL(activated()), this, SLOT(slotHelpSupport()));

    m_pHelpAboutApp->setStatusTip(tr("About the application"));
    m_pHelpAboutApp->setWhatsThis(tr("About\n\nAbout the application"));
    connect(m_pHelpAboutApp, SIGNAL(activated()), this, SLOT(slotHelpAbout()));

#ifdef __SCRIPT__
    macroStudio->setStatusTip(tr("Shows the macro studio window"));
    macroStudio->setWhatsThis(
        tr("Show Studio\n\nMakes the macro studio visible"));
     connect(macroStudio, SIGNAL(activated()),
             scriptEng->getStudio(), SLOT(showStudio()));
#endif
}

void MixxxApp::initMenuBar()
{
    // MENUBAR
    m_pFileMenu=new QMenu(tr("&File"));
    m_pOptionsMenu=new QMenu(tr("&Options"));
    m_pLibraryMenu=new QMenu(tr("&Library"));
    m_pViewMenu=new QMenu(tr("&View"));
    m_pHelpMenu=new QMenu(tr("&Help"));
#ifdef __SCRIPT__
    macroMenu=new QMenu(tr("&Macro"));
#endif
    connect(m_pOptionsMenu, SIGNAL(aboutToShow()),
            this, SLOT(slotOptionsMenuShow()));
    // menuBar entry fileMenu
    m_pFileMenu->addAction(m_pFileLoadSongPlayer1);
    m_pFileMenu->addAction(m_pFileLoadSongPlayer2);
    m_pFileMenu->addSeparator();
    m_pFileMenu->addAction(m_pFileQuit);

    // menuBar entry optionsMenu
    //optionsMenu->setCheckable(true);
    //  optionsBeatMark->addTo(optionsMenu);
#ifdef __VINYLCONTROL__
    m_pOptionsMenu->addAction(m_pOptionsVinylControl);
#endif
    m_pOptionsMenu->addAction(m_pOptionsRecord);
#ifdef __SHOUTCAST__
    m_pOptionsMenu->addAction(m_pOptionsShoutcast);
#endif
    m_pOptionsMenu->addAction(m_pOptionsFullScreen);
    m_pOptionsMenu->addSeparator();
    m_pOptionsMenu->addAction(m_pOptionsPreferences);

    //    libraryMenu->setCheckable(true);
    m_pLibraryMenu->addAction(m_pLibraryRescan);
    m_pLibraryMenu->addSeparator();
    m_pLibraryMenu->addAction(m_pPlaylistsNew);
    m_pLibraryMenu->addAction(m_pCratesNew);
    //libraryMenu->addAction(playlistsImport);

    // menuBar entry viewMenu
    //viewMenu->setCheckable(true);

    // menuBar entry helpMenu
    m_pHelpMenu->addAction(m_pHelpSupport);
    m_pHelpMenu->addSeparator();
    m_pHelpMenu->addAction(m_pHelpAboutApp);


#ifdef __SCRIPT__
    macroMenu->addAction(macroStudio);
#endif

    menuBar()->addMenu(m_pFileMenu);
    menuBar()->addMenu(m_pLibraryMenu);
    menuBar()->addMenu(m_pOptionsMenu);

    //    menuBar()->addMenu(viewMenu);
#ifdef __SCRIPT__
    menuBar()->addMenu(macroMenu);
#endif
    menuBar()->addSeparator();
    menuBar()->addMenu(m_pHelpMenu);

}

void MixxxApp::slotlibraryMenuAboutToShow(){
}

bool MixxxApp::queryExit()
{
    int exit=QMessageBox::information(this, tr("Quit..."),
                                      tr("Do your really want to quit?"),
                                      QMessageBox::Ok, QMessageBox::Cancel);

    if (exit==1)
    {
    }
    else
    {
    };

    return (exit==1);
}

void MixxxApp::slotFileLoadSongPlayer1()
{
    ControlObject* play =
        ControlObject::getControl(ConfigKey("[Channel1]", "play"));

    if (play->get() == 1.)
    {
        int ret = QMessageBox::warning(this, tr("Mixxx"),
            tr("Player 1 is currently playing a song.\n"
            "Are you sure you want to load a new song?"),
            QMessageBox::Yes | QMessageBox::No,
            QMessageBox::No);

        if (ret != QMessageBox::Yes)
            return;
    }

    QString s =
        QFileDialog::getOpenFileName(
            this,
            tr("Load Song into Player 1"),
            m_pConfig->getValueString(ConfigKey("[Playlist]", "Directory")),
            QString("Audio (%1)")
                .arg(SoundSourceProxy::supportedFileExtensionsString()));

    if (s != QString::null) {
        m_pPlayerManager->slotLoadToPlayer(s, 1);
    }
}

void MixxxApp::slotFileLoadSongPlayer2()
{
    ControlObject* play =
        ControlObject::getControl(ConfigKey("[Channel2]", "play"));

    if (play->get() == 1.)
    {
        int ret = QMessageBox::warning(this, tr("Mixxx"),
            tr("Player 2 is currently playing a song.\n"
            "Are you sure you want to load a new song?"),
            QMessageBox::Yes | QMessageBox::No,
            QMessageBox::No);

        if (ret != QMessageBox::Yes)
            return;
    }

    QString s =
        QFileDialog::getOpenFileName(
            this,
            tr("Load Song into Player 2"),
            m_pConfig->getValueString(ConfigKey("[Playlist]", "Directory")),
            QString("Audio (%1)")
                .arg(SoundSourceProxy::supportedFileExtensionsString()));

    if (s != QString::null) {
        m_pPlayerManager->slotLoadToPlayer(s, 2);
    }
}

void MixxxApp::slotFileQuit()
{
    qApp->quit();
}

void MixxxApp::slotOptionsBeatMark(bool)
{
// BEAT MARK STUFF
}

void MixxxApp::slotOptionsFullScreen(bool toggle)
{
    if (m_pOptionsFullScreen)
        m_pOptionsFullScreen->setChecked(toggle);

    // Making a fullscreen window on linux and windows is harder than you
    // could possibly imagine...
    if (toggle)
    {
#if defined(__LINUX__) || defined(__APPLE__)
         m_winpos = pos();
         // Can't set max to -1,-1 or 0,0 for unbounded?
         setMaximumSize(32767,32767);
#endif

        showFullScreen();
        //menuBar()->hide();
        // FWI: Begin of fullscreen patch
#if defined(__LINUX__) || defined(__APPLE__)
        // Crazy X window managers break this so I'm told by Qt docs
        //         int deskw = app->desktop()->width();
        //         int deskh = app->desktop()->height();

        //support for xinerama
        int deskw = m_pApp->desktop()->screenGeometry(m_pView).width();
        int deskh = m_pApp->desktop()->screenGeometry(m_pView).height();
#else
        int deskw = width();
        int deskh = height();
#endif
        if (m_pView)
            m_pView->move((deskw - m_pView->width())/2,
                          (deskh - m_pView->height())/2);
        // FWI: End of fullscreen patch
    }
    else
    {
        // FWI: Begin of fullscreen patch
        if (m_pView)
            m_pView->move(0,0);

        menuBar()->show();
        showNormal();

#ifdef __LINUX__
        if (size().width() != m_pView->width() ||
            size().height() != m_pView->height() + menuBar()->height()) {
          setFixedSize(m_pView->width(),
                  m_pView->height() + menuBar()->height());
        }
        move(m_winpos);
#endif

        // FWI: End of fullscreen patch
    }
}

void MixxxApp::slotOptionsPreferences()
{
    m_pPrefDlg->setHidden(false);
}

//Note: Can't #ifdef this because MOC doesn't catch it.
void MixxxApp::slotOptionsVinylControl(bool toggle)
{
#ifdef __VINYLCONTROL__
    //qDebug() << "slotOptionsVinylControl: toggle is " << (int)toggle;

    QString device1 =
        m_pConfig->getValueString(ConfigKey("[VinylControl]", "DeviceInputDeck1")
    );
    QString device2 =
        m_pConfig->getValueString(ConfigKey("[VinylControl]", "DeviceInputDeck2")
    );

    if (device1 == "" && device2 == "" && (toggle==true))
    {
        QMessageBox::warning(this, tr("Mixxx"),
            tr("No input device(s) select.\n"
            "Please select your soundcard(s) in vinyl control preferences."),
            QMessageBox::Ok,
            QMessageBox::Ok);
        m_pPrefDlg->show();
        m_pPrefDlg->showVinylControlPage();
        m_pOptionsVinylControl->setChecked(false);
    }
    else
    {
        m_pConfig->set(
            ConfigKey("[VinylControl]", "Enabled"), ConfigValue((int)toggle));
        ControlObject::getControl(ConfigKey("[VinylControl]", "Enabled"))->set(
            (int)toggle);
    }
#endif
}

//Also can't ifdef this (MOC again)
void MixxxApp::slotOptionsRecord(bool toggle)
{
    ControlObjectThreadMain *recordingControl =
        new ControlObjectThreadMain(ControlObject::getControl(
                    ConfigKey("[Master]", "Record")));
    QString recordPath = m_pConfig->getValueString(
            ConfigKey("[Recording]", "Path"));
    QString encodingType = m_pConfig->getValueString(
            ConfigKey("[Recording]", "Encoding"));
    QString encodingFileFilter = QString("Audio (*.%1)").arg(encodingType);
    bool proceedWithRecording = true;

    if (toggle == true)
    {
        //If there was no recording path set,
        if (recordPath == "")
        {
            QString selectedFile = QFileDialog::getSaveFileName(NULL,
                    tr("Save Recording As..."),
                    recordPath,
                    encodingFileFilter);
            if (selectedFile.toLower() != "")
            {
                if(!selectedFile.toLower().endsWith(
                            "." + encodingType.toLower()))
                {
                    selectedFile.append("." + encodingType.toLower());
                }
                //Update the saved Path
                m_pConfig->set(
                    ConfigKey(RECORDING_PREF_KEY, "Path"), selectedFile);
            }
            else
                proceedWithRecording = false; //Empty filename, so don't record
        }
        else //If there was already a recording path set
        {
            //... and the file already exists, ask the user if they want to over
            // write it.
            int result;
            if(QFile::exists(recordPath))
            {
                QFileInfo fi(recordPath);
                result = QMessageBox::question(this, tr("Mixxx Recording"),
                    tr("The file %1 already exists. Would you like to overwrite"
                       " it?\nSelecting \"No\" will abort the recording.")
                    .arg(fi.fileName()), QMessageBox::Yes | QMessageBox::No);
                if (result == QMessageBox::Yes)
                    //If the user selected, "yes, overwrite the recording"...
                    proceedWithRecording = true;
                else
                    proceedWithRecording = false;
            }
        }

        if (proceedWithRecording == true)
        {
            qDebug() << "Setting record status: READY";
            recordingControl->slotSet(RECORD_READY);
        }
        else
        {
            m_pOptionsRecord->setChecked(false);
        }

    }
    else
    {
        qDebug() << "Setting record status: OFF";
        recordingControl->slotSet(RECORD_OFF);
    }

    delete recordingControl;
}

void MixxxApp::slotHelpAbout()
{

    DlgAbout *about = new DlgAbout(this);
#if defined(AMD64) || defined(EM64T) || defined(x86_64)
    about->version_label->setText(VERSION " x64");
#elif defined(IA64)
    about->version_label->setText(VERSION " IA64");
#else
    about->version_label->setText(VERSION);
#endif
    QString credits =
    QString("<p align=\"center\"><b>Mixxx %1 Development Team</b></p>"
"<p align=\"center\">"
"Adam Davison<br>"
"Albert Santoni<br>"
"RJ Ryan<br>"
"Garth Dahlstrom<br>"
"Sean Pappalardo<br>"
"Phillip Whelan<br>"
"Tobias Rafreider<br>"
"S. Brandt<br>"

"</p>"
"<p align=\"center\"><b>With contributions from:</b></p>"
"<p align=\"center\">"
"Mark Hills<br>"
"Andre Roth<br>"
"Robin Sheat<br>"
"Mark Glines<br>"
"Mathieu Rene<br>"
"Miko Kiiski<br>"
"Brian Jackson<br>"
"Owen Williams<br>"
"Andreas Pflug<br>"
"Bas van Schaik<br>"
"J&aacute;n Jockusch<br>"
"Oliver St&ouml;neberg<br>"
"Jan Jockusch<br>"
"C. Stewart<br>"
"Bill Egert<br>"
"Zach Shutters<br>"
"Owen Bullock<br>"
"Bill Good<br>"
"Graeme Mathieson<br>"
"Sebastian Actist<br>"
"Jussi Sainio<br>"
"David Gnedt<br>"
"Antonio Passamani<br>"
"Guy Martin<br>"
"Anders Gunnarson<br>"

"</p>"
"<p align=\"center\"><b>And special thanks to:</b></p>"
"<p align=\"center\">"
"Stanton<br>"
"Hercules<br>"
"EKS<br>"
"Echo Digital Audio<br>"
"Adam Bellinson<br>"
"Alexandre Bancel<br>"
"Melanie Thielker<br>"
"Julien Rosener<br>"
"Pau Arum&iacute;<br>"
"David Garcia<br>"
"Seb Ruiz<br>"
"Joseph Mattiello<br>"
"</p>"

"<p align=\"center\"><b>Past Developers</b></p>"
"<p align=\"center\">"
"Tue Haste Andersen<br>"
"Ken Haste Andersen<br>"
"Cedric Gestes<br>"
"John Sully<br>"
"Torben Hohn<br>"
"Peter Chang<br>"
"Micah Lee<br>"
"Ben Wheeler<br>"
"Wesley Stessens<br>"
"Nathan Prado<br>"
"Zach Elko<br>"
"Tom Care<br>"
"Pawel Bartkiewicz<br>"
"Nick Guenther<br>"
"</p>"

"<p align=\"center\"><b>Past Contributors</b></p>"
"<p align=\"center\">"
"Ludek Hor&#225;cek<br>"
"Svein Magne Bang<br>"
"Kristoffer Jensen<br>"
"Ingo Kossyk<br>"
"Mads Holm<br>"
"Lukas Zapletal<br>"
"Jeremie Zimmermann<br>"
"Gianluca Romanin<br>"
"Tim Jackson<br>"
"Stefan Langhammer<br>"
"Frank Willascheck<br>"
"Jeff Nelson<br>"
"Kevin Schaper<br>"
"Alex Markley<br>"
"Oriol Puigb&oacute;<br>"
"Ulrich Heske<br>"
"James Hagerman<br>"
"quil0m80<br>"
"Martin Sakm&#225;r<br>"
"Ilian Persson<br>"
"Alex Barker<br>"
"Dave Jarvis<br>"
"Thomas Baag<br>"
"Karlis Kalnins<br>"
"Amias Channer<br>"
"Sacha Berger<br>"
"James Evans<br>"
"Martin Sakmar<br>"
"Navaho Gunleg<br>"
"Gavin Pryke<br>"
"Michael Pujos<br>"
"Claudio Bantaloukas<br>"
"Pavol Rusnak<br>"

#if defined(AMD64) || defined(EM64T) || defined(x86_64)
    "</p>").arg(VERSION " x64");
#elif defined(IA64)
    "</p>").arg(VERSION " IA64");
#else
    "</p>").arg(VERSION);
#endif

    about->textBrowser->setHtml(credits);
    about->show();

}

void MixxxApp::slotHelpSupport()
{
    QUrl qSupportURL;
    qSupportURL.setUrl(MIXXX_SUPPORT_URL);
    QDesktopServices::openUrl(qSupportURL);
}

void MixxxApp::rebootMixxxView() {

    if (!m_pView)
        return;

    // Ok, so wierdly if you call setFixedSize with the same value twice, Qt
    // breaks. So we check and if the size hasn't changed we don't make the call
    int oldh = m_pView->height();
    int oldw = m_pView->width();
    qDebug() << "Now in Rebootmixxview...";

    // Workaround for changing skins while fullscreen, just go out of fullscreen
    // mode. If you change skins while in fullscreen (on Linux, at least) the
    // window returns to 0,0 but and the backdrop disappears so it looks as if
    // it is not fullscreen, but acts as if it is.
    slotOptionsFullScreen(false);

    // TODO(XXX) Make getSkinPath not public
    QString qSkinPath = m_pSkinLoader->getConfiguredSkinPath();

    m_pView->hide();
    delete m_pView;
    m_pView = new QFrame();
    setCentralWidget(m_pView);

    if (!m_pSkinLoader->loadDefaultSkin(m_pView,
                                        m_pKeyboard,
                                        m_pPlayerManager,
                                        m_pLibrary)) {
        qDebug() << "Could not reload the skin.";
    }

    qDebug() << "rebootgui DONE";

    if (oldw != m_pView->width()
            || oldh != m_pView->height() + menuBar()->height()) {
      setFixedSize(m_pView->width(), m_pView->height() + menuBar()->height());
    }
}

/** Event filter to block certain events. For example, this function is used
  * to disable tooltips if the user specifies in the preferences that they
  * want them off. This is a callback function.
  */
bool MixxxApp::eventFilter(QObject *obj, QEvent *event)
{
    static int tooltips =
        m_pConfig->getValueString(ConfigKey("[Controls]", "Tooltips")).toInt();

    if (event->type() == QEvent::ToolTip) {
        // QKeyEvent *keyEvent = static_cast<QKeyEvent *>(event);
        // unused, remove? TODO(bkgood)
        if (tooltips == 1)
            return false;
        else
            return true;
    } else {
        // standard event processing
        return QObject::eventFilter(obj, event);
    }

}

void MixxxApp::slotScanLibrary()
{
    m_pLibraryRescan->setEnabled(false);
    m_pLibraryScanner->scan(
        m_pConfig->getValueString(ConfigKey("[Playlist]", "Directory")));
}

void MixxxApp::slotEnableRescanLibraryAction()
{
    m_pLibraryRescan->setEnabled(true);
}

void MixxxApp::slotOptionsMenuShow(){
    ControlObjectThread* ctrlRec =
        new ControlObjectThread(ControlObject::getControl(
                    ConfigKey("[Master]", "Record")));

    if(ctrlRec->get() == RECORD_OFF){
        //uncheck Recording
    m_pOptionsRecord->setChecked(false);
    }

#ifdef __SHOUTCAST__
    bool broadcastEnabled =
        (m_pConfig->getValueString(ConfigKey("[Shoutcast]", "enabled")).toInt()
            == 1);
    if (broadcastEnabled)
      m_pOptionsShoutcast->setChecked(true);
    else
      m_pOptionsShoutcast->setChecked(false);
#endif
}

void MixxxApp::slotOptionsShoutcast(bool value){
#ifdef __SHOUTCAST__
    m_pOptionsShoutcast->setChecked(value);
    m_pConfig->set(ConfigKey("[Shoutcast]", "enabled"),ConfigValue(value));
#else
    Q_UNUSED(value);
#endif
}

void MixxxApp::checkDirectRendering() {
    // IF
    //  * A waveform viewer exists
    // AND
    //  * The waveform viewer is an OpenGL waveform viewer
    // AND
    //  * The waveform viewer does not have direct rendering enabled.
    // THEN
    //  * Warn user

    if (WaveformViewerFactory::numViewers(WAVEFORM_GL) > 0 &&
        !WaveformViewerFactory::isDirectRenderingEnabled() &&
        m_pConfig->getValueString(ConfigKey("[Direct Rendering]", "Warned")) != QString("yes")) {
		    QMessageBox::warning(0, "OpenGL Direct Rendering",
                             "Direct rendering is not enabled on your machine.\n\nThis means that the waveform displays will be very\nslow and take a lot of CPU time. Either update your\nconfiguration to enable direct rendering, or disable\nthe waveform displays in the control panel by\nselecting \"Simple\" under waveform displays.\nNOTE: In case you run on NVidia hardware,\ndirect rendering may not be present, but you will\nnot experience a degradation in performance.");
        m_pConfig->set(ConfigKey("[Direct Rendering]", "Warned"), ConfigValue(QString("yes")));
    }
}<|MERGE_RESOLUTION|>--- conflicted
+++ resolved
@@ -238,15 +238,9 @@
     if (m_pConfig->getValueString(
         ConfigKey("[Playlist]","Directory")).length() < 1 || !dir.exists())
     {
-<<<<<<< HEAD
         QString fd = QFileDialog::getExistingDirectory(
             this, tr("Choose music library directory"),
             QDesktopServices::storageLocation(QDesktopServices::MusicLocation));
-=======
-        QString fd = QFileDialog::getExistingDirectory(this,
-                         tr("Choose music library directory"),
-                         QDesktopServices::storageLocation(QDesktopServices::MusicLocation));
->>>>>>> e61a651f
 
         if (fd != "")
         {
@@ -264,19 +258,10 @@
     m_pLibrary = new Library(this, m_pConfig, bFirstRun || bUpgraded);
     qRegisterMetaType<TrackPointer>("TrackPointer");
 
-<<<<<<< HEAD
     // Create the player manager.
     m_pPlayerManager = new PlayerManager(m_pConfig, m_pEngine, m_pLibrary);
     m_pPlayerManager->addPlayer();
     m_pPlayerManager->addPlayer();
-=======
-    //Create the "players" (virtual playback decks)
-    m_pPlayer1 = new Player(config, buffer1, "[Channel1]");
-    m_pPlayer2 = new Player(config, buffer2, "[Channel2]");
-
-    view=new MixxxView(frame, kbdconfig, qSkinPath, config, m_pPlayer1, m_pPlayer2,
-                       m_pLibrary);
->>>>>>> e61a651f
 
     //Scan the library directory.
     m_pLibraryScanner = new LibraryScanner(m_pLibrary->getTrackCollection());
@@ -582,7 +567,6 @@
 
     m_pOptionsFullScreen = new QAction(tr("&Full Screen"), this);
 
-<<<<<<< HEAD
 #ifdef __APPLE__
     m_pOptionsFullScreen->setShortcut(tr("Ctrl+F"));
 #else
@@ -592,17 +576,6 @@
     m_pOptionsFullScreen->setShortcutContext(Qt::ApplicationShortcut);
     // QShortcut * shortcut = new QShortcut(QKeySequence(tr("Esc")),  this);
     // connect(shortcut, SIGNAL(activated()), this, SLOT(slotQuitFullScreen()));
-=======
-    optionsFullScreen = new QAction(tr("&Full Screen"), this);
-#ifdef __APPLE__
-    optionsFullScreen->setShortcut(tr("Ctrl+F"));
-#else
-    optionsFullScreen->setShortcut(tr("F11"));
-#endif
-    optionsFullScreen->setShortcutContext(Qt::ApplicationShortcut);
-    //QShortcut * shortcut = new QShortcut(QKeySequence(tr("Esc")),  this);
-    //    connect(shortcut, SIGNAL(activated()), this, SLOT(slotQuitFullScreen()));
->>>>>>> e61a651f
 
     m_pOptionsPreferences = new QAction(tr("&Preferences"), this);
     m_pOptionsPreferences->setShortcut(tr("Ctrl+P"));
@@ -610,6 +583,7 @@
 
     m_pHelpAboutApp = new QAction(tr("&About..."), this);
     m_pHelpSupport = new QAction(tr("&Community Support..."), this);
+
 #ifdef __VINYLCONTROL__
     m_pOptionsVinylControl = new QAction(tr("Enable &Vinyl Control"), this);
     m_pOptionsVinylControl->setShortcut(tr("Ctrl+Y"));
