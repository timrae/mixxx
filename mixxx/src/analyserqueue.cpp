#include <QtDebug>
#include <QMutexLocker>

#include "trackinfoobject.h"
#include "playerinfo.h"
#include "analyserqueue.h"
#include "soundsourceproxy.h"
#include "playerinfo.h"
#include "util/timer.h"
#include "library/trackcollection.h"

#ifdef __TONAL__
#include "tonal/tonalanalyser.h"
#endif

#include "analyserwaveform.h"
#include "analyserrg.h"
#include "analyserbeats.h"
#include "analyserkey.h"
#include "vamp/vampanalyser.h"

#include <typeinfo>

#define FINALIZE_PERCENT 1 // in 0.1%,
                           // 0 for no progress during finalize
                           // 1 to display the text "finalizing"
                           // 100 for 10% step after finalize


AnalyserQueue::AnalyserQueue(TrackCollection* pTrackCollection) :
        m_aq(),
        m_exit(false),
        m_aiCheckPriorities(false),
        m_tioq(),
        m_qm(),
        m_qwait(),
        m_queue_size(0) {
    connect(this, SIGNAL(updateProgress()),
            this, SLOT(slotUpdateProgress()));
    connect(this, SIGNAL(trackDone(TrackPointer)),
            &pTrackCollection->getTrackDAO(), SLOT(saveTrack(TrackPointer)));
}

void AnalyserQueue::addAnalyser(Analyser* an) {
    m_aq.push_back(an);
}

// This is called from the AnalyserQueue thread
bool AnalyserQueue::isLoadedTrackWaiting(TrackPointer tio) {
    QMutexLocker queueLocker(&m_qm);

    const PlayerInfo& info = PlayerInfo::Instance();
    TrackPointer pTrack;
    bool trackWaiting = false;
    QMutableListIterator<TrackPointer> it(m_tioq);
    while (it.hasNext()) {
        TrackPointer& pTrack = it.next();
        if (!pTrack) {
            it.remove();
            continue;
        }
        if (!trackWaiting) {
            trackWaiting = info.isTrackLoaded(pTrack);
        }
        // try to load waveforms for all new tracks first
        // and remove them from queue if already analysed
        // This avoids waiting for a running analysis for those tracks.
        int progress = pTrack->getAnalyserProgress();
        if (progress < 0) {
            // Load stored analysis
            QListIterator<Analyser*> ita(m_aq);
            bool processTrack = false;
            while (ita.hasNext()) {
                if (!ita.next()->loadStored(pTrack)) {
                    processTrack = true;
                }
            }
            if (!processTrack) {
                emitUpdateProgress(pTrack, 1000);
                it.remove();
            } else {
                emitUpdateProgress(pTrack, 0);
            }
        } else if (progress == 1000) {
            it.remove();
        }
    }
    if (info.isTrackLoaded(tio)) {
        return false;
    }
    return trackWaiting;
}

// This is called from the AnalyserQueue thread
TrackPointer AnalyserQueue::dequeueNextBlocking() {
    m_qm.lock();
    if (m_tioq.isEmpty()) {
        m_qwait.wait(&m_qm);

        if (m_exit) {
            m_qm.unlock();
            return TrackPointer();
        }
    }

    const PlayerInfo& info = PlayerInfo::Instance();
    TrackPointer pLoadTrack;
    QMutableListIterator<TrackPointer> it(m_tioq);
    while (it.hasNext()) {
        TrackPointer& pTrack = it.next();
        if (!pTrack) {
            it.remove();
            continue;
        }
        // Prioritize tracks that are loaded.
        if (info.isTrackLoaded(pTrack)) {
            qDebug() << "Prioritizing" << pTrack->getTitle() << pTrack->getLocation();
            pLoadTrack = pTrack;
            it.remove();
            break;
        }
    }

    if (!pLoadTrack && !m_tioq.isEmpty()) {
        pLoadTrack = m_tioq.dequeue();
    }

    m_qm.unlock();

    if (pLoadTrack) {
        qDebug() << "Analyzing" << pLoadTrack->getTitle() << pLoadTrack->getLocation();
    }
    // pTrack might be NULL, up to the caller to check.
    return pLoadTrack;
}

// This is called from the AnalyserQueue thread
bool AnalyserQueue::doAnalysis(TrackPointer tio, SoundSourceProxy* pSoundSource) {
    // TonalAnalyser requires a block size of 65536. Using a different value
    // breaks the tonal analyser. We need to use a smaller block size becuase on
    // Linux, the AnalyserQueue can starve the CPU of its resources, resulting
    // in xruns.. A block size of 8192 seems to do fine.
    const int ANALYSISBLOCKSIZE = 8192;

    int totalSamples = pSoundSource->length();
    //qDebug() << tio->getFilename() << " has " << totalSamples << " samples.";
    int processedSamples = 0;

    SAMPLE* data16 = new SAMPLE[ANALYSISBLOCKSIZE];
    CSAMPLE* samples = new CSAMPLE[ANALYSISBLOCKSIZE];

    QTime progressUpdateInhibitTimer;
    progressUpdateInhibitTimer.start(); // Inhibit Updates for 60 milliseconds

    int read = 0;
    bool dieflag = false;
    bool cancelled = false;
    int progress; // progress in 0 ... 100

    do {
        ScopedTimer t("AnalyserQueue::doAnalysis block");
        read = pSoundSource->read(ANALYSISBLOCKSIZE, data16);

        // To compare apples to apples, let's only look at blocks that are the
        // full block size.
        if (read != ANALYSISBLOCKSIZE) {
            t.cancel();
        }

        // Safety net in case something later barfs on 0 sample input
        if (read == 0) {
            t.cancel();
            break;
        }

        // If we get more samples than length, ask the analysers to process
        // up to the number we promised, then stop reading - AD
        if (read + processedSamples > totalSamples) {
            qDebug() << "While processing track of length " << totalSamples << " actually got "
                     << read + processedSamples << " samples, truncating analysis at expected length";
            read = totalSamples - processedSamples;
            dieflag = true;
        }

        for (int i = 0; i < read; ++i) {
            samples[i] = ((float)data16[i])/32767.0f;
        }

        QListIterator<Analyser*> it(m_aq);

        while (it.hasNext()) {
            Analyser* an =  it.next();
            //qDebug() << typeid(*an).name() << ".process()";
            an->process(samples, read);
            //qDebug() << "Done " << typeid(*an).name() << ".process()";
        }

        // emit progress updates
        // During the doAnalysis function it goes only to 100% - FINALIZE_PERCENT
        // because the finalise functions will take also some time
        processedSamples += read;
        //fp div here prevents insane signed overflow
        progress = (int)(((float)processedSamples)/totalSamples *
                         (1000 - FINALIZE_PERCENT));

        if (m_progressInfo.track_progress != progress) {
            if (progressUpdateInhibitTimer.elapsed() > 60) {
                // Inhibit Updates for 60 milliseconds
                emitUpdateProgress(tio, progress);
                progressUpdateInhibitTimer.start();
            }
        }

        // Since this is a background analysis queue, we should co-operatively
        // yield every now and then to try and reduce CPU contention. The
        // analyser queue is CPU intensive so we want to get out of the way of
        // the audio callback thread.
        //QThread::yieldCurrentThread();
        //QThread::usleep(10);

        //has something new entered the queue?
        if (m_aiCheckPriorities) {
            m_aiCheckPriorities = false;
            if (isLoadedTrackWaiting(tio)) {
                qDebug() << "Interrupting analysis to give preference to a loaded track.";
                dieflag = true;
                cancelled = true;
            }
        }

        if (m_exit) {
            dieflag = true;
            cancelled = true;
        }

        // Ignore blocks in which we decided to bail for stats purposes.
        if (dieflag || cancelled) {
            t.cancel();
        }
    } while(read == ANALYSISBLOCKSIZE && !dieflag);

    delete[] data16;
    delete[] samples;

    return !cancelled; //don't return !dieflag or we might reanalyze over and over
}

void AnalyserQueue::stop() {
    m_exit = true;
    m_qm.lock();
    m_qwait.wakeAll();
    m_qm.unlock();
}

void AnalyserQueue::run() {
    unsigned static id = 0; //the id of this thread, for debugging purposes
    QThread::currentThread()->setObjectName(QString("AnalyserQueue %1").arg(++id));

    // If there are no analyzers, don't waste time running.
    if (m_aq.size() == 0)
        return;

    m_progressInfo.current_track = TrackPointer();
    m_progressInfo.track_progress = 0;
    m_progressInfo.queue_size = 0;
    m_progressInfo.sema.release(); // Initalise with one

    while (!m_exit) {
        TrackPointer nextTrack = dequeueNextBlocking();

        // It's important to check for m_exit here in case we decided to exit
        // while blocking for a new track.
        if (m_exit)
            return;

        // If the track is NULL, try to get the next one.
        // Could happen if the track was queued but then deleted.
        // Or if dequeueNextBlocking is unblocked by exit == true
        if (!nextTrack) {
            continue;
        }

        // Get the audio
        SoundSourceProxy* pSoundSource = new SoundSourceProxy(nextTrack);
        pSoundSource->open(); //Open the file for reading
        int iNumSamples = pSoundSource->length();
        int iSampleRate = pSoundSource->getSampleRate();

        if (iNumSamples == 0 || iSampleRate == 0) {
            qDebug() << "Skipping invalid file:" << nextTrack->getLocation();
            continue;
        }

        QListIterator<Analyser*> it(m_aq);
        bool processTrack = false;
        while (it.hasNext()) {
            // Make sure not to short-circuit initialise(...)
            if (it.next()->initialise(nextTrack, iSampleRate, iNumSamples)) {
                processTrack = true;
            }
        }

        m_qm.lock();
        m_queue_size = m_tioq.size();
        m_qm.unlock();

        if (processTrack) {
            emitUpdateProgress(nextTrack, 0);
            bool completed = doAnalysis(nextTrack, pSoundSource);
            if (!completed) {
                //This track was cancelled
                QListIterator<Analyser*> itf(m_aq);
                while (itf.hasNext()) {
                    itf.next()->cleanup(nextTrack);
                }
                queueAnalyseTrack(nextTrack);
                emitUpdateProgress(nextTrack, 0);
            } else {
                // 100% - FINALIZE_PERCENT finished
                emitUpdateProgress(nextTrack, 1000 - FINALIZE_PERCENT);
                // This takes around 3 sec on a Atom Netbook
                QListIterator<Analyser*> itf(m_aq);
                while (itf.hasNext()) {
                    itf.next()->finalise(nextTrack);
                }
                emit(trackDone(nextTrack));
                emitUpdateProgress(nextTrack, 1000); // 100%
            }
        } else {
            emitUpdateProgress(nextTrack, 1000); // 100%
            qDebug() << "Skipping track analysis because no analyzer initialized.";
        }

        delete pSoundSource;

        m_qm.lock();
        m_queue_size = m_tioq.size();
        m_qm.unlock();
        if (m_queue_size == 0) {
            emit(queueEmpty()); // emit asynchrony for no deadlock
        }
    }
    emit(queueEmpty()); // emit in case of exit;
}

// This is called from the AnalyserQueue thread
void AnalyserQueue::emitUpdateProgress(TrackPointer tio, int progress) {
    if (!m_exit) {
        // First tryAcqire will have always success because sema is initialized with on
        // The following tries will success if the previous signal was processed in the GUI Thread
        // This prevent the AnalysisQueue from filling up the GUI Thread event Queue
        // 100 % is emitted in any case
        if (progress < 1000 - FINALIZE_PERCENT && progress > 0 ) {
            // Signals during processing are not required in any case
            if (!m_progressInfo.sema.tryAcquire()) {
               return;
            }
        } else {
            m_progressInfo.sema.acquire();
        }
        m_progressInfo.current_track = tio;
        m_progressInfo.track_progress = progress;
        m_progressInfo.queue_size = m_queue_size;
        emit(updateProgress());
    }
}

//slot
void AnalyserQueue::slotUpdateProgress() {
    if (m_progressInfo.current_track) {
        m_progressInfo.current_track->setAnalyserProgress(m_progressInfo.track_progress);
    }
    emit(trackProgress(m_progressInfo.track_progress/10));
    if (m_progressInfo.track_progress == 1000) {
        emit(trackFinished(m_progressInfo.queue_size));
    }
    m_progressInfo.sema.release();
}

//slot
void AnalyserQueue::slotAnalyseTrack(TrackPointer tio) {
    // This slot is called from the decks and and samplers when the track was loaded.
    m_aiCheckPriorities = true;
    queueAnalyseTrack(tio);
}

// This is called from the GUI and from the AnalyserQueue thread
void AnalyserQueue::queueAnalyseTrack(TrackPointer tio) {
    m_qm.lock();
    if (!m_tioq.contains(tio)) {
        m_tioq.enqueue(tio);
        m_qwait.wakeAll();
    }
    m_qm.unlock();
}

// static
AnalyserQueue* AnalyserQueue::createDefaultAnalyserQueue(
        ConfigObject<ConfigValue>* _config, TrackCollection* pTrackCollection) {
    AnalyserQueue* ret = new AnalyserQueue(pTrackCollection);

#ifdef __TONAL__
    ret->addAnalyser(new TonalAnalyser());
#endif

    ret->addAnalyser(new AnalyserWaveform(_config));
    ret->addAnalyser(new AnalyserGain(_config));
    VampAnalyser::initializePluginPaths();
    ret->addAnalyser(new AnalyserBeats(_config));
<<<<<<< HEAD
    ret->addAnalyser(new AnalyserKey(_config));
#else
    ret->addAnalyser(new AnalyserBPM(_config));
#endif
=======
    //ret->addAnalyser(new AnalyserVampKeyTest(_config));
>>>>>>> 278144c9

    ret->start(QThread::IdlePriority);
    return ret;
}

// static
AnalyserQueue* AnalyserQueue::createPrepareViewAnalyserQueue(
        ConfigObject<ConfigValue>* _config, TrackCollection* pTrackCollection) {
    AnalyserQueue* ret = new AnalyserQueue(pTrackCollection);

    ret->addAnalyser(new AnalyserWaveform(_config));
    ret->addAnalyser(new AnalyserGain(_config));
    VampAnalyser::initializePluginPaths();
    ret->addAnalyser(new AnalyserBeats(_config));
<<<<<<< HEAD
    ret->addAnalyser(new AnalyserKey(_config));
#else
    ret->addAnalyser(new AnalyserBPM(_config));
#endif
=======
    //ret->addAnalyser(new AnalyserVampKeyTest(_config));
>>>>>>> 278144c9

    ret->start(QThread::IdlePriority);
    return ret;
}

AnalyserQueue::~AnalyserQueue() {
    stop();
    m_progressInfo.sema.release();
    wait(); //Wait until thread has actually stopped before proceeding.

    QListIterator<Analyser*> it(m_aq);
    while (it.hasNext()) {
        Analyser* an = it.next();
        //qDebug() << "AnalyserQueue: deleting " << typeid(an).name();
        delete an;
    }
    //qDebug() << "AnalyserQueue::~AnalyserQueue()";
}<|MERGE_RESOLUTION|>--- conflicted
+++ resolved
@@ -407,14 +407,7 @@
     ret->addAnalyser(new AnalyserGain(_config));
     VampAnalyser::initializePluginPaths();
     ret->addAnalyser(new AnalyserBeats(_config));
-<<<<<<< HEAD
     ret->addAnalyser(new AnalyserKey(_config));
-#else
-    ret->addAnalyser(new AnalyserBPM(_config));
-#endif
-=======
-    //ret->addAnalyser(new AnalyserVampKeyTest(_config));
->>>>>>> 278144c9
 
     ret->start(QThread::IdlePriority);
     return ret;
@@ -429,14 +422,7 @@
     ret->addAnalyser(new AnalyserGain(_config));
     VampAnalyser::initializePluginPaths();
     ret->addAnalyser(new AnalyserBeats(_config));
-<<<<<<< HEAD
     ret->addAnalyser(new AnalyserKey(_config));
-#else
-    ret->addAnalyser(new AnalyserBPM(_config));
-#endif
-=======
-    //ret->addAnalyser(new AnalyserVampKeyTest(_config));
->>>>>>> 278144c9
 
     ret->start(QThread::IdlePriority);
     return ret;
