--- conflicted
+++ resolved
@@ -68,12 +68,7 @@
                 if (kbdPress(getKeySeq(ke), true, autoRepeat)) {
                     if (!autoRepeat) {
                         //qDebug() << "release else";
-<<<<<<< HEAD
-                        m_qActiveKeyList.remove(it);
-=======
-                        m_qActiveKeyList.remove(key);
-                        return true;
->>>>>>> 03cc7d9e
+                        m_qActiveKeyList.removeOne(key);
                     }
                     return true;
                 }
@@ -114,7 +109,6 @@
 
 QKeySequence MixxxKeyboard::getKeySeq(QKeyEvent * e)
 {
-<<<<<<< HEAD
     //XXX: If you want Mixxx to handle multiple modifiers,
     //     eg. Ctrl+Alt+G, then you'll need to change the
     //     code below a bit.
@@ -128,16 +122,7 @@
         s = QKeySequence("Alt+" + e->text());
     else
         s = QKeySequence(e->key());
-=======
-    QString s = QKeySequence(e->key());
-    if (e->modifiers() & Qt::ShiftModifier)
-        s = "Shift+" + s;
-    if (e->modifiers() & Qt::ControlModifier)
-        s = "Ctrl+" + s;
-    if (e->modifiers() & Qt::AltModifier)
-        s = "Alt+" + s;
-    
->>>>>>> 03cc7d9e
+
     //qDebug() << "keyboard press: " << s;
     return s;
 
