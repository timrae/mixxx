--- conflicted
+++ resolved
@@ -65,12 +65,9 @@
 
     // Downsample from curSamples -> numDownsamples
 
-<<<<<<< HEAD
+    // TODO(XXX) leaked memory
     downsample = new QVector<float>(numberOfVisualSamples);
-=======
-    // TODO(XXX) leaked memory
-    downsample = new QVector<float>(numDownsamples);
->>>>>>> 4bad7acf
+
     downsampleVector = downsample->data();
     int i;
 
