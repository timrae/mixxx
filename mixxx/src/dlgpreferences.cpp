--- conflicted
+++ resolved
@@ -36,15 +36,12 @@
 #else
     #include "dlgprefbpm.h"
 #endif
-<<<<<<< HEAD
 #include "dlgprefkey.h"
-=======
 
 #ifdef __MODPLUG__
     #include "dlgprefmodplug.h"
 #endif
 
->>>>>>> e223d027
 #include "dlgpreferences.h"
 #include "dlgprefsound.h"
 #include "controllers/dlgprefmappablecontroller.h"
