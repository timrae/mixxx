
#include <QtDebug>
#include <QtCore>
#include <QtSql>
#include "trackinfoobject.h"
#include "library/dao/playlistdao.h"
#include "library/queryutil.h"
#include "library/trackcollection.h"

PlaylistDAO::PlaylistDAO(QSqlDatabase& database)
        : m_database(database) {
}

PlaylistDAO::~PlaylistDAO()
{
}

void PlaylistDAO::initialize()
{
}

/** Create a playlist with the given name.
    @param name The name of the playlist to be created.
*/
int PlaylistDAO::createPlaylist(QString name, enum hidden_type hidden)
{
    // qDebug() << "PlaylistDAO::createPlaylist"
    //          << QThread::currentThread()
    //          << m_database.connectionName();
    //Start the transaction
    m_database.transaction();

    //Find out the highest position for the existing playlists so we know what
    //position this playlist should have.
    QSqlQuery query(m_database);
    query.prepare("SELECT max(position) as posmax FROM Playlists");

    if (!query.exec()) {
        LOG_FAILED_QUERY(query);
        m_database.rollback();
        return -1;
    }

    //Get the id of the last playlist.
    int position = 0;
    if (query.next()) {
        position = query.value(query.record().indexOf("posmax")).toInt();
        position++; //Append after the last playlist.
    }

    //qDebug() << "Inserting playlist" << name << "at position" << position;

<<<<<<< HEAD
    query.prepare("INSERT INTO Playlists (name, position, hidden, date_created, date_modified) "
                  "VALUES (:name, :position, :hidden,  CURRENT_TIMESTAMP, CURRENT_TIMESTAMP)");
=======
    query.prepare("INSERT INTO Playlists (name, position, hidden) "
                  "VALUES (:name, :position, :hidden)");
>>>>>>> 60102d8e
    query.bindValue(":name", name);
    query.bindValue(":position", position);
    query.bindValue(":hidden", (int)hidden);

    if (!query.exec()) {
        LOG_FAILED_QUERY(query);
        m_database.rollback();
        return -1;
    }

    int playlistId = query.lastInsertId().toInt();
    //Commit the transaction
    m_database.commit();
    emit(added(playlistId));
    return playlistId;
}

/** Find out the name of the playlist at the given Id */
QString PlaylistDAO::getPlaylistName(int playlistId)
{
    // qDebug() << "PlaylistDAO::getPlaylistName" << QThread::currentThread() << m_database.connectionName();

    QSqlQuery query(m_database);
    query.prepare("SELECT name FROM Playlists "
                  "WHERE id= :id");
    query.bindValue(":id", playlistId);

    if (!query.exec()) {
        LOG_FAILED_QUERY(query);
        return "";
    }

    // Get the name field
    QString name = "";
    while (query.next()) {
        name = query.value(query.record().indexOf("name")).toString();
    }
    return name;
}

int PlaylistDAO::getPlaylistIdFromName(QString name) {
    // qDebug() << "PlaylistDAO::getPlaylistIdFromName" << QThread::currentThread() << m_database.connectionName();

    QSqlQuery query(m_database);
    query.prepare("SELECT id FROM Playlists WHERE name = :name");
    query.bindValue(":name", name);
    if (query.exec()) {
        if (query.next()) {
            return query.value(query.record().indexOf("id")).toInt();
        }
    } else {
        LOG_FAILED_QUERY(query);
    }
    return -1;
}


/** Delete a playlist */
void PlaylistDAO::deletePlaylist(int playlistId)
{
    // qDebug() << "PlaylistDAO::deletePlaylist" << QThread::currentThread() << m_database.connectionName();
    m_database.transaction();

    //Get the playlist id for this
    QSqlQuery query(m_database);

    //Delete the row in the Playlists table.
    query.prepare("DELETE FROM Playlists "
                  "WHERE id= :id");
    query.bindValue(":id", playlistId);
    if (!query.exec()) {
        LOG_FAILED_QUERY(query);
        m_database.rollback();
        return;
    }

    //Delete the tracks in this playlist from the PlaylistTracks table.
    query.prepare("DELETE FROM PlaylistTracks "
                  "WHERE playlist_id = :id");
    query.bindValue(":id", playlistId);
    if (!query.exec()) {
        LOG_FAILED_QUERY(query);
        m_database.rollback();
        return;
    }

    m_database.commit();
    //TODO: Crap, we need to shuffle the positions of all the playlists?

    emit(deleted(playlistId));
}


void PlaylistDAO::renamePlaylist(int playlistId, const QString& newName) {
    QSqlQuery query(m_database);
    query.prepare("UPDATE Playlists SET name = :name WHERE id = :id");
    query.bindValue(":name", newName);
    query.bindValue(":id", playlistId);
    if (!query.exec()) {
<<<<<<< HEAD
        qDebug() << query.executedQuery() << query.lastError();
        m_database.rollback();
    }
    else {
        m_database.commit();
        emit(renamed(playlistId));
=======
        LOG_FAILED_QUERY(query);
>>>>>>> 60102d8e
    }
}


bool PlaylistDAO::setPlaylistLocked(int playlistId, bool locked) {
    // SQLite3 doesn't support boolean value. Using integer instead.
    int lock = locked ? 1 : 0;

    QSqlQuery query(m_database);
    query.prepare("UPDATE Playlists SET locked = :lock WHERE id = :id");
    query.bindValue(":lock", lock);
    query.bindValue(":id", playlistId);

    if (!query.exec()) {
        LOG_FAILED_QUERY(query);
        return false;
    }
<<<<<<< HEAD

    Q_ASSERT(m_database.commit());
    emit(lockChanged(playlistId));
=======
>>>>>>> 60102d8e
    return true;
}

bool PlaylistDAO::isPlaylistLocked(int playlistId) {
    QSqlQuery query(m_database);
    query.prepare("SELECT locked FROM Playlists WHERE id = :id");
    query.bindValue(":id", playlistId);

    if (query.exec()) {
        if (query.next()) {
            int lockValue = query.value(0).toInt();
            return lockValue == 1;
        }
    } else {
        LOG_FAILED_QUERY(query);
    }
    return false;
}

/** Append a track to a playlist */
void PlaylistDAO::appendTrackToPlaylist(int trackId, int playlistId)
{
    // qDebug() << "PlaylistDAO::appendTrackToPlaylist"
    //          << QThread::currentThread() << m_database.connectionName();

    // Start the transaction
    m_database.transaction();

    //Find out the highest position existing in the playlist so we know what
    //position this track should have.
    QSqlQuery query(m_database);
    query.prepare("SELECT max(position) as position FROM PlaylistTracks "
                  "WHERE playlist_id = :id");
    query.bindValue(":id", playlistId);
    if (!query.exec()) {
        LOG_FAILED_QUERY(query);
    }

    // Get the position of the highest playlist...
    int position = 0;
    if (query.next()) {
        position = query.value(query.record().indexOf("position")).toInt();
    }
    position++; //Append after the last song.

    //Insert the song into the PlaylistTracks table
    query.prepare("INSERT INTO PlaylistTracks (playlist_id, track_id, position)"
                  "VALUES (:playlist_id, :track_id, :position)");
    query.bindValue(":playlist_id", playlistId);
    query.bindValue(":track_id", trackId);
    query.bindValue(":position", position);

    if (!query.exec()) {
        LOG_FAILED_QUERY(query);
    }

    // Commit the transaction
    m_database.commit();

    emit(trackAdded(playlistId, trackId, position));
    emit(changed(playlistId));
}

/** Find out how many playlists exist. */
unsigned int PlaylistDAO::playlistCount()
{
    // qDebug() << "PlaylistDAO::playlistCount" << QThread::currentThread() << m_database.connectionName();
    QSqlQuery query(m_database);
    query.prepare("SELECT count(*) as count FROM Playlists");
    if (!query.exec()) {
        LOG_FAILED_QUERY(query);
    }

    int numRecords = 0;
    if (query.next()) {
        numRecords = query.value(query.record().indexOf("count")).toInt();
    }
    return numRecords;
}

int PlaylistDAO::getPlaylistId(int index)
{
    // qDebug() << "PlaylistDAO::getPlaylistId"
    //          << QThread::currentThread() << m_database.connectionName();

    QSqlQuery query(m_database);
    query.prepare("SELECT id FROM Playlists");

    if (query.exec()) {
        int currentRow = 0;
        while(query.next()) {
            if (currentRow++ == index) {
                int id = query.value(0).toInt();
                return id;
            }
        }
    } else {
        LOG_FAILED_QUERY(query);
    }

    return -1;
}

enum PlaylistDAO::hidden_type PlaylistDAO::getHiddenType(int playlistId){
    // qDebug() << "PlaylistDAO::getHiddenType"
    //          << QThread::currentThread() << m_database.connectionName();

    QSqlQuery query(m_database);
    query.prepare("SELECT hidden FROM Playlists WHERE id = :id");
    query.bindValue(":id", playlistId);

    if (query.exec()) {
        if (query.next()) {
            return (enum hidden_type)query.value(0).toInt();
        }
    } else {
        LOG_FAILED_QUERY(query);
    }
    qDebug() << "PlaylistDAO::hidden_type returns PLHT_UNKNOWN for playlistId " << playlistId;
    return PLHT_UNKNOWN;
}

bool PlaylistDAO::isHidden(int playlistId) {
    // qDebug() << "PlaylistDAO::isHidden"
    //          << QThread::currentThread() << m_database.connectionName();

	enum hidden_type ht = getHiddenType(playlistId);

	if(ht==PLHT_NOT_HIDDEN){
		return false;
	}
	else{
		return true;
	}
}

void PlaylistDAO::removeTrackFromPlaylists(int trackId) {
    QSqlQuery query(m_database);
    QString queryString = QString("SELECT %1, %2 FROM %3 ORDER BY %2 DESC")
            .arg(PLAYLISTTRACKSTABLE_PLAYLISTID)
            .arg(PLAYLISTTRACKSTABLE_POSITION)
            .arg(PLAYLIST_TRACKS_TABLE);
    query.prepare(queryString);
    if (!query.exec()) {
        LOG_FAILED_QUERY(query);
        return;
    }

    int positionIndex = query.record().indexOf(PLAYLISTTRACKSTABLE_POSITION);
    int playlistIdIndex = query.record().indexOf(
        PLAYLISTTRACKSTABLE_PLAYLISTID);
    while (query.next()) {
        int position = query.value(positionIndex).toInt();
        int playlistId = query.value(playlistIdIndex).toInt();
        removeTrackFromPlaylist(playlistId, position);
    }
}

void PlaylistDAO::removeTrackFromPlaylist(int playlistId, int position)
{
    // qDebug() << "PlaylistDAO::removeTrackFromPlaylist"
    //          << QThread::currentThread() << m_database.connectionName();
    m_database.transaction();
    QSqlQuery query(m_database);

    query.prepare("SELECT id FROM PlaylistTracks WHERE playlist_id=:id "
                  "AND position=:position");
    query.bindValue(":id", playlistId);
    query.bindValue(":position", position);

    if (!query.exec()) {
        LOG_FAILED_QUERY(query);
        m_database.rollback();
        return;
    }

    if (!query.next()) {
        qDebug() << "removeTrackFromPlaylist no track exists at position:"
                 << position << "in playlist:" << playlistId;
        return;
    }
    int trackId = query.value(query.record().indexOf("id")).toInt();

    //Delete the track from the playlist.
    query.prepare("DELETE FROM PlaylistTracks "
                  "WHERE playlist_id=:id AND position= :position");
    query.bindValue(":id", playlistId);
    query.bindValue(":position", position);

    if (!query.exec()) {
        LOG_FAILED_QUERY(query);
        m_database.rollback();
        return;
    }

    QString queryString;
    queryString = QString("UPDATE PlaylistTracks SET position=position-1 "
                          "WHERE position>=%1 AND "
                          "playlist_id=%2").arg(position).arg(playlistId);
    if (!query.exec(queryString)) {
        LOG_FAILED_QUERY(query);
    }
    m_database.commit();

    emit(trackRemoved(playlistId, trackId, position));
    emit(changed(playlistId));
}

void PlaylistDAO::insertTrackIntoPlaylist(int trackId, int playlistId, int position)
{
    if (playlistId < 0 || trackId < 0 || position < 0)
        return;

    m_database.transaction();

    // Move all the tracks in the playlist up by one
    QString queryString =
            QString("UPDATE PlaylistTracks SET position=position+1 "
                    "WHERE position>=%1 AND "
                    "playlist_id=%2").arg(position).arg(playlistId);

    QSqlQuery query(m_database);
    if (!query.exec(queryString)) {
        LOG_FAILED_QUERY(query);
    }

    //Insert the song into the PlaylistTracks table
    query.prepare("INSERT INTO PlaylistTracks (playlist_id, track_id, position)"
                  "VALUES (:playlist_id, :track_id, :position)");
    query.bindValue(":playlist_id", playlistId);
    query.bindValue(":track_id", trackId);
    query.bindValue(":position", position);

    if (!query.exec()) {
        LOG_FAILED_QUERY(query);
    }
    m_database.commit();

    emit(trackAdded(playlistId, trackId, position));
    emit(changed(playlistId));
}

void PlaylistDAO::addToAutoDJQueue(int playlistId, bool bTop) {
    //qDebug() << "Adding tracks from playlist " << playlistId << " to the Auto-DJ Queue";

    // Query the PlaylistTracks database to locate tracks in the selected playlist
    QSqlQuery query(m_database);
    query.prepare("SELECT track_id FROM PlaylistTracks "
                  "WHERE playlist_id = :plid");
    query.bindValue(":plid", playlistId);
    if (!query.exec()) {
        LOG_FAILED_QUERY(query);
    }

    // Get the ID of the Auto-DJ playlist
    int autoDJId = getPlaylistIdFromName(AUTODJ_TABLE);
    // Loop through the tracks, adding them to the Auto-DJ Queue

    int i = 2; // Start at position 2 because position 1 was already loaded to the deck

    while (query.next()) {
    	if (bTop) {
    		insertTrackIntoPlaylist(query.value(0).toInt(), autoDJId, i++);
    	}
    	else {
    		appendTrackToPlaylist(query.value(0).toInt(), autoDJId);
    	}
    }
}

int PlaylistDAO::getPreviousPlaylist(int currentPlaylistId, enum hidden_type hidden) {
    //Start the transaction
    m_database.transaction();

    //Find out the highest position existing in the playlist so we know what
    //position this track should have.
    QSqlQuery query(m_database);
    query.prepare("SELECT max(id) as id FROM Playlists "
                  "WHERE id < :id AND hidden = :hidden");
    query.bindValue(":id", currentPlaylistId);
    query.bindValue(":hidden", hidden);
    query.exec();

    //Print out any SQL error, if there was one.
    if (query.lastError().isValid()) {
     	qDebug() << "appendTrackToPlaylist" << query.lastError();
      // m_database.rollback();
      // return;
    }

    // Get the position of the highest playlist...
    int previousPlaylistId = -1;
    if (query.next()) {
    	previousPlaylistId = query.value(query.record().indexOf("id")).toInt();
    }
    return previousPlaylistId;
}


void PlaylistDAO::copyPlaylistTracks(int sourcePlaylistID, int targetPlaylistId) {

    //Start the transaction
    m_database.transaction();

    //Find out the highest position existing in the target playlist so we know what
    //position this track should have.
    QSqlQuery query(m_database);
    query.prepare("SELECT max(position) as position FROM PlaylistTracks "
                  "WHERE playlist_id = :id");
    query.bindValue(":id", targetPlaylistId);
    query.exec();

    //Print out any SQL error, if there was one.
    if (query.lastError().isValid()) {
     	qDebug() << "appendTrackToPlaylist" << query.lastError();
      // m_database.rollback();
      // return;
    }

    // Get the position of the highest playlist...
    int position = 0;
    if (query.next()) {
        position = query.value(query.record().indexOf("position")).toInt();
    }


    // Query Tracks from the source Playlist
    query.prepare("SELECT track_id FROM PlaylistTracks "
                  "WHERE playlist_id = :plid");
    query.bindValue(":plid", sourcePlaylistID);
    query.exec();

    //Print out any SQL error, if there was one.
    if (query.lastError().isValid()) {
       qDebug() << "addToAutoDJQueue" << query.lastError();
       return;
    }


    QSqlQuery query2(m_database);
    //Insert the Tracks into the PlaylistTracks table
    query2.prepare("INSERT INTO PlaylistTracks (playlist_id, track_id, position)"
                  "VALUES (:playlist_id, :track_id, :position)");
    query2.bindValue(":playlist_id", targetPlaylistId);

    while (query.next()) {
        query2.bindValue(":track_id", query.value(0));
        query2.bindValue(":position", ++position);
        query2.exec();
    }

    //Start the transaction
    m_database.commit();
    emit(changed(targetPlaylistId));
}
<|MERGE_RESOLUTION|>--- conflicted
+++ resolved
@@ -50,13 +50,8 @@
 
     //qDebug() << "Inserting playlist" << name << "at position" << position;
 
-<<<<<<< HEAD
     query.prepare("INSERT INTO Playlists (name, position, hidden, date_created, date_modified) "
                   "VALUES (:name, :position, :hidden,  CURRENT_TIMESTAMP, CURRENT_TIMESTAMP)");
-=======
-    query.prepare("INSERT INTO Playlists (name, position, hidden) "
-                  "VALUES (:name, :position, :hidden)");
->>>>>>> 60102d8e
     query.bindValue(":name", name);
     query.bindValue(":position", position);
     query.bindValue(":hidden", (int)hidden);
@@ -156,16 +151,10 @@
     query.bindValue(":name", newName);
     query.bindValue(":id", playlistId);
     if (!query.exec()) {
-<<<<<<< HEAD
-        qDebug() << query.executedQuery() << query.lastError();
-        m_database.rollback();
+        LOG_FAILED_QUERY(query);
     }
     else {
-        m_database.commit();
         emit(renamed(playlistId));
-=======
-        LOG_FAILED_QUERY(query);
->>>>>>> 60102d8e
     }
 }
 
@@ -183,12 +172,7 @@
         LOG_FAILED_QUERY(query);
         return false;
     }
-<<<<<<< HEAD
-
-    Q_ASSERT(m_database.commit());
     emit(lockChanged(playlistId));
-=======
->>>>>>> 60102d8e
     return true;
 }
 
