--- conflicted
+++ resolved
@@ -44,19 +44,14 @@
     void removeTrackFromPlaylist(int playlistId, int position);
     /** Insert a track into a specific position in a playlist */
     void insertTrackIntoPlaylist(int trackId, int playlistId, int position);
-<<<<<<< HEAD
     /** Add a playlist to the Auto-DJ Queue */
     void addToAutoDJQueue(int playlistId);
-=======
-
   signals:
     void added(int playlistId);
     void deleted(int playlistId);
     void changed(int playlistId);
     void trackAdded(int playlistId, int trackId, int position);
     void trackRemoved(int playlistId, int trackId, int position);
-
->>>>>>> 58f6a54d
   private:
     QSqlDatabase& m_database;
 };
