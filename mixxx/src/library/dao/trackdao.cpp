#include <QtDebug>
#include <QtCore>
#include <QtSql>

#include "library/dao/trackdao.h"

#include "audiotagger.h"
#include "library/queryutil.h"
#include "soundsourceproxy.h"
#include "track/beatfactory.h"
#include "track/beats.h"
#include "trackinfoobject.h"

// The number of tracks to cache in memory at once. Once the n+1'th track is
// created, the TrackDAO's QCache deletes its TrackPointer to the track, which
// allows the track reference count to drop to zero. The track cache basically
// functions to hold a reference to the track so its reference count stays above
// 0.
#define TRACK_CACHE_SIZE 5

TrackDAO::TrackDAO(QSqlDatabase& database,
                   CueDAO& cueDao,
                   PlaylistDAO& playlistDao,
                   CrateDAO& crateDao,
                   ConfigObject<ConfigValue> * pConfig)
        : m_database(database),
          m_cueDao(cueDao),
          m_playlistDao(playlistDao),
          m_crateDao(crateDao),
          m_pConfig(pConfig),
          m_trackCache(TRACK_CACHE_SIZE) {
}

void TrackDAO::finish() {
    // Save all tracks that haven't been saved yet.
    saveDirtyTracks();
    //clear out played information on exit
    //crash prevention: if mixxx crashes, played information will be maintained
    qDebug() << "Clearing played information for this session";
    QSqlQuery query(m_database);
    if (!query.exec("UPDATE library SET played=0")) {
        LOG_FAILED_QUERY(query)
                << "Error clearing played value";
    }
}

TrackDAO::~TrackDAO() {
    qDebug() << "~TrackDAO()";
}

void TrackDAO::initialize() {
    //qDebug() << "TrackDAO::initialize" << QThread::currentThread() << m_database.connectionName();
}

/** Retrieve the track id for the track that's located at "location" on disk.
    @return the track id for the track located at location, or -1 if the track
            is not in the database.
*/
int TrackDAO::getTrackId(QString absoluteFilePath) {
    //qDebug() << "TrackDAO::getTrackId" << QThread::currentThread() << m_database.connectionName();

    QSqlQuery query(m_database);
    query.prepare("SELECT library.id FROM library INNER JOIN track_locations ON library.location = track_locations.id WHERE track_locations.location=:location");
    query.bindValue(":location", absoluteFilePath);

    if (!query.exec()) {
        LOG_FAILED_QUERY(query);
        return -1;
    }

    int libraryTrackId = -1;
    if (query.next()) {
        libraryTrackId = query.value(query.record().indexOf("id")).toInt();
    }

    return libraryTrackId;
}

/** Some code (eg. drag and drop) needs to just get a track's location, and it's
    not worth retrieving a whole TrackInfoObject.*/
QString TrackDAO::getTrackLocation(int trackId) {
    //qDebug() << "TrackDAO::getTrackLocation"
    //         << QThread::currentThread() << m_database.connectionName();
    QSqlQuery query(m_database);
    QString trackLocation = "";
    query.prepare("SELECT track_locations.location FROM track_locations INNER JOIN library ON library.location = track_locations.id WHERE library.id=:id");
    query.bindValue(":id", trackId);
    if (!query.exec()) {
        LOG_FAILED_QUERY(query);
        return "";
    }
    while (query.next()) {
        trackLocation = query.value(query.record().indexOf("location")).toString();
    }

    return trackLocation;
}

/** Check if a track exists in the library table already.
    @param file_location The full path to the track on disk, including the filename.
    @return true if the track is found in the library table, false otherwise.
*/
bool TrackDAO::trackExistsInDatabase(QString absoluteFilePath) {
    return (getTrackId(absoluteFilePath) != -1);
}

void TrackDAO::saveTrack(TrackPointer track) {
    if (track) {
        saveTrack(track.data());
    }
}

void TrackDAO::saveTrack(TrackInfoObject* pTrack) {
    if (!pTrack) {
        qWarning() << "TrackDAO::saveTrack() was given NULL track.";
    }
    //qDebug() << "TrackDAO::saveTrack" << pTrack->getId() << pTrack->getInfo();
    // If track's id is not -1, then update, otherwise add.
    int trackId = pTrack->getId();
    if (trackId != -1) {
        if (pTrack->isDirty()) {
            if (!m_dirtyTracks.contains(trackId)) {
                qDebug() << "WARNING: Inconsistent state in TrackDAO. Track is dirty while TrackDAO thinks it is clean.";
            }

            //Write audio meta data, if enabled in the preferences
            if (m_pConfig && m_pConfig->getValueString(ConfigKey("[Library]","WriteAudioTags")).toInt() == 1) 
            {
    			if (pTrack->isLoaded())
    			{
    				qDebug() << "Track reports it is currently loaded, not saving metadata:" << pTrack->getTitle();
    				//don't remove from dirtytracks or call it clean
    				return;
    			}
    			else
		            writeAudioMetaData(pTrack);
		    }
		    
		    updateTrack(pTrack);
        } else {
            //qDebug() << "TrackDAO::saveTrack. Not Dirty";
            //qDebug() << this << "Dirty tracks remaining:" << m_dirtyTracks.size();

            // Q_ASSERT(!m_dirtyTracks.contains(trackId));
            if (m_dirtyTracks.contains(trackId)) {
                qDebug() << "WARNING: Inconsistent state in TrackDAO. Track is clean while TrackDAO thinks it is dirty. Correcting.";
                m_dirtyTracks.remove(trackId);
            }

            //qDebug() << "Skipping track update for track" << pTrack->getId();
        }
    } else {
        addTrack(pTrack, false);
    }
}

bool TrackDAO::isDirty(int trackId) {
    return m_dirtyTracks.contains(trackId);
}

void TrackDAO::slotTrackDirty(TrackInfoObject* pTrack) {
    //qDebug() << "TrackDAO::slotTrackDirty" << pTrack->getInfo();
    // This is a private slot that is connected to TIO's created by this
    // TrackDAO. It is a way for the track to ask that it be saved. The only
    // time this could be unsafe is when the TIO's reference count drops to
    // 0. When that happens, the TIO is deleted with QObject:deleteLater, so Qt
    // will wait for this slot to comlete.
    if (pTrack) {
        int id = pTrack->getId();
        if (id != -1) {
            m_dirtyTracks.insert(id);
            emit(trackDirty(id));
        }
    }
}

void TrackDAO::slotTrackClean(TrackInfoObject* pTrack) {
    //qDebug() << "TrackDAO::slotTrackClean" << pTrack->getInfo();
    // This is a private slot that is connected to TIO's created by this
    // TrackDAO. It is a way for the track to ask that it be saved. The only
    // time this could be unsafe is when the TIO's reference count drops to
    // 0. When that happens, the TIO is deleted with QObject:deleteLater, so Qt
    // will wait for this slot to comlete.

    if (pTrack) {
        int id = pTrack->getId();
        if (id != -1) {
            m_dirtyTracks.remove(id);
            emit(trackClean(id));
        }
    }
}

void TrackDAO::slotTrackChanged(TrackInfoObject* pTrack) {
    //qDebug() << "TrackDAO::slotTrackChanged" << pTrack->getInfo();
    // This is a private slot that is connected to TIO's created by this
    // TrackDAO. It is a way for the track to ask that it be saved. The only
    // time this could be unsafe is when the TIO's reference count drops to
    // 0. When that happens, the TIO is deleted with QObject:deleteLater, so Qt
    // will wait for this slot to comlete.
    if (pTrack) {
        int id = pTrack->getId();
        if (id != -1) {
            emit(trackChanged(id));
        }
    }
}

void TrackDAO::slotTrackSave(TrackInfoObject* pTrack) {
    //qDebug() << "TrackDAO::slotTrackSave" << pTrack->getId() << pTrack->getInfo();
    // This is a private slot that is connected to TIO's created by this
    // TrackDAO. It is a way for the track to ask that it be saved. The last
    // time it is used is when the track is being deleted (i.e. its reference
    // count has dropped to 0). The TIO is deleted with QObject:deleteLater, so
    // Qt will wait for this slot to comlete.
    if (pTrack) {
        saveTrack(pTrack);
    }
}

void TrackDAO::saveDirtyTracks() {
    qDebug() << "TrackDAO::saveDirtyTracks()";
    QHashIterator<int, TrackWeakPointer> it(m_tracks);
    while (it.hasNext()) {
        it.next();
        // Auto-cast from TrackWeakPointer to TrackPointer
        TrackPointer pTrack = it.value();
        if (pTrack && pTrack->isDirty()) {
            saveTrack(pTrack);
        }
    }
    clearCache();
}

void TrackDAO::prepareTrackLocationsInsert(QSqlQuery& query) {
    query.prepare("INSERT INTO track_locations (location, directory, filename, filesize, fs_deleted, needs_verification) "
                  "VALUES (:location, :directory, :filename, :filesize, :fs_deleted, :needs_verification)");
}

void TrackDAO::bindTrackToTrackLocationsInsert(QSqlQuery& query, TrackInfoObject* pTrack) {
    query.bindValue(":location", pTrack->getLocation());
    query.bindValue(":directory", pTrack->getDirectory());
    query.bindValue(":filename", pTrack->getFilename());
    query.bindValue(":filesize", pTrack->getLength());
    // Should this check pTrack->exists()?
    query.bindValue(":fs_deleted", 0);
    query.bindValue(":needs_verification", 0);
}

void TrackDAO::prepareLibraryInsert(QSqlQuery& query) {
    query.prepare("INSERT INTO library (artist, title, album, year, genre, composer, "
				  "tracknumber, filetype, location, comment, url, duration, rating, key, "
                  "bitrate, samplerate, cuepoint, bpm, replaygain, wavesummaryhex, "
                  "datetime_added, "
                  "timesplayed, "
                  "channels, mixxx_deleted, header_parsed, beats_version, beats_sub_version, beats, bpm_lock) "
                  "VALUES (:artist, "
                  ":title, :album, :year, :genre, :composer, :tracknumber, "
                  ":filetype, :location, :comment, :url, :duration, :rating, :key, "
                  ":bitrate, :samplerate, :cuepoint, :bpm, :replaygain, :wavesummaryhex, "
                  ":datetime_added, "
                  ":timesplayed, "
                  ":channels, :mixxx_deleted, :header_parsed, :beats_version, :beats_sub_version, :beats, :bpm_lock)");
}

void TrackDAO::bindTrackToLibraryInsert(
    QSqlQuery& query, TrackInfoObject* pTrack, int trackLocationId) {
    query.bindValue(":artist", pTrack->getArtist());
    query.bindValue(":title", pTrack->getTitle());
    query.bindValue(":album", pTrack->getAlbum());
    query.bindValue(":year", pTrack->getYear());
    query.bindValue(":genre", pTrack->getGenre());
    query.bindValue(":composer", pTrack->getComposer());
    query.bindValue(":tracknumber", pTrack->getTrackNumber());
    query.bindValue(":filetype", pTrack->getType());
    query.bindValue(":location", trackLocationId);
    query.bindValue(":comment", pTrack->getComment());
    query.bindValue(":url", pTrack->getURL());
    query.bindValue(":duration", pTrack->getDuration());
    query.bindValue(":rating", pTrack->getRating());
    query.bindValue(":bitrate", pTrack->getBitrate());
    query.bindValue(":samplerate", pTrack->getSampleRate());
    query.bindValue(":cuepoint", pTrack->getCuePoint());
    query.bindValue(":bpm_lock", pTrack->hasBpmLock()? 1 : 0);

    query.bindValue(":replaygain", pTrack->getReplayGain());
    query.bindValue(":key", pTrack->getKey());

    // We no longer store the wavesummary in the library table.
    query.bindValue(":wavesummaryhex", QVariant(QVariant::ByteArray));

    query.bindValue(":timesplayed", pTrack->getTimesPlayed());
    query.bindValue(":datetime_added", pTrack->getCreateDate());
    query.bindValue(":channels", pTrack->getChannels());
    query.bindValue(":mixxx_deleted", 0);
    query.bindValue(":header_parsed", pTrack->getHeaderParsed() ? 1 : 0);

    const QByteArray* pBeatsBlob = NULL;
    QString blobVersion = "";
    BeatsPointer pBeats = pTrack->getBeats();
    // Fall back on cached BPM
    double dBpm = pTrack->getBpm();

    if (pBeats) {
        pBeatsBlob = pBeats->toByteArray();
        blobVersion = pBeats->getVersion();
        dBpm = pBeats->getBpm();
    }

    query.bindValue(":bpm", dBpm);
    query.bindValue(":beats_version", blobVersion);
    query.bindValue(":beats", pBeatsBlob ? *pBeatsBlob : QVariant(QVariant::ByteArray));
    delete pBeatsBlob;
}

void TrackDAO::addTracks(QList<TrackInfoObject*> tracksToAdd, bool unremove) {
    QSet<int> tracksAddedSet;
    QTime time;
    time.start();

    // Start the transaction
    ScopedTransaction transaction(m_database);

    QSqlQuery query(m_database);
    QSqlQuery query_finder(m_database);
    query_finder.prepare("SELECT id FROM track_locations WHERE location=:location");

    // Major time saver for having this outside the loop
    prepareTrackLocationsInsert(query);

    QStringList trackLocationIds;
    foreach (TrackInfoObject* pTrack, tracksToAdd) {
        if (pTrack == NULL || !isTrackFormatSupported(pTrack)) {
            // TODO(XXX) provide some kind of error code on a per-track basis.
            continue;
        }
        bindTrackToTrackLocationsInsert(query, pTrack);

        int trackLocationId = -1;
        if (!query.exec()) {
            qDebug() << "Location " << pTrack->getLocation() << " is already in the DB";
            query_finder.bindValue(":location", pTrack->getLocation());

            if (!query_finder.exec()) {
                // We can't even select this, something is wrong. Skip this
                // track -- maybe we'll have luck with others.
                LOG_FAILED_QUERY(query_finder)
                        << "Can't find track location ID after failing to insert. Something is wrong.";
                continue;
            }
            while (query_finder.next()) {
                trackLocationId = query_finder.value(query_finder.record().indexOf("id")).toInt();
            }
        } else {
            // Inserting succeeded, so just get the last rowid.
            QVariant lastInsert = query.lastInsertId();
            trackLocationId = lastInsert.toInt();
        }

        // To save time on future queries, setId the trackLocationId on the
        // track. This takes advantage of the fact that I know the
        // LibraryScanner doesn't use these tracks for anything. rryan 9/2010
        pTrack->setId(trackLocationId);
        trackLocationIds.append(QString::number(trackLocationId));
    }

    // Look up pre-existing library records for the track location ids.
    QSqlQuery track_lookup(m_database);
    // Mapping of track library record id to mixxx_deleted field.
    QHash<int, QPair<int, bool> > tracksPresent;
    track_lookup.prepare(
        QString("SELECT location, id, mixxx_deleted from library WHERE location IN (%1)")
        .arg(trackLocationIds.join(",")));

    if (!track_lookup.exec()) {
        LOG_FAILED_QUERY(track_lookup)
                << "Failed to lookup existing tracks:";
    } else {
        QSqlRecord track_lookup_record = track_lookup.record();
        int locationIdColumn = track_lookup_record.indexOf("location");
        int idColumn = track_lookup_record.indexOf("id");
        int mixxxDeletedColumn = track_lookup_record.indexOf("mixxx_deleted");
        while (track_lookup.next()) {
            int locationId = track_lookup.value(locationIdColumn).toInt();
            int trackId = track_lookup.value(idColumn).toInt();
            bool removed = track_lookup.value(mixxxDeletedColumn).toBool();
            tracksPresent[locationId] = QPair<int, bool>(trackId, removed);
        }
    }

    // Major time saver for having this outside the loop
    prepareLibraryInsert(query);

    foreach (TrackInfoObject* pTrack, tracksToAdd) {
        // Skip tracks that did not make it past the previous part.
        if (pTrack == NULL || pTrack->getId() < 0) {
            continue;
        }

        // Immediately undo the hack we did above so we do not accidentally
        // leave the ID incorrectly set.
        int locationId = pTrack->getId();
        pTrack->setId(-1);

        // Skip tracks that are already in the database. Optionally unremove
        // them.
        QHash<int, QPair<int, bool> >::const_iterator it = tracksPresent.find(locationId);
        if (it != tracksPresent.end()) {
            int trackId = it.value().first;
            bool removed = it.value().second;
            if (removed && unremove) {
                QSqlQuery unremove_query(m_database);
                unremove_query.prepare("UPDATE library SET mixxx_deleted = 0 WHERE id = :id");
                unremove_query.bindValue(":id", trackId);
                if (!unremove_query.exec()) {
                    LOG_FAILED_QUERY(unremove_query)
                            << "Could not unremove track" << trackId;
                } else {
                    tracksAddedSet.insert(trackId);
                }
            }

            // Regardless of whether we unremoved this track or not -- it's
            // already in the library and so we need to skip it. Set the track's
            // trackId so the caller can know it. TODO(XXX) this is a little
            // weird because the track has whatever metadata the caller supplied
            // and that metadata may differ from what is already in the
            // database. I'm ignoring this corner case. rryan 10/2011
            pTrack->setId(trackId);
            continue;
        }

        bindTrackToLibraryInsert(query, pTrack, locationId);

        if (!query.exec()) {
            // We failed to insert the track. Maybe it is already in the library
            // but marked deleted? Skip this track.
            LOG_FAILED_QUERY(query)
                    << "Failed to INSERT new track into library:"
                    << pTrack->getFilename();
            continue;
        }
        int trackId = query.lastInsertId().toInt();
        pTrack->setId(trackId);
        m_cueDao.saveTrackCues(trackId, pTrack);
        pTrack->setDirty(false);
        tracksAddedSet.insert(trackId);
    }

    transaction.commit();

    qDebug() << this << "addTracks took" << time.elapsed() << "ms to add"
             << tracksAddedSet.size() << "tracks";
    if (tracksAddedSet.size() > 0) {
        emit(tracksAdded(tracksAddedSet));
    }
}

int TrackDAO::addTrack(QFileInfo& fileInfo, bool unremove) {
    int trackId = -1;
    TrackInfoObject * pTrack = new TrackInfoObject(fileInfo);
    if (pTrack) {
        // Add the song to the database.
        addTrack(pTrack, unremove);
        trackId = pTrack->getId();
        delete pTrack;
    }
    return trackId;
}

QList<int> TrackDAO::addTracks(QList<QFileInfo> fileInfoList, bool unremove) {
    QList<int> trackIDs;

    //create the list of TrackInfoObjects from the fileInfoList
    QList<TrackInfoObject*> pTrackList;
    QMutableListIterator<QFileInfo> it(fileInfoList);
    while (it.hasNext()) {
        QFileInfo& info = it.next();
        pTrackList.append(new TrackInfoObject(info));
    }

    addTracks(pTrackList, unremove);

    foreach (TrackInfoObject* pTrack, pTrackList) {
        int trackID = pTrack->getId();
        if (trackID >= 0) {
            trackIDs.append(trackID);
        }
        delete pTrack;
    }
    return trackIDs;
}

int TrackDAO::addTrack(QString absoluteFilePath, bool unremove)
{
    QFileInfo fileInfo(absoluteFilePath);
    return addTrack(fileInfo, unremove);
}

void TrackDAO::addTrack(TrackInfoObject* pTrack, bool unremove) {
    QList<TrackInfoObject*> tracksToAdd;
    tracksToAdd.push_back(pTrack);
    addTracks(tracksToAdd, unremove);
}

/** Removes a track from the library track collection. */
void TrackDAO::removeTrack(int id) {
    //qDebug() << "TrackDAO::removeTrack" << QThread::currentThread() << m_database.connectionName();
    Q_ASSERT(id >= 0);
    QSqlQuery query(m_database);

    // Remove track from crates and playlists.
    m_playlistDao.removeTrackFromPlaylists(id);
    m_crateDao.removeTrackFromCrates(id);

    //Mark the track as deleted!
    query.prepare("UPDATE library "
                  "SET mixxx_deleted=1 "
                  "WHERE id = " + QString::number(id));
    if (!query.exec()) {
        LOG_FAILED_QUERY(query);
    }

    QSet<int> tracksRemovedSet;
    tracksRemovedSet.insert(id);
    emit(tracksRemoved(tracksRemovedSet));
}

void TrackDAO::removeTracks(QList<int> ids) {
    QStringList idList;
    foreach (int id, ids) {
        idList.append(QString::number(id));
    }

    QSqlQuery query(m_database);
    query.prepare(QString("UPDATE library SET mixxx_deleted=1 WHERE id in (%1)")
                  .arg(idList.join(",")));
    if (!query.exec()) {
        LOG_FAILED_QUERY(query);
    }

    QSet<int> tracksRemovedSet = QSet<int>::fromList(ids);
    emit(tracksRemoved(tracksRemovedSet));
}

/*** If a track has been manually "removed" from Mixxx's library by the user via
     Mixxx's interface, this lets you add it back. When a track is removed,
     mixxx_deleted in the DB gets set to 1. This clears that, and makes it show
     up in the library views again.
     This function should get called if you drag-and-drop a file that's been
     "removed" from Mixxx back into the library view.
*/
void TrackDAO::unremoveTrack(int trackId) {
    Q_ASSERT(trackId >= 0);
    QSqlQuery query(m_database);
    query.prepare("UPDATE library "
                  "SET mixxx_deleted=0 "
                  "WHERE id = " + QString::number(trackId));
    if (!query.exec()) {
        LOG_FAILED_QUERY(query)
                << "Failed to set track" << trackId << "as undeleted";
    }
    QSet<int> tracksAddedSet;
    tracksAddedSet.insert(trackId);
    emit(tracksAdded(tracksAddedSet));
}

// static
void TrackDAO::deleteTrack(TrackInfoObject* pTrack) {
    Q_ASSERT(pTrack);
    //qDebug() << "Garbage Collecting" << pTrack << "ID" << pTrack->getId() << pTrack->getInfo();

    qDebug() << "Got deletion call for track" << pTrack << "ID" << pTrack->getId() << pTrack->getInfo();

    // Save dirty tracks.
    if (pTrack->isDirty())
    	pTrack->doSave();

    // Now Qt will delete it in the event loop.
    pTrack->deleteLater();
}

TrackPointer TrackDAO::getTrackFromDB(QSqlQuery &query) const {
    //Print out any SQL error, if there was one.
    if (query.lastError().isValid()) {
        LOG_FAILED_QUERY(query);
    }

    while (query.next()) {
        // Good god! Assign query.record() to a freaking variable!
        int trackId = query.value(query.record().indexOf("id")).toInt();
        QString artist = query.value(query.record().indexOf("artist")).toString();
        QString title = query.value(query.record().indexOf("title")).toString();
        QString album = query.value(query.record().indexOf("album")).toString();
        QString year = query.value(query.record().indexOf("year")).toString();
        QString genre = query.value(query.record().indexOf("genre")).toString();
        QString composer = query.value(query.record().indexOf("composer")).toString();
        QString tracknumber = query.value(query.record().indexOf("tracknumber")).toString();
        QString comment = query.value(query.record().indexOf("comment")).toString();
        QString url = query.value(query.record().indexOf("url")).toString();
        QString key = query.value(query.record().indexOf("key")).toString();
        int duration = query.value(query.record().indexOf("duration")).toInt();
        int bitrate = query.value(query.record().indexOf("bitrate")).toInt();
        int rating = query.value(query.record().indexOf("rating")).toInt();
        int samplerate = query.value(query.record().indexOf("samplerate")).toInt();
        int cuepoint = query.value(query.record().indexOf("cuepoint")).toInt();
        QString bpm = query.value(query.record().indexOf("bpm")).toString();
        QString replaygain = query.value(query.record().indexOf("replaygain")).toString();
        int timesplayed = query.value(query.record().indexOf("timesplayed")).toInt();
        int played = query.value(query.record().indexOf("played")).toInt();
        int channels = query.value(query.record().indexOf("channels")).toInt();
        //int filesize = query.value(query.record().indexOf("filesize")).toInt();
        QString filetype = query.value(query.record().indexOf("filetype")).toString();
        QString location = query.value(query.record().indexOf("location")).toString();
        bool header_parsed = query.value(query.record().indexOf("header_parsed")).toBool();
        QDateTime date_created = query.value(query.record().indexOf("datetime_added")).toDateTime();

        bool has_bpm_lock = query.value(query.record().indexOf("bpm_lock")).toBool();

        TrackPointer pTrack = TrackPointer(new TrackInfoObject(location, false), &TrackDAO::deleteTrack);

        // TIO already stats the file to see if it exists, what its length is,
        // etc. So don't bother setting it.
        //track->setLength(filesize);

        pTrack->setId(trackId);
        pTrack->setArtist(artist);
        pTrack->setTitle(title);
        pTrack->setAlbum(album);
        pTrack->setYear(year);
        pTrack->setGenre(genre);
        pTrack->setComposer(composer);
        pTrack->setTrackNumber(tracknumber);
        pTrack->setRating(rating);
        pTrack->setKey(key);

        pTrack->setComment(comment);
        pTrack->setURL(url);
        pTrack->setDuration(duration);
        pTrack->setBitrate(bitrate);
        pTrack->setSampleRate(samplerate);
        pTrack->setCuePoint((float)cuepoint);
        pTrack->setReplayGain(replaygain.toFloat());

        QString beatsVersion = query.value(query.record().indexOf("beats_version")).toString();
        QString beatsSubVersion = query.value(query.record().indexOf("beats_sub_version")).toString();
        QByteArray beatsBlob = query.value(query.record().indexOf("beats")).toByteArray();
        BeatsPointer pBeats = BeatFactory::loadBeatsFromByteArray(pTrack, beatsVersion, beatsSubVersion, &beatsBlob);
        if (pBeats) {
            pTrack->setBeats(pBeats);
        } else {
            pTrack->setBpm(bpm.toFloat());
        }
        pTrack->setBpmLock(has_bpm_lock);

        pTrack->setTimesPlayed(timesplayed);
        pTrack->setPlayed(played);
        pTrack->setChannels(channels);
        pTrack->setType(filetype);
        pTrack->setLocation(location);
        pTrack->setHeaderParsed(header_parsed);
        pTrack->setDateAdded(date_created);
        pTrack->setCuePoints(m_cueDao.getCuesForTrack(trackId));

        pTrack->setDirty(false);

        // Listen to dirty and changed signals
        connect(pTrack.data(), SIGNAL(dirty(TrackInfoObject*)),
                this, SLOT(slotTrackDirty(TrackInfoObject*)),
                Qt::DirectConnection);
        connect(pTrack.data(), SIGNAL(clean(TrackInfoObject*)),
                this, SLOT(slotTrackClean(TrackInfoObject*)),
                Qt::DirectConnection);
        connect(pTrack.data(), SIGNAL(changed(TrackInfoObject*)),
                this, SLOT(slotTrackChanged(TrackInfoObject*)),
                Qt::DirectConnection);
        connect(pTrack.data(), SIGNAL(save(TrackInfoObject*)),
                this, SLOT(slotTrackSave(TrackInfoObject*)),
                Qt::DirectConnection);

        /*This should prevent the crash I had, I hope.  There is, however,
        //no good reason why this should occur. --Owen
        
        //bzzt.  way to misunderstand how qhash works.  
        if (!m_tracks.contains(trackId)) {
            qDebug() << "Search Error: m_tracks does not contain this trackid:"
                 << artist << title;
            return TrackPointer();
        }*/

        // Automatic conversion to a weak pointer
        m_tracks[trackId] = pTrack;
        m_trackCache.insert(trackId, new TrackPointer(pTrack));

        // If the header hasn't been parsed, parse it but only after we set the
        // track clean and hooked it up to the track cache, because this will
        // dirty it.
        if (!header_parsed) {
            pTrack->parse();
        }

        return pTrack;
    }

    return TrackPointer();
}

TrackPointer TrackDAO::getTrack(int id, bool cacheOnly) const {
    //qDebug() << "TrackDAO::getTrack" << QThread::currentThread() << m_database.connectionName();

    // If the track cache contains the track, use it to get a strong reference
    // to the track. We do this first so that the QCache keeps track of the
    // least-recently-used track so that it expires them intelligently.
    if (m_trackCache.contains(id)) {
        TrackPointer pTrack = *m_trackCache[id];

        // If the strong reference is still valid (it should be), then return
        // it. Otherwise query the DB for the track.
        if (pTrack)
            return pTrack;
    }

    // Next, check the weak-reference cache to see if the track was ever loaded
    // into memory. It's possible that something is currently using this track,
    // so its reference count is non-zero despite it not being present in the
    // track cache. m_tracks is a map of weak pointers to the tracks.
    if (m_tracks.contains(id)) {
        //qDebug() << "Returning cached TIO for track" << id;
        TrackPointer pTrack = m_tracks[id];

        // If the pointer to the cached copy is still valid, return
        // it. Otherwise, re-query the DB for the track.
        if (pTrack)
            return pTrack;
    }

    // The person only wanted the track if it was cached.
    if (cacheOnly) {
        //qDebug() << "TrackDAO::getTrack()" << id << "Caller wanted track but only if it was cached. Returning null.";
        return TrackPointer();
    }

    QTime time;
    time.start();
    QSqlQuery query(m_database);

    query.prepare(
        "SELECT library.id, artist, title, album, year, genre, composer, tracknumber, "
        "filetype, rating, key, track_locations.location as location, "
        "track_locations.filesize as filesize, comment, url, duration, bitrate, "
        "samplerate, cuepoint, bpm, replaygain, channels, "
        "header_parsed, timesplayed, played, beats_version, beats_sub_version, beats, datetime_added, bpm_lock "
        "FROM Library "
        "INNER JOIN track_locations "
            "ON library.location = track_locations.id "
        "WHERE library.id=:track_id");
    query.bindValue(":track_id", id);

    TrackPointer pTrack;

    if (query.exec()) {
         pTrack = getTrackFromDB(query);
    } else {
        LOG_FAILED_QUERY(query)
                << QString("getTrack(%1)").arg(id);
    }
    //qDebug() << "getTrack hit the database, took " << time.elapsed() << "ms";

    return pTrack;
}

/** Saves a track's info back to the database */
void TrackDAO::updateTrack(TrackInfoObject* pTrack) {
    ScopedTransaction transaction(m_database);
    QTime time;
    time.start();
    Q_ASSERT(pTrack);
    //qDebug() << "TrackDAO::updateTrackInDatabase" << QThread::currentThread() << m_database.connectionName();

    //qDebug() << "Updating track" << pTrack->getInfo() << "in database...";

    int trackId = pTrack->getId();
    Q_ASSERT(trackId >= 0);

    QSqlQuery query(m_database);

    //Update everything but "location", since that's what we identify the track by.
    query.prepare("UPDATE library "
                  "SET artist=:artist, "
                  "title=:title, album=:album, year=:year, genre=:genre, "
                  "composer=:composer, filetype=:filetype, tracknumber=:tracknumber, "
                  "comment=:comment, url=:url, duration=:duration, rating=:rating, key=:key, "
                  "bitrate=:bitrate, samplerate=:samplerate, cuepoint=:cuepoint, "
                  "bpm=:bpm, replaygain=:replaygain, "
                  "timesplayed=:timesplayed, played=:played, "
                  "channels=:channels, header_parsed=:header_parsed, "
                  "beats_version=:beats_version, beats_sub_version=:beats_sub_version, beats=:beats, "
                  "bpm_lock=:bpm_lock "
                  "WHERE id=:track_id");
    query.bindValue(":artist", pTrack->getArtist());
    query.bindValue(":title", pTrack->getTitle());
    query.bindValue(":album", pTrack->getAlbum());
    query.bindValue(":year", pTrack->getYear());
    query.bindValue(":genre", pTrack->getGenre());
    query.bindValue(":composer", pTrack->getComposer());
    query.bindValue(":filetype", pTrack->getType());
    query.bindValue(":tracknumber", pTrack->getTrackNumber());
    query.bindValue(":comment", pTrack->getComment());
    query.bindValue(":url", pTrack->getURL());
    query.bindValue(":duration", pTrack->getDuration());
    query.bindValue(":bitrate", pTrack->getBitrate());
    query.bindValue(":samplerate", pTrack->getSampleRate());
    query.bindValue(":cuepoint", pTrack->getCuePoint());

    query.bindValue(":replaygain", pTrack->getReplayGain());
    query.bindValue(":key", pTrack->getKey());
    query.bindValue(":rating", pTrack->getRating());
    query.bindValue(":timesplayed", pTrack->getTimesPlayed());
    query.bindValue(":played", pTrack->getPlayed());
    query.bindValue(":channels", pTrack->getChannels());
    query.bindValue(":header_parsed", pTrack->getHeaderParsed() ? 1 : 0);
    //query.bindValue(":location", pTrack->getLocation());
    query.bindValue(":track_id", trackId);

    query.bindValue(":bpm_lock", pTrack->hasBpmLock() ? 1 : 0);

    BeatsPointer pBeats = pTrack->getBeats();
    QByteArray* pBeatsBlob = NULL;
    QString beatsVersion = "";
    QString beatsSubVersion = "";
    double dBpm = pTrack->getBpm();

    if (pBeats) {
        pBeatsBlob = pBeats->toByteArray();
        beatsVersion = pBeats->getVersion();
        beatsSubVersion = pBeats->getSubVersion();
        dBpm = pBeats->getBpm();
    }
    query.bindValue(":beats", pBeatsBlob ? *pBeatsBlob : QVariant(QVariant::ByteArray));
    query.bindValue(":beats_version", beatsVersion);
    query.bindValue(":beats_sub_version", beatsSubVersion);
    query.bindValue(":bpm", dBpm);
    delete pBeatsBlob;

    if (!query.exec()) {
        LOG_FAILED_QUERY(query);
        return;
    }

    if (query.numRowsAffected() == 0) {
<<<<<<< HEAD
        //qWarning() << "updateTrack had no effect: trackId" << trackId << "invalid";
        m_database.rollback();
=======
        qWarning() << "updateTrack had no effect: trackId" << trackId << "invalid";
>>>>>>> 8244e2d0
        return;
    }

    //qDebug() << "Update track took : " << time.elapsed() << "ms. Now updating cues";
    time.start();
    m_cueDao.saveTrackCues(trackId, pTrack);
    transaction.commit();

    //qDebug() << "Update track in database took: " << time.elapsed() << "ms";
    time.start();
    pTrack->setDirty(false);
    //qDebug() << "Dirtying track took: " << time.elapsed() << "ms";
}

/** Mark all the tracks whose paths begin with libraryPath as invalid.
    That means we'll need to later check that those tracks actually
    (still) exist as part of the library scanning procedure. */
void TrackDAO::invalidateTrackLocationsInLibrary(QString libraryPath) {
    //qDebug() << "TrackDAO::invalidateTrackLocations" << QThread::currentThread() << m_database.connectionName();
    //qDebug() << "invalidateTrackLocations(" << libraryPath << ")";
    libraryPath += "%"; //Add wildcard to SQL query to match subdirectories!

    QSqlQuery query(m_database);
    query.prepare("UPDATE track_locations "
                  "SET needs_verification=1 "
                  "WHERE directory LIKE :directory");
    query.bindValue(":directory", libraryPath);
    if (!query.exec()) {
        LOG_FAILED_QUERY(query)
                << "Couldn't mark tracks in directory" << libraryPath
                <<  "as needing verification.";
    }
}

void TrackDAO::markTrackLocationAsVerified(QString location)
{
    //qDebug() << "TrackDAO::markTrackLocationAsVerified" << QThread::currentThread() << m_database.connectionName();
    //qDebug() << "markTrackLocationAsVerified()" << location;

    QSqlQuery query(m_database);
    query.prepare("UPDATE track_locations "
                  "SET needs_verification=0, fs_deleted=0 "
                  "WHERE location=:location");
    query.bindValue(":location", location);
    if (!query.exec()) {
        LOG_FAILED_QUERY(query)
                << "Couldn't mark track" << location << " as verified.";
    }
}

void TrackDAO::markTracksInDirectoriesAsVerified(QStringList directories) {
    //qDebug() << "TrackDAO::markTracksInDirectoryAsVerified" << QThread::currentThread() << m_database.connectionName();
    //qDebug() << "markTracksInDirectoryAsVerified()" << directory;

    FieldEscaper escaper(m_database);
    QMutableStringListIterator it(directories);
    while (it.hasNext()) {
        it.setValue(escaper.escapeString(it.next()));
    }

    QSqlQuery query(m_database);
    query.prepare(
        QString("UPDATE track_locations "
                "SET needs_verification=0 "
                "WHERE directory IN (%1)").arg(directories.join(",")));
    if (!query.exec()) {
        LOG_FAILED_QUERY(query)
                << "Couldn't mark tracks in" << directories.size() << "directories as verified.";
    }
}

void TrackDAO::markUnverifiedTracksAsDeleted() {
    //qDebug() << "TrackDAO::markUnverifiedTracksAsDeleted" << QThread::currentThread() << m_database.connectionName();
    //qDebug() << "markUnverifiedTracksAsDeleted()";

    QSqlQuery query(m_database);
    query.prepare("UPDATE track_locations "
                  "SET fs_deleted=1, needs_verification=0 "
                  "WHERE needs_verification=1");
    if (!query.exec()) {
        LOG_FAILED_QUERY(query)
                << "Couldn't mark unverified tracks as deleted.";
    }

}

void TrackDAO::markTrackLocationsAsDeleted(QString directory) {
    //qDebug() << "TrackDAO::markTrackLocationsAsDeleted" << QThread::currentThread() << m_database.connectionName();
    QSqlQuery query(m_database);
    query.prepare("UPDATE track_locations "
                  "SET fs_deleted=1 "
                  "WHERE directory=:directory");
    query.bindValue(":directory", directory);
    if (!query.exec()) {
        LOG_FAILED_QUERY(query)
                << "Couldn't mark tracks in" << directory << "as deleted.";
    }
}

/** Look for moved files. Look for files that have been marked as "deleted on disk"
    and see if another "file" with the same name and filesize exists in the track_locations
    table. That means the file has moved instead of being deleted outright, and so
    we can salvage your existing metadata that you have in your DB (like cue points, etc.). */
void TrackDAO::detectMovedFiles() {
    //This function should not start a transaction on it's own!
    //When it's called from libraryscanner.cpp, there already is a transaction
    //started!

    QSqlQuery query(m_database);
    QSqlQuery query2(m_database);
    int oldTrackLocationId = -1;
    int newTrackLocationId = -1;
    QString filename;
    int fileSize;

    query.prepare("SELECT id, filename, filesize FROM track_locations WHERE fs_deleted=1");

    if (!query.exec()) {
        LOG_FAILED_QUERY(query);
    }

    //For each track that's been "deleted" on disk...
    while (query.next()) {
        newTrackLocationId = -1; //Reset this var
        oldTrackLocationId = query.value(query.record().indexOf("id")).toInt();
        filename = query.value(query.record().indexOf("filename")).toString();
        fileSize = query.value(query.record().indexOf("filesize")).toInt();

        query2.prepare("SELECT id FROM track_locations WHERE "
                       "fs_deleted=0 AND "
                       "filename=:filename AND "
                       "filesize=:filesize");
        query2.bindValue(":filename", filename);
        query2.bindValue(":filesize", fileSize);
        Q_ASSERT(query2.exec());

        Q_ASSERT(query2.size() <= 1); //WTF duplicate tracks?
        while (query2.next())
        {
            newTrackLocationId = query2.value(query2.record().indexOf("id")).toInt();
        }

        //If we found a moved track...
        if (newTrackLocationId >= 0)
        {
            //qDebug() << "Found moved track!" << filename;

            //Remove old row from track_locations table
            query2.prepare("DELETE FROM track_locations WHERE "
                           "id=:id");
            query2.bindValue(":id", oldTrackLocationId);
            Q_ASSERT(query2.exec());

            //The library scanner will have added a new row to the Library
            //table which corresponds to the track in the new location. We need
            //to remove that so we don't end up with two rows in the library table
            //for the same track.
            query2.prepare("DELETE FROM library WHERE "
                           "location=:location");
            query2.bindValue(":location", newTrackLocationId);
            Q_ASSERT(query2.exec());

            //Update the location foreign key for the existing row in the library table
            //to point to the correct row in the track_locations table.
            query2.prepare("UPDATE library "
                           "SET location=:newloc WHERE location=:oldloc");
            query2.bindValue(":newloc", newTrackLocationId);
            query2.bindValue(":oldloc", oldTrackLocationId);
            Q_ASSERT(query2.exec());
        }
    }
}

void TrackDAO::clearCache() {
    m_trackCache.clear();
    m_dirtyTracks.clear();
}

void TrackDAO::writeAudioMetaData(TrackInfoObject* pTrack){
    if (m_pConfig && m_pConfig->getValueString(ConfigKey("[Library]","WriteAudioTags")).toInt() == 1) {
        AudioTagger tagger(pTrack->getLocation());

        tagger.setArtist(pTrack->getArtist());
        tagger.setTitle(pTrack->getTitle());
        tagger.setGenre(pTrack->getGenre());
        tagger.setComposer(pTrack->getComposer());
        tagger.setAlbum(pTrack->getAlbum());
        tagger.setComment(pTrack->getComment());
        tagger.setTracknumber(pTrack->getTrackNumber());
        tagger.setBpm(pTrack->getBpmStr());

        tagger.save();
    }
}

bool TrackDAO::isTrackFormatSupported(TrackInfoObject* pTrack) const {
    return SoundSourceProxy::isFilenameSupported(pTrack->getFilename());
}<|MERGE_RESOLUTION|>--- conflicted
+++ resolved
@@ -848,12 +848,7 @@
     }
 
     if (query.numRowsAffected() == 0) {
-<<<<<<< HEAD
-        //qWarning() << "updateTrack had no effect: trackId" << trackId << "invalid";
-        m_database.rollback();
-=======
         qWarning() << "updateTrack had no effect: trackId" << trackId << "invalid";
->>>>>>> 8244e2d0
         return;
     }
 
