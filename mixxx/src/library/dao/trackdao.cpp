--- conflicted
+++ resolved
@@ -469,13 +469,9 @@
     time.start();
     QSqlQuery query(m_database);
 
-<<<<<<< HEAD
-    query.prepare("SELECT library.id, artist, title, album, year, genre, tracknumber, track_locations.location as location, track_locations.filesize as filesize, comment, url, duration, bitrate, samplerate, cuepoint, bpm, wavesummaryhex, channels, header_parsed FROM Library INNER JOIN track_locations ON library.location = track_locations.id WHERE library.id=" + QString("%1").arg(id));
+    query.prepare("SELECT library.id, artist, title, album, year, genre, tracknumber, filetype, track_locations.location as location, track_locations.filesize as filesize, comment, url, duration, bitrate, samplerate, cuepoint, bpm, wavesummaryhex, channels, header_parsed FROM Library INNER JOIN track_locations ON library.location = track_locations.id WHERE library.id=" + QString("%1").arg(id));
     TrackPointer pTrack;
-=======
-    query.prepare("SELECT library.id, artist, title, album, year, genre, tracknumber, filetype, track_locations.location as location, track_locations.filesize as filesize, comment, url, duration, bitrate, samplerate, cuepoint, bpm, wavesummaryhex, channels, header_parsed FROM Library INNER JOIN track_locations ON library.location = track_locations.id WHERE library.id=" + QString("%1").arg(id));
-    TrackInfoObject* track = NULL;
->>>>>>> 2b5adefc
+
     if (query.exec()) {
          pTrack = getTrackFromDB(query);
     } else {
