
#include <QtDebug>
#include <QtCore>
#include <QtSql>

#include "library/dao/trackdao.h"

#include "audiotagger.h"
#include "library/queryutil.h"
#include "soundsourceproxy.h"
#include "track/beatfactory.h"
#include "track/beats.h"
#include "trackinfoobject.h"

// The number of tracks to cache in memory at once. Once the n+1'th track is
// created, the TrackDAO's QCache deletes its TrackPointer to the track, which
// allows the track reference count to drop to zero. The track cache basically
// functions to hold a reference to the track so its reference count stays above
// 0.
#define TRACK_CACHE_SIZE 5

TrackDAO::TrackDAO(QSqlDatabase& database, CueDAO& cueDao, ConfigObject<ConfigValue> * pConfig)
        : m_database(database),
          m_cueDao(cueDao),
          m_pConfig(pConfig),
          m_trackCache(TRACK_CACHE_SIZE) {
}

void TrackDAO::finish() {
    //clear out played information on exit
    //crash prevention: if mixxx crashes, played information will be maintained
    qDebug() << "Clearing played information for this session";
    QSqlQuery query(m_database);
    if (!query.exec("UPDATE library SET played=0")) {
        LOG_FAILED_QUERY(query)
                << "Error clearing played value";
    }
}

TrackDAO::~TrackDAO() {
    qDebug() << "~TrackDAO()";
}

void TrackDAO::initialize() {
    //qDebug() << "TrackDAO::initialize" << QThread::currentThread() << m_database.connectionName();
}

/** Retrieve the track id for the track that's located at "location" on disk.
    @return the track id for the track located at location, or -1 if the track
            is not in the database.
*/
int TrackDAO::getTrackId(QString absoluteFilePath) {
    //qDebug() << "TrackDAO::getTrackId" << QThread::currentThread() << m_database.connectionName();

    QSqlQuery query(m_database);
    query.prepare("SELECT library.id FROM library INNER JOIN track_locations ON library.location = track_locations.id WHERE track_locations.location=:location");
    query.bindValue(":location", absoluteFilePath);

    if (!query.exec()) {
        LOG_FAILED_QUERY(query);
        return -1;
    }

    int libraryTrackId = -1;
    if (query.next()) {
        libraryTrackId = query.value(query.record().indexOf("id")).toInt();
    }
    //query.finish();

    return libraryTrackId;
}

/** Some code (eg. drag and drop) needs to just get a track's location, and it's
    not worth retrieving a whole TrackInfoObject.*/
QString TrackDAO::getTrackLocation(int trackId) {
    //qDebug() << "TrackDAO::getTrackLocation"
    //         << QThread::currentThread() << m_database.connectionName();
    QSqlQuery query(m_database);
    QString trackLocation = "";
    query.prepare("SELECT track_locations.location FROM track_locations INNER JOIN library ON library.location = track_locations.id WHERE library.id=:id");
    query.bindValue(":id", trackId);
    if (!query.exec()) {
        LOG_FAILED_QUERY(query);
        return "";
    }
    while (query.next()) {
        trackLocation = query.value(query.record().indexOf("location")).toString();
    }
    //query.finish();

    return trackLocation;
}

/** Check if a track exists in the library table already.
    @param file_location The full path to the track on disk, including the filename.
    @return true if the track is found in the library table, false otherwise.
*/
bool TrackDAO::trackExistsInDatabase(QString absoluteFilePath) {
    return (getTrackId(absoluteFilePath) != -1);
}

void TrackDAO::saveTrack(TrackPointer track) {
    if (track) {
        saveTrack(track.data());
    }
}

void TrackDAO::saveTrack(TrackInfoObject* pTrack) {
    if (!pTrack) {
        qWarning() << "TrackDAO::saveTrack() was given NULL track.";
    }
    //qDebug() << "TrackDAO::saveTrack" << pTrack->getId() << pTrack->getInfo();
    // If track's id is not -1, then update, otherwise add.
    int trackId = pTrack->getId();
    if (trackId != -1) {
        if (pTrack->isDirty()) {
            if (!m_dirtyTracks.contains(trackId)) {
                qDebug() << "WARNING: Inconsistent state in TrackDAO. Track is dirty while TrackDAO thinks it is clean.";
            }

            //Write audio meta data, if enabled in the preferences
            if (m_pConfig && m_pConfig->getValueString(ConfigKey("[Library]","WriteAudioTags")).toInt() == 1) 
            {
    			if (pTrack->isLoaded())
    			{
    				qDebug() << "Track reports it is currently loaded, not saving metadata:" << pTrack->getTitle();
    				//don't remove from dirtytracks or call it clean
    				return;
    			}
    			else
		            writeAudioMetaData(pTrack);
		    }
		    
		    updateTrack(pTrack);
        } else {
            //qDebug() << "TrackDAO::saveTrack. Not Dirty";
            //qDebug() << this << "Dirty tracks remaining:" << m_dirtyTracks.size();

            // Q_ASSERT(!m_dirtyTracks.contains(trackId));
            if (m_dirtyTracks.contains(trackId)) {
                qDebug() << "WARNING: Inconsistent state in TrackDAO. Track is clean while TrackDAO thinks it is dirty. Correcting.";
                m_dirtyTracks.remove(trackId);
            }

            //qDebug() << "Skipping track update for track" << pTrack->getId();
        }
    } else {
        addTrack(pTrack);
    }
}

bool TrackDAO::isDirty(int trackId) {
    return m_dirtyTracks.contains(trackId);
}

void TrackDAO::slotTrackDirty(TrackInfoObject* pTrack) {
    //qDebug() << "TrackDAO::slotTrackDirty" << pTrack->getInfo();
    // This is a private slot that is connected to TIO's created by this
    // TrackDAO. It is a way for the track to ask that it be saved. The only
    // time this could be unsafe is when the TIO's reference count drops to
    // 0. When that happens, the TIO is deleted with QObject:deleteLater, so Qt
    // will wait for this slot to comlete.
    if (pTrack) {
        int id = pTrack->getId();
        if (id != -1) {
            m_dirtyTracks.insert(id);
            emit(trackDirty(id));
        }
    }
}

void TrackDAO::slotTrackClean(TrackInfoObject* pTrack) {
    //qDebug() << "TrackDAO::slotTrackClean" << pTrack->getInfo();
    // This is a private slot that is connected to TIO's created by this
    // TrackDAO. It is a way for the track to ask that it be saved. The only
    // time this could be unsafe is when the TIO's reference count drops to
    // 0. When that happens, the TIO is deleted with QObject:deleteLater, so Qt
    // will wait for this slot to comlete.

    if (pTrack) {
        int id = pTrack->getId();
        if (id != -1) {
            m_dirtyTracks.remove(id);
            emit(trackClean(id));
        }
    }
}

void TrackDAO::slotTrackChanged(TrackInfoObject* pTrack) {
    //qDebug() << "TrackDAO::slotTrackChanged" << pTrack->getInfo();
    // This is a private slot that is connected to TIO's created by this
    // TrackDAO. It is a way for the track to ask that it be saved. The only
    // time this could be unsafe is when the TIO's reference count drops to
    // 0. When that happens, the TIO is deleted with QObject:deleteLater, so Qt
    // will wait for this slot to comlete.
    if (pTrack) {
        int id = pTrack->getId();
        if (id != -1) {
            emit(trackChanged(id));
        }
    }
}

void TrackDAO::slotTrackSave(TrackInfoObject* pTrack) {
    //qDebug() << "TrackDAO::slotTrackSave" << pTrack->getId() << pTrack->getInfo();
    // This is a private slot that is connected to TIO's created by this
    // TrackDAO. It is a way for the track to ask that it be saved. The last
    // time it is used is when the track is being deleted (i.e. its reference
    // count has dropped to 0). The TIO is deleted with QObject:deleteLater, so
    // Qt will wait for this slot to comlete.
    if (pTrack) {
        saveTrack(pTrack);
    }
}

void TrackDAO::saveDirtyTracks() {
    qDebug() << "TrackDAO::saveDirtyTracks()";
    QHashIterator<int, TrackWeakPointer> it(m_tracks);
    while (it.hasNext()) {
        it.next();
        // Auto-cast from TrackWeakPointer to TrackPointer
        TrackPointer pTrack = it.value();
        if (pTrack && pTrack->isDirty()) {
            saveTrack(pTrack);
        }
    }
    clearCache();
}

void TrackDAO::prepareTrackLocationsInsert(QSqlQuery& query) {
    query.prepare("INSERT INTO track_locations (location, directory, filename, filesize, fs_deleted, needs_verification) "
                  "VALUES (:location, :directory, :filename, :filesize, :fs_deleted, :needs_verification)");
}

void TrackDAO::bindTrackToTrackLocationsInsert(QSqlQuery& query, TrackInfoObject* pTrack) {
    query.bindValue(":location", pTrack->getLocation());
    query.bindValue(":directory", pTrack->getDirectory());
    query.bindValue(":filename", pTrack->getFilename());
    query.bindValue(":filesize", pTrack->getLength());
    // Should this check pTrack->exists()?
    query.bindValue(":fs_deleted", 0);
    query.bindValue(":needs_verification", 0);
}

void TrackDAO::prepareLibraryInsert(QSqlQuery& query) {
    query.prepare("INSERT INTO library (artist, title, album, year, genre, tracknumber, "
                  "filetype, location, comment, url, duration, rating, key, "
                  "bitrate, samplerate, cuepoint, bpm, replaygain, wavesummaryhex, "
                  "datetime_added, "
                  "timesplayed, "
                  "channels, mixxx_deleted, header_parsed, beats_version, beats) "
                  "VALUES (:artist, "
                  ":title, :album, :year, :genre, :tracknumber, "
                  ":filetype, :location, :comment, :url, :duration, :rating, :key, "
                  ":bitrate, :samplerate, :cuepoint, :bpm, :replaygain, :wavesummaryhex, "
                  ":datetime_added, "
                  ":timesplayed, "
                  ":channels, :mixxx_deleted, :header_parsed, :beats_version, :beats)");
}

void TrackDAO::bindTrackToLibraryInsert(
    QSqlQuery& query, TrackInfoObject* pTrack, int trackLocationId) {
    query.bindValue(":artist", pTrack->getArtist());
    query.bindValue(":title", pTrack->getTitle());
    query.bindValue(":album", pTrack->getAlbum());
    query.bindValue(":year", pTrack->getYear());
    query.bindValue(":genre", pTrack->getGenre());
    query.bindValue(":tracknumber", pTrack->getTrackNumber());
    query.bindValue(":filetype", pTrack->getType());
    query.bindValue(":location", trackLocationId);
    query.bindValue(":comment", pTrack->getComment());
    query.bindValue(":url", pTrack->getURL());
    query.bindValue(":duration", pTrack->getDuration());
    query.bindValue(":rating", pTrack->getRating());
    query.bindValue(":bitrate", pTrack->getBitrate());
    query.bindValue(":samplerate", pTrack->getSampleRate());
    query.bindValue(":cuepoint", pTrack->getCuePoint());

    query.bindValue(":replaygain", pTrack->getReplayGain());
    query.bindValue(":key", pTrack->getKey());
    const QByteArray* pWaveSummary = pTrack->getWaveSummary();
    query.bindValue(":wavesummaryhex", pWaveSummary ? *pWaveSummary : QVariant(QVariant::ByteArray));
    query.bindValue(":timesplayed", pTrack->getTimesPlayed());
    query.bindValue(":datetime_added", pTrack->getCreateDate());
    query.bindValue(":channels", pTrack->getChannels());
    query.bindValue(":mixxx_deleted", 0);
    query.bindValue(":header_parsed", pTrack->getHeaderParsed() ? 1 : 0);

    const QByteArray* pBeatsBlob = NULL;
    QString blobVersion = "";
    BeatsPointer pBeats = pTrack->getBeats();
    // Fall back on cached BPM
    double dBpm = pTrack->getBpm();

    if (pBeats) {
        pBeatsBlob = pBeats->toByteArray();
        blobVersion = pBeats->getVersion();
        dBpm = pBeats->getBpm();
    }

    query.bindValue(":bpm", dBpm);
    query.bindValue(":beats_version", blobVersion);
    query.bindValue(":beats", pBeatsBlob ? *pBeatsBlob : QVariant(QVariant::ByteArray));
    delete pBeatsBlob;
}

void TrackDAO::addTracks(QList<TrackInfoObject*> tracksToAdd) {
    QTime time;
    time.start();

    //Start the transaction
    m_database.transaction();

    QSqlQuery query(m_database);
    QSqlQuery query_finder(m_database);
    query_finder.prepare("SELECT id FROM track_locations WHERE location=:location");

    // Major time saver for having this outside the loop
    prepareTrackLocationsInsert(query);

    foreach (TrackInfoObject* pTrack, tracksToAdd) {
        if (!isTrackFormatSupported(pTrack)) {
            continue;
        }

        bindTrackToTrackLocationsInsert(query, pTrack);

        int trackLocationId = -1;
        if (!query.exec()) {
            qDebug() << "Location " << pTrack->getLocation() << " is already in the DB";
            query.bindValue(":location", pTrack->getLocation());

            if (!query.exec()) {
                // We can't even select this, something is wrong.
                LOG_FAILED_QUERY(query);
                m_database.rollback();
                return;
            }
            while (query.next()) {
                trackLocationId = query.value(query.record().indexOf("id")).toInt();
            }
        } else {
            // Inserting succeeded, so just get the last rowid.
            QVariant lastInsert = query.lastInsertId();
            trackLocationId = lastInsert.toInt();
        }

        // To save time on future queries, setId the trackLocationId on the
        // track. This takes advantage of the fact that I know the
        // LibraryScanner doesn't use these tracks for anything. rryan 9/2010
        pTrack->setId(trackLocationId);
    }

    // Major time saver for having this outside the loop
    prepareLibraryInsert(query);

    foreach (TrackInfoObject* pTrack, tracksToAdd) {
        bindTrackToLibraryInsert(query, pTrack, pTrack->getId());

        if (!query.exec()) {
            LOG_FAILED_QUERY(query)
                    << "Failed to INSERT new track into library:"
                    << pTrack->getFilename();
            m_database.rollback();
            return;
        }

        int trackId = query.lastInsertId().toInt();

        if (trackId >= 0) {
            m_cueDao.saveTrackCues(trackId, pTrack);
        } else {
            qDebug() << "Could not get track ID to save the track cue points:"
                     << query.lastError();
        }

        // Undo the hack we did above by setting this track to its new id in the
        // database.
        pTrack->setId(trackId);
    }

    m_database.commit();

    qDebug() << "Writing tracks to database by TrackDAO::addTracks() took " << time.elapsed() << " ms";
}

int TrackDAO::addTrack(QFileInfo& fileInfo) {
    int trackId = -1;
    TrackInfoObject * pTrack = new TrackInfoObject(fileInfo);
    if (pTrack) {
        // Add the song to the database.
        addTrack(pTrack);
        trackId = pTrack->getId();
        delete pTrack;
    }
    return trackId;
}

int TrackDAO::addTrack(QString absoluteFilePath) {
    QFileInfo fileInfo(absoluteFilePath);
    return addTrack(fileInfo);
}

void TrackDAO::addTrack(TrackInfoObject* pTrack) {
    QTime time;
    time.start();

    //qDebug() << "TrackDAO::addTrack" << QThread::currentThread() << m_database.connectionName();
    //qDebug() << "TrackCollection::addTrack(), inserting into DB";
    Q_ASSERT(pTrack); //Why you be giving me NULL pTracks

    // Check that track is a supported extension.
    if (!isTrackFormatSupported(pTrack)) {
        return;
    }

    // Start the transaction
    m_database.transaction();

    QSqlQuery query(m_database);
    int trackLocationId = -1;

    // Insert the track location into the corresponding table. This will fail
    // silently if the location is already in the table because it has a UNIQUE
    // constraint.
    prepareTrackLocationsInsert(query);
    bindTrackToTrackLocationsInsert(query, pTrack);

    if (!query.exec()) {
        // Inserting into track_locations failed, so the file already
        // exists. Query for its id.
        query.prepare("SELECT id FROM track_locations WHERE location=:location");
        query.bindValue(":location", pTrack->getLocation());

        if (!query.exec()) {
            // We can't even select this, something is wrong.
            LOG_FAILED_QUERY(query);
            m_database.rollback();
            return;
        }
        while (query.next()) {
            trackLocationId = query.value(query.record().indexOf("id")).toInt();
        }
    } else {
        // Inserting succeeded, so just get the last rowid.
        QVariant lastInsert = query.lastInsertId();
        trackLocationId = lastInsert.toInt();
    }

    //Failure of this assert indicates that we were unable to insert the track
    //location into the table AND we could not retrieve the id of that track
    //location from the same table. "It shouldn't happen"... unless I screwed up
    //- Albert :)
    Q_ASSERT(trackLocationId >= 0);

    prepareLibraryInsert(query);
    bindTrackToLibraryInsert(query, pTrack, trackLocationId);

    int trackId = -1;

    if (!query.exec()) {
        LOG_FAILED_QUERY(query)
                << "Failed to INSERT new track into library";
        m_database.rollback();
        return;
    } else {
        // Inserting succeeded, so just get the last rowid.
        trackId = query.lastInsertId().toInt();
    }
    //query.finish();

    Q_ASSERT(trackId >= 0);

    if (trackId >= 0) {
        m_cueDao.saveTrackCues(trackId, pTrack);
    } else {
        qDebug() << "Could not get track ID to save the track cue points:"
                 << query.lastError();
    }

    pTrack->setId(trackId);
    pTrack->setDirty(false);

    //query.finish();

    //Commit the transaction
    m_database.commit();
    //qDebug() << "addTrack took" << time.elapsed() << "ms";
}

  /** Removes a track from the library track collection. */
void TrackDAO::removeTrack(int id) {
    //qDebug() << "TrackDAO::removeTrack" << QThread::currentThread() << m_database.connectionName();
    Q_ASSERT(id >= 0);
    QSqlQuery query(m_database);

    //Mark the track as deleted!
    query.prepare("UPDATE library "
                  "SET mixxx_deleted=1 "
                  "WHERE id = " + QString("%1").arg(id));
    if (!query.exec()) {
        LOG_FAILED_QUERY(query);
    }
}

void TrackDAO::removeTracks(QList<int> ids) {
    QString idList = "";

    foreach (int id, ids) {
        idList.append(QString("%1,").arg(id));
    }

    // Strip the last ,
    if (idList.count() > 0) {
        idList.truncate(idList.count() - 1);
    }

    QSqlQuery query(m_database);
    query.prepare(QString("UPDATE library SET mixxx_deleted=1 WHERE id in (%1)").arg(idList));
    if (!query.exec()) {
        LOG_FAILED_QUERY(query);
    }
}

/*** If a track has been manually "removed" from Mixxx's library by the user via
     Mixxx's interface, this lets you add it back. When a track is removed,
     mixxx_deleted in the DB gets set to 1. This clears that, and makes it show
     up in the library views again.
     This function should get called if you drag-and-drop a file that's been
     "removed" from Mixxx back into the library view.
*/
void TrackDAO::unremoveTrack(int trackId) {
    Q_ASSERT(trackId >= 0);
    QSqlQuery query(m_database);
    query.prepare("UPDATE library "
                  "SET mixxx_deleted=0 "
                  "WHERE id = " + QString("%1").arg(trackId));
    if (!query.exec()) {
        LOG_FAILED_QUERY(query)
                << "Failed to set track" << trackId << "as undeleted";
    }
}

// static
void TrackDAO::deleteTrack(TrackInfoObject* pTrack) {
    Q_ASSERT(pTrack);

    qDebug() << "Got deletion call for track" << pTrack << "ID" << pTrack->getId() << pTrack->getInfo();

    // Save dirty tracks.
    if (pTrack->isDirty())
    	pTrack->doSave();

    // Now Qt will delete it in the event loop.
    pTrack->deleteLater();
}

TrackPointer TrackDAO::getTrackFromDB(QSqlQuery &query) const {
    //Print out any SQL error, if there was one.
    if (query.lastError().isValid()) {
        LOG_FAILED_QUERY(query);
    }

    //int locationId = -1;
    while (query.next()) {
        // Good god! Assign query.record() to a freaking variable!
        int trackId = query.value(query.record().indexOf("id")).toInt();
        QString artist = query.value(query.record().indexOf("artist")).toString();
        QString title = query.value(query.record().indexOf("title")).toString();
        QString album = query.value(query.record().indexOf("album")).toString();
        QString year = query.value(query.record().indexOf("year")).toString();
        QString genre = query.value(query.record().indexOf("genre")).toString();
        QString tracknumber = query.value(query.record().indexOf("tracknumber")).toString();
        QString comment = query.value(query.record().indexOf("comment")).toString();
        QString url = query.value(query.record().indexOf("url")).toString();
        QString key = query.value(query.record().indexOf("key")).toString();
        int duration = query.value(query.record().indexOf("duration")).toInt();
        int bitrate = query.value(query.record().indexOf("bitrate")).toInt();
        int rating = query.value(query.record().indexOf("rating")).toInt();
        int samplerate = query.value(query.record().indexOf("samplerate")).toInt();
        int cuepoint = query.value(query.record().indexOf("cuepoint")).toInt();
        QString bpm = query.value(query.record().indexOf("bpm")).toString();
        QString replaygain = query.value(query.record().indexOf("replaygain")).toString();
        QByteArray* wavesummaryhex = new QByteArray(
            query.value(query.record().indexOf("wavesummaryhex")).toByteArray());
        int timesplayed = query.value(query.record().indexOf("timesplayed")).toInt();
        int played = query.value(query.record().indexOf("played")).toInt();
        int channels = query.value(query.record().indexOf("channels")).toInt();
        //int filesize = query.value(query.record().indexOf("filesize")).toInt();
        QString filetype = query.value(query.record().indexOf("filetype")).toString();
        QString location = query.value(query.record().indexOf("location")).toString();
        bool header_parsed = query.value(query.record().indexOf("header_parsed")).toBool();
        QDateTime date_created = query.value(query.record().indexOf("datetime_added")).toDateTime();

        TrackPointer pTrack = TrackPointer(new TrackInfoObject(location, false), &TrackDAO::deleteTrack);

        // TIO already stats the file to see if it exists, what its length is,
        // etc. So don't bother setting it.
        //track->setLength(filesize);

        pTrack->setId(trackId);
        pTrack->setArtist(artist);
        pTrack->setTitle(title);
        pTrack->setAlbum(album);
        pTrack->setYear(year);
        pTrack->setGenre(genre);
        pTrack->setTrackNumber(tracknumber);
        pTrack->setRating(rating);
        pTrack->setKey(key);

        pTrack->setComment(comment);
        pTrack->setURL(url);
        pTrack->setDuration(duration);
        pTrack->setBitrate(bitrate);
        pTrack->setSampleRate(samplerate);
        pTrack->setCuePoint((float)cuepoint);
        pTrack->setBpm(bpm.toFloat());
        pTrack->setReplayGain(replaygain.toFloat());
        pTrack->setWaveSummary(wavesummaryhex, false);
        delete wavesummaryhex;

        QString beatsVersion = query.value(query.record().indexOf("beats_version")).toString();
        QByteArray beatsBlob = query.value(query.record().indexOf("beats")).toByteArray();
        BeatsPointer pBeats = BeatFactory::loadBeatsFromByteArray(pTrack, beatsVersion, &beatsBlob);
        if (pBeats) {
            pTrack->setBeats(pBeats);
        }

<<<<<<< HEAD
        pTrack->setTimesPlayed(timesplayed);
        pTrack->setPlayed(played);
        pTrack->setChannels(channels);
        pTrack->setType(filetype);
        pTrack->setLocation(location);
        pTrack->setHeaderParsed(header_parsed);
=======
        track->setTimesPlayed(timesplayed);
        track->setPlayed(played);
        track->setChannels(channels);
        track->setType(filetype);
        track->setLocation(location);
        track->setHeaderParsed(header_parsed);
        track->setDateAdded(date_created);
>>>>>>> af509b5a

        pTrack->setCuePoints(m_cueDao.getCuesForTrack(trackId));
        pTrack->setDirty(false);

        // Listen to dirty and changed signals
        connect(pTrack.data(), SIGNAL(dirty(TrackInfoObject*)),
                this, SLOT(slotTrackDirty(TrackInfoObject*)),
                Qt::DirectConnection);
        connect(pTrack.data(), SIGNAL(clean(TrackInfoObject*)),
                this, SLOT(slotTrackClean(TrackInfoObject*)),
                Qt::DirectConnection);
        connect(pTrack.data(), SIGNAL(changed(TrackInfoObject*)),
                this, SLOT(slotTrackChanged(TrackInfoObject*)),
                Qt::DirectConnection);
        connect(pTrack.data(), SIGNAL(save(TrackInfoObject*)),
                this, SLOT(slotTrackSave(TrackInfoObject*)),
                Qt::DirectConnection);

        // Automatic conversion to a weak pointer
        m_tracks[trackId] = pTrack;
        m_trackCache.insert(trackId, new TrackPointer(pTrack));

        // If the header hasn't been parsed, parse it but only after we set the
        // track clean and hooked it up to the track cache, because this will
        // dirty it.
        if (!header_parsed) {
            pTrack->parse();
        }

        if (!pBeats && pTrack->getBpm() != 0.0f) {
            // The track has no stored beats but has a previously detected BPM
            // or a BPM loaded from metadata. Automatically create a beatgrid
            // for the track. This dirties the track so we have to do it after
            // all the signal connections, etc. are in place.
            BeatsPointer pBeats = BeatFactory::makeBeatGrid(pTrack, pTrack->getBpm(), 0.0f);
            pTrack->setBeats(pBeats);
        }

        return pTrack;
    }
    //query.finish();

    return TrackPointer();
}

TrackPointer TrackDAO::getTrack(int id, bool cacheOnly) const {
    //qDebug() << "TrackDAO::getTrack" << QThread::currentThread() << m_database.connectionName();

    // If the track cache contains the track, use it to get a strong reference
    // to the track. We do this first so that the QCache keeps track of the
    // least-recently-used track so that it expires them intelligently.
    if (m_trackCache.contains(id)) {
        TrackPointer pTrack = *m_trackCache[id];

        // If the strong reference is still valid (it should be), then return
        // it. Otherwise query the DB for the track.
        if (pTrack)
            return pTrack;
    }

    // Next, check the weak-reference cache to see if the track was ever loaded
    // into memory. It's possible that something is currently using this track,
    // so its reference count is non-zero despite it not being present in the
    // track cache. m_tracks is a map of weak pointers to the tracks.
    if (m_tracks.contains(id)) {
        //qDebug() << "Returning cached TIO for track" << id;
        TrackPointer pTrack = m_tracks[id];

        // If the pointer to the cached copy is still valid, return
        // it. Otherwise, re-query the DB for the track.
        if (pTrack)
            return pTrack;
    }

    // The person only wanted the track if it was cached.
    if (cacheOnly) {
        //qDebug() << "TrackDAO::getTrack()" << id << "Caller wanted track but only if it was cached. Returning null.";
        return TrackPointer();
    }

    QTime time;
    time.start();
    QSqlQuery query(m_database);

    query.prepare(
        "SELECT library.id, artist, title, album, year, genre, tracknumber, "
        "filetype, rating, key, track_locations.location as location, "
        "track_locations.filesize as filesize, comment, url, duration, bitrate, "
        "samplerate, cuepoint, bpm, replaygain, wavesummaryhex, channels, "
        "header_parsed, timesplayed, played, beats_version, beats, datetime_added "
        "FROM Library "
        "INNER JOIN track_locations "
            "ON library.location = track_locations.id "
        "WHERE library.id=" + QString("%1").arg(id)
    );

    TrackPointer pTrack;

    if (query.exec()) {
         pTrack = getTrackFromDB(query);
    } else {
        LOG_FAILED_QUERY(query)
                << QString("getTrack(%1)").arg(id);
    }
    //qDebug() << "getTrack hit the database, took " << time.elapsed() << "ms";

    return pTrack;
}

/** Saves a track's info back to the database */
void TrackDAO::updateTrack(TrackInfoObject* pTrack) {
    m_database.transaction();
    QTime time;
    time.start();
    Q_ASSERT(pTrack);
    //qDebug() << "TrackDAO::updateTrackInDatabase" << QThread::currentThread() << m_database.connectionName();

    //qDebug() << "Updating track" << pTrack->getInfo() << "in database...";

    int trackId = pTrack->getId();
    Q_ASSERT(trackId >= 0);

    QSqlQuery query(m_database);

    //Update everything but "location", since that's what we identify the track by.
    query.prepare("UPDATE library "
                  "SET artist=:artist, "
                  "title=:title, album=:album, year=:year, genre=:genre, "
                  "filetype=:filetype, tracknumber=:tracknumber, "
                  "comment=:comment, url=:url, duration=:duration, rating=:rating, key=:key, "
                  "bitrate=:bitrate, samplerate=:samplerate, cuepoint=:cuepoint, "
                  "bpm=:bpm, replaygain=:replaygain, wavesummaryhex=:wavesummaryhex, "
                  "timesplayed=:timesplayed, played=:played, "
                  "channels=:channels, header_parsed=:header_parsed, "
                  "beats_version=:beats_version, beats=:beats "
                  "WHERE id="+QString("%1").arg(trackId));
    query.bindValue(":artist", pTrack->getArtist());
    query.bindValue(":title", pTrack->getTitle());
    query.bindValue(":album", pTrack->getAlbum());
    query.bindValue(":year", pTrack->getYear());
    query.bindValue(":genre", pTrack->getGenre());
    query.bindValue(":filetype", pTrack->getType());
    query.bindValue(":tracknumber", pTrack->getTrackNumber());
    query.bindValue(":comment", pTrack->getComment());
    query.bindValue(":url", pTrack->getURL());
    query.bindValue(":duration", pTrack->getDuration());
    query.bindValue(":bitrate", pTrack->getBitrate());
    query.bindValue(":samplerate", pTrack->getSampleRate());
    query.bindValue(":cuepoint", pTrack->getCuePoint());

    query.bindValue(":replaygain", pTrack->getReplayGain());
    query.bindValue(":key", pTrack->getKey());
    query.bindValue(":rating", pTrack->getRating());
    const QByteArray* pWaveSummary = pTrack->getWaveSummary();
    query.bindValue(":wavesummaryhex", pWaveSummary ? *pWaveSummary : QVariant(QVariant::ByteArray));
    query.bindValue(":timesplayed", pTrack->getTimesPlayed());
    query.bindValue(":played", pTrack->getPlayed());
    query.bindValue(":channels", pTrack->getChannels());
    query.bindValue(":header_parsed", pTrack->getHeaderParsed() ? 1 : 0);
    //query.bindValue(":location", pTrack->getLocation());

    BeatsPointer pBeats = pTrack->getBeats();
    QByteArray* pBeatsBlob = NULL;
    QString beatsVersion = "";
    double dBpm = pTrack->getBpm();

    if (pBeats) {
        pBeatsBlob = pBeats->toByteArray();
        beatsVersion = pBeats->getVersion();
        dBpm = pBeats->getBpm();
    }

    query.bindValue(":beats", pBeatsBlob ? *pBeatsBlob : QVariant(QVariant::ByteArray));
    query.bindValue(":beats_version", beatsVersion);
    query.bindValue(":bpm", dBpm);
    delete pBeatsBlob;

    if (!query.exec()) {
        LOG_FAILED_QUERY(query);
        m_database.rollback();
        return;
    }

    if (query.numRowsAffected() == 0) {
        //qWarning() << "updateTrack had no effect: trackId" << trackId << "invalid";
        m_database.rollback();
        return;
    }

    //query.finish();

    //qDebug() << "Update track took : " << time.elapsed() << "ms. Now updating cues";
    time.start();
    m_cueDao.saveTrackCues(trackId, pTrack);
    m_database.commit();

    //qDebug() << "Update track in database took: " << time.elapsed() << "ms";
    time.start();
    pTrack->setDirty(false);
    //qDebug() << "Dirtying track took: " << time.elapsed() << "ms";
}

/** Mark all the tracks whose paths begin with libraryPath as invalid.
    That means we'll need to later check that those tracks actually
    (still) exist as part of the library scanning procedure. */
void TrackDAO::invalidateTrackLocationsInLibrary(QString libraryPath) {
    //qDebug() << "TrackDAO::invalidateTrackLocations" << QThread::currentThread() << m_database.connectionName();
    //qDebug() << "invalidateTrackLocations(" << libraryPath << ")";
    libraryPath += "%"; //Add wildcard to SQL query to match subdirectories!

    QSqlQuery query(m_database);
    query.prepare("UPDATE track_locations "
                  "SET needs_verification=1 "
                  "WHERE directory LIKE :directory");
    query.bindValue(":directory", libraryPath);
    if (!query.exec()) {
        LOG_FAILED_QUERY(query)
                << "Couldn't mark tracks in directory" << libraryPath
                <<  "as needing verification.";
    }
}

void TrackDAO::markTrackLocationAsVerified(QString location)
{
    //qDebug() << "TrackDAO::markTrackLocationAsVerified" << QThread::currentThread() << m_database.connectionName();
    //qDebug() << "markTrackLocationAsVerified()" << location;

    QSqlQuery query(m_database);
    query.prepare("UPDATE track_locations "
                  "SET needs_verification=0, fs_deleted=0 "
                  "WHERE location=:location");
    query.bindValue(":location", location);
    if (!query.exec()) {
        LOG_FAILED_QUERY(query)
                << "Couldn't mark track" << location << " as verified.";
    }
}

void TrackDAO::markTracksInDirectoryAsVerified(QString directory) {
    //qDebug() << "TrackDAO::markTracksInDirectoryAsVerified" << QThread::currentThread() << m_database.connectionName();
    //qDebug() << "markTracksInDirectoryAsVerified()" << directory;

    QSqlQuery query(m_database);
    query.prepare("UPDATE track_locations "
                  "SET needs_verification=0 "
                  "WHERE directory=:directory");
    query.bindValue(":directory", directory);
    if (!query.exec()) {
        LOG_FAILED_QUERY(query)
                << "Couldn't mark tracks in" << directory << " as verified.";
    }
}

void TrackDAO::markUnverifiedTracksAsDeleted() {
    //qDebug() << "TrackDAO::markUnverifiedTracksAsDeleted" << QThread::currentThread() << m_database.connectionName();
    //qDebug() << "markUnverifiedTracksAsDeleted()";

    QSqlQuery query(m_database);
    query.prepare("UPDATE track_locations "
                  "SET fs_deleted=1, needs_verification=0 "
                  "WHERE needs_verification=1");
    if (!query.exec()) {
        LOG_FAILED_QUERY(query)
                << "Couldn't mark unverified tracks as deleted.";
    }

}

void TrackDAO::markTrackLocationsAsDeleted(QString directory) {
    //qDebug() << "TrackDAO::markTrackLocationsAsDeleted" << QThread::currentThread() << m_database.connectionName();
    QSqlQuery query(m_database);
    query.prepare("UPDATE track_locations "
                  "SET fs_deleted=1 "
                  "WHERE directory=:directory");
    query.bindValue(":directory", directory);
    if (!query.exec()) {
        LOG_FAILED_QUERY(query)
                << "Couldn't mark tracks in" << directory << "as deleted.";
    }
}

/** Look for moved files. Look for files that have been marked as "deleted on disk"
    and see if another "file" with the same name and filesize exists in the track_locations
    table. That means the file has moved instead of being deleted outright, and so
    we can salvage your existing metadata that you have in your DB (like cue points, etc.). */
void TrackDAO::detectMovedFiles() {
    //This function should not start a transaction on it's own!
    //When it's called from libraryscanner.cpp, there already is a transaction
    //started!

    QSqlQuery query(m_database);
    QSqlQuery query2(m_database);
    int oldTrackLocationId = -1;
    int newTrackLocationId = -1;
    QString filename;
    int fileSize;

    query.prepare("SELECT id, filename, filesize FROM track_locations WHERE fs_deleted=1");

    if (!query.exec()) {
        LOG_FAILED_QUERY(query);
    }

    //For each track that's been "deleted" on disk...
    while (query.next()) {
        newTrackLocationId = -1; //Reset this var
        oldTrackLocationId = query.value(query.record().indexOf("id")).toInt();
        filename = query.value(query.record().indexOf("filename")).toString();
        fileSize = query.value(query.record().indexOf("filesize")).toInt();

        query2.prepare("SELECT id FROM track_locations WHERE "
                       "fs_deleted=0 AND "
                       "filename=:filename AND "
                       "filesize=:filesize");
        query2.bindValue(":filename", filename);
        query2.bindValue(":filesize", fileSize);
        Q_ASSERT(query2.exec());

        Q_ASSERT(query2.size() <= 1); //WTF duplicate tracks?
        while (query2.next())
        {
            newTrackLocationId = query2.value(query2.record().indexOf("id")).toInt();
        }

        //If we found a moved track...
        if (newTrackLocationId >= 0)
        {
            //qDebug() << "Found moved track!" << filename;

            //Remove old row from track_locations table
            query2.prepare("DELETE FROM track_locations WHERE "
                           "id=:id");
            query2.bindValue(":id", oldTrackLocationId);
            Q_ASSERT(query2.exec());

            //The library scanner will have added a new row to the Library
            //table which corresponds to the track in the new location. We need
            //to remove that so we don't end up with two rows in the library table
            //for the same track.
            query2.prepare("DELETE FROM library WHERE "
                           "location=:location");
            query2.bindValue(":location", newTrackLocationId);
            Q_ASSERT(query2.exec());

            //Update the location foreign key for the existing row in the library table
            //to point to the correct row in the track_locations table.
            query2.prepare("UPDATE library "
                           "SET location=:newloc WHERE location=:oldloc");
            query2.bindValue(":newloc", newTrackLocationId);
            query2.bindValue(":oldloc", oldTrackLocationId);
            Q_ASSERT(query2.exec());
        }
    }
}

void TrackDAO::clearCache() {
    m_trackCache.clear();
    m_dirtyTracks.clear();
}

void TrackDAO::writeAudioMetaData(TrackInfoObject* pTrack){
    AudioTagger tagger(pTrack->getLocation());

    tagger.setArtist(pTrack->getArtist());
    tagger.setTitle(pTrack->getTitle());
    tagger.setGenre(pTrack->getGenre());
    tagger.setAlbum(pTrack->getAlbum());
    tagger.setComment(pTrack->getComment());
    tagger.setTracknumber(pTrack->getTrackNumber());
    tagger.setBpm(pTrack->getBpmStr());

    tagger.save();
}

bool TrackDAO::isTrackFormatSupported(TrackInfoObject* pTrack) const {
    return SoundSourceProxy::isFilenameSupported(pTrack->getFilename());
}<|MERGE_RESOLUTION|>--- conflicted
+++ resolved
@@ -626,22 +626,13 @@
             pTrack->setBeats(pBeats);
         }
 
-<<<<<<< HEAD
         pTrack->setTimesPlayed(timesplayed);
         pTrack->setPlayed(played);
         pTrack->setChannels(channels);
         pTrack->setType(filetype);
         pTrack->setLocation(location);
         pTrack->setHeaderParsed(header_parsed);
-=======
-        track->setTimesPlayed(timesplayed);
-        track->setPlayed(played);
-        track->setChannels(channels);
-        track->setType(filetype);
-        track->setLocation(location);
-        track->setHeaderParsed(header_parsed);
-        track->setDateAdded(date_created);
->>>>>>> af509b5a
+        pTrack->setDateAdded(date_created);
 
         pTrack->setCuePoints(m_cueDao.getCuesForTrack(trackId));
         pTrack->setDirty(false);
