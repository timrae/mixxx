--- conflicted
+++ resolved
@@ -186,185 +186,6 @@
     query.prepare("INSERT INTO library (artist, title, album, year, genre, tracknumber, "
                   "filetype, location, comment, url, duration, "
                   "bitrate, samplerate, cuepoint, bpm, wavesummaryhex, "
-                  "channels, mixxx_deleted, header_parsed) "
-                  "VALUES (:artist, "
-                  ":title, :album, :year, :genre, :tracknumber, "
-                  ":filetype, :location, :comment, :url, :duration, "
-                  ":bitrate, :samplerate, :cuepoint, :bpm, :wavesummaryhex, "
-                  ":channels, :mixxx_deleted, :header_parsed)");
-}
-
-void TrackDAO::bindTrackToLibraryInsert(QSqlQuery& query, TrackInfoObject* pTrack, int trackLocationId) {
-    query.bindValue(":artist", pTrack->getArtist());
-    query.bindValue(":title", pTrack->getTitle());
-    query.bindValue(":album", pTrack->getAlbum());
-    query.bindValue(":year", pTrack->getYear());
-    query.bindValue(":genre", pTrack->getGenre());
-    query.bindValue(":tracknumber", pTrack->getTrackNumber());
-    query.bindValue(":filetype", pTrack->getType());
-    query.bindValue(":location", trackLocationId);
-    query.bindValue(":comment", pTrack->getComment());
-    query.bindValue(":url", pTrack->getURL());
-    query.bindValue(":duration", pTrack->getDuration());
-    query.bindValue(":bitrate", pTrack->getBitrate());
-    query.bindValue(":samplerate", pTrack->getSampleRate());
-    query.bindValue(":cuepoint", pTrack->getCuePoint());
-    query.bindValue(":bpm", pTrack->getBpm());
-    const QByteArray* pWaveSummary = pTrack->getWaveSummary();
-    if (pWaveSummary) //Avoid null pointer deref
-        query.bindValue(":wavesummaryhex", *pWaveSummary);
-    //query.bindValue(":timesplayed", pTrack->getCuePoint());
-    //query.bindValue(":datetime_added", pTrack->getDateAdded());
-    query.bindValue(":channels", pTrack->getChannels());
-    query.bindValue(":mixxx_deleted", 0);
-    query.bindValue(":header_parsed", pTrack->getHeaderParsed() ? 1 : 0);
-}
-
-void TrackDAO::addTracks(QList<TrackInfoObject*> tracksToAdd) {
-    QTime time;
-    time.start();
-
-    //Start the transaction
-    m_database.transaction();
-
-    QSqlQuery query(m_database);
-    QSqlQuery query_finder(m_database);
-    query_finder.prepare("SELECT id FROM track_locations WHERE location=:location");
-
-    // Major time saver for having this outside the loop
-    prepareTrackLocationsInsert(query);
-
-    foreach (TrackInfoObject* pTrack, tracksToAdd) {
-        bindTrackToTrackLocationsInsert(query, pTrack);
-
-        int trackLocationId = -1;
-        if (!query.exec()) {
-            qDebug() << "Location " << pTrack->getLocation() << " is already in the DB";
-            query.bindValue(":location", pTrack->getLocation());
-
-            if (!query.exec()) {
-                // We can't even select this, something is wrong.
-                qDebug() << query.lastError();
-                m_database.rollback();
-                return;
-            }
-            while (query.next()) {
-                trackLocationId = query.value(query.record().indexOf("id")).toInt();
-            }
-        } else {
-            // Inserting succeeded, so just get the last rowid.
-            QVariant lastInsert = query.lastInsertId();
-            trackLocationId = lastInsert.toInt();
-        }
-
-        // To save time on future queries, setId the trackLocationId on the
-        // track. This takes advantage of the fact that I know the
-        // LibraryScanner doesn't use these tracks for anything. rryan 9/2010
-        pTrack->setId(trackLocationId);
-    }
-
-    // Major time saver for having this outside the loop
-    prepareLibraryInsert(query);
-
-    foreach (TrackInfoObject* pTrack, tracksToAdd) {
-        bindTrackToLibraryInsert(query, pTrack, pTrack->getId());
-
-        if (!query.exec()) {
-            qDebug() << "Failed to INSERT new track into library"
-                     << __FILE__ << __LINE__ << query.lastError();
-            m_database.rollback();
-            return;
-        }
-
-        int trackId = query.lastInsertId().toInt();
-
-        if (trackId >= 0) {
-            m_cueDao.saveTrackCues(trackId, pTrack);
-        } else {
-            qDebug() << "Could not get track ID to save the track cue points:"
-                     << query.lastError();
-        }
-
-        // Undo the hack we did above by setting this track to its new id in the
-        // database.
-        pTrack->setId(trackId);
-    }
-
-    m_database.commit();
-
-    qDebug() << "Writing tracks to database by TrackDAO::addTracks() took " << time.elapsed() << " ms";
-}
-
-int TrackDAO::addTrack(QFileInfo& fileInfo) {
-    int trackId = -1;
-    TrackInfoObject * pTrack = new TrackInfoObject(fileInfo);
-    if (pTrack) {
-        //Add the song to the database.
-        addTrack(pTrack);
-        trackId = pTrack->getId();
-        delete pTrack;
-    }
-    return trackId;
-}
-
-int TrackDAO::addTrack(QString absoluteFilePath)
-{
-    QFileInfo fileInfo(absoluteFilePath);
-    return addTrack(fileInfo);
-}
-
-void TrackDAO::addTrack(TrackInfoObject* pTrack)
-{
-    QTime time;
-    time.start();
-
-    //qDebug() << "TrackDAO::addTrack" << QThread::currentThread() << m_database.connectionName();
- 	//qDebug() << "TrackCollection::addTrack(), inserting into DB";
-    Q_ASSERT(pTrack); //Why you be giving me NULL pTracks
-
-    //Start the transaction
-    m_database.transaction();
-
-    QSqlQuery query(m_database);
-    int trackLocationId = -1;
-
-    // Insert the track location into the corresponding table. This will fail
-    // silently if the location is already in the table because it has a UNIQUE
-    // constraint.
-    prepareTrackLocationsInsert(query);
-    bindTrackToTrackLocationsInsert(query, pTrack);
-
-    if (!query.exec()) {
-        // Inserting into track_locations failed, so the file already
-        // exists. Query for its id.
-        query.prepare("SELECT id FROM track_locations WHERE location=:location");
-        query.bindValue(":location", pTrack->getLocation());
-
-        if (!query.exec()) {
-            // We can't even select this, something is wrong.
-            qDebug() << query.lastError();
-            m_database.rollback();
-            return;
-        }
-        while (query.next()) {
-            trackLocationId = query.value(query.record().indexOf("id")).toInt();
-        }
-    } else {
-        // Inserting succeeded, so just get the last rowid.
-        QVariant lastInsert = query.lastInsertId();
-        trackLocationId = lastInsert.toInt();
-    }
-
-    //Failure of this assert indicates that we were unable to insert the track
-    //location into the table AND we could not retrieve the id of that track
-    //location from the same table. "It shouldn't happen"... unless I screwed up
-    //- Albert :)
-    Q_ASSERT(trackLocationId >= 0);
-
-<<<<<<< HEAD
-    query.prepare("INSERT INTO library (artist, title, album, year, genre, tracknumber, "
-                  "filetype, location, comment, url, duration, "
-                  "bitrate, samplerate, cuepoint, bpm, wavesummaryhex, "
                   "datetime_added, "
                   "channels, mixxx_deleted, header_parsed) "
                   "VALUES (:artist, "
@@ -373,6 +194,9 @@
                   ":bitrate, :samplerate, :cuepoint, :bpm, :wavesummaryhex, "
                   ":datetime_added, "
                   ":channels, :mixxx_deleted, :header_parsed)");
+}
+
+void TrackDAO::bindTrackToLibraryInsert(QSqlQuery& query, TrackInfoObject* pTrack, int trackLocationId) {
     query.bindValue(":artist", pTrack->getArtist());
     query.bindValue(":title", pTrack->getTitle());
     query.bindValue(":album", pTrack->getAlbum());
@@ -396,10 +220,151 @@
     query.bindValue(":channels", pTrack->getChannels());
     query.bindValue(":mixxx_deleted", 0);
     query.bindValue(":header_parsed", pTrack->getHeaderParsed() ? 1 : 0);
-=======
+}
+
+void TrackDAO::addTracks(QList<TrackInfoObject*> tracksToAdd) {
+    QTime time;
+    time.start();
+
+    //Start the transaction
+    m_database.transaction();
+
+    QSqlQuery query(m_database);
+    QSqlQuery query_finder(m_database);
+    query_finder.prepare("SELECT id FROM track_locations WHERE location=:location");
+
+    // Major time saver for having this outside the loop
+    prepareTrackLocationsInsert(query);
+
+    foreach (TrackInfoObject* pTrack, tracksToAdd) {
+        bindTrackToTrackLocationsInsert(query, pTrack);
+
+        int trackLocationId = -1;
+        if (!query.exec()) {
+            qDebug() << "Location " << pTrack->getLocation() << " is already in the DB";
+            query.bindValue(":location", pTrack->getLocation());
+
+            if (!query.exec()) {
+                // We can't even select this, something is wrong.
+                qDebug() << query.lastError();
+                m_database.rollback();
+                return;
+            }
+            while (query.next()) {
+                trackLocationId = query.value(query.record().indexOf("id")).toInt();
+            }
+        } else {
+            // Inserting succeeded, so just get the last rowid.
+            QVariant lastInsert = query.lastInsertId();
+            trackLocationId = lastInsert.toInt();
+        }
+
+        // To save time on future queries, setId the trackLocationId on the
+        // track. This takes advantage of the fact that I know the
+        // LibraryScanner doesn't use these tracks for anything. rryan 9/2010
+        pTrack->setId(trackLocationId);
+    }
+
+    // Major time saver for having this outside the loop
+    prepareLibraryInsert(query);
+
+    foreach (TrackInfoObject* pTrack, tracksToAdd) {
+        bindTrackToLibraryInsert(query, pTrack, pTrack->getId());
+
+        if (!query.exec()) {
+            qDebug() << "Failed to INSERT new track into library"
+                     << __FILE__ << __LINE__ << query.lastError();
+            m_database.rollback();
+            return;
+        }
+
+        int trackId = query.lastInsertId().toInt();
+
+        if (trackId >= 0) {
+            m_cueDao.saveTrackCues(trackId, pTrack);
+        } else {
+            qDebug() << "Could not get track ID to save the track cue points:"
+                     << query.lastError();
+        }
+
+        // Undo the hack we did above by setting this track to its new id in the
+        // database.
+        pTrack->setId(trackId);
+    }
+
+    m_database.commit();
+
+    qDebug() << "Writing tracks to database by TrackDAO::addTracks() took " << time.elapsed() << " ms";
+}
+
+int TrackDAO::addTrack(QFileInfo& fileInfo) {
+    int trackId = -1;
+    TrackInfoObject * pTrack = new TrackInfoObject(fileInfo);
+    if (pTrack) {
+        //Add the song to the database.
+        addTrack(pTrack);
+        trackId = pTrack->getId();
+        delete pTrack;
+    }
+    return trackId;
+}
+
+int TrackDAO::addTrack(QString absoluteFilePath)
+{
+    QFileInfo fileInfo(absoluteFilePath);
+    return addTrack(fileInfo);
+}
+
+void TrackDAO::addTrack(TrackInfoObject* pTrack)
+{
+    QTime time;
+    time.start();
+
+    //qDebug() << "TrackDAO::addTrack" << QThread::currentThread() << m_database.connectionName();
+ 	//qDebug() << "TrackCollection::addTrack(), inserting into DB";
+    Q_ASSERT(pTrack); //Why you be giving me NULL pTracks
+
+    //Start the transaction
+    m_database.transaction();
+
+    QSqlQuery query(m_database);
+    int trackLocationId = -1;
+
+    // Insert the track location into the corresponding table. This will fail
+    // silently if the location is already in the table because it has a UNIQUE
+    // constraint.
+    prepareTrackLocationsInsert(query);
+    bindTrackToTrackLocationsInsert(query, pTrack);
+
+    if (!query.exec()) {
+        // Inserting into track_locations failed, so the file already
+        // exists. Query for its id.
+        query.prepare("SELECT id FROM track_locations WHERE location=:location");
+        query.bindValue(":location", pTrack->getLocation());
+
+        if (!query.exec()) {
+            // We can't even select this, something is wrong.
+            qDebug() << query.lastError();
+            m_database.rollback();
+            return;
+        }
+        while (query.next()) {
+            trackLocationId = query.value(query.record().indexOf("id")).toInt();
+        }
+    } else {
+        // Inserting succeeded, so just get the last rowid.
+        QVariant lastInsert = query.lastInsertId();
+        trackLocationId = lastInsert.toInt();
+    }
+
+    //Failure of this assert indicates that we were unable to insert the track
+    //location into the table AND we could not retrieve the id of that track
+    //location from the same table. "It shouldn't happen"... unless I screwed up
+    //- Albert :)
+    Q_ASSERT(trackLocationId >= 0);
+
     prepareLibraryInsert(query);
     bindTrackToLibraryInsert(query, pTrack, trackLocationId);
->>>>>>> 4d665522
 
     int trackId = -1;
 
