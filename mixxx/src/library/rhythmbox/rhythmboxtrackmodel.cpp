#include <QtCore>
#include <QtGui>
#include <QtSql>

#include "library/trackcollection.h"
#include "library/rhythmbox/rhythmboxtrackmodel.h"
#include "track/beatfactory.h"
#include "track/beats.h"

RhythmboxTrackModel::RhythmboxTrackModel(QObject* parent,
                                   TrackCollection* pTrackCollection)
        : BaseSqlTableModel(parent, pTrackCollection,
                            pTrackCollection->getDatabase(),
                            "mixxx.db.model.rhythmbox"),
          m_pTrackCollection(pTrackCollection),
          m_database(m_pTrackCollection->getDatabase()) {
    connect(this, SIGNAL(doSearch(const QString&)), this, SLOT(slotSearch(const QString&)));

    QStringList columns;
    columns << "id";
    setTable("rhythmbox_library", columns[0], columns,
             m_pTrackCollection->getTrackSource("rhythmbox"));
    setDefaultSort(fieldIndex("artist"), Qt::AscendingOrder);
    initHeaderData();
}

RhythmboxTrackModel::~RhythmboxTrackModel() {
}

TrackPointer RhythmboxTrackModel::getTrack(const QModelIndex& index) const {
    QString artist = index.sibling(index.row(), fieldIndex("artist")).data().toString();
    QString title = index.sibling(index.row(), fieldIndex("title")).data().toString();
    QString album = index.sibling(index.row(), fieldIndex("album")).data().toString();
    QString year = index.sibling(index.row(), fieldIndex("year")).data().toString();
    QString genre = index.sibling(index.row(), fieldIndex("genre")).data().toString();
    float bpm = index.sibling(index.row(), fieldIndex("bpm")).data().toString().toFloat();

    QString location = index.sibling(index.row(), fieldIndex("location")).data().toString();

<<<<<<< HEAD
    if( location.isEmpty()) {
    	// Track is lost
    	return TrackPointer();
=======
    if (location.isEmpty()) {
        // Track is lost
        return TrackPointer();
>>>>>>> 08278d27
    }

    TrackDAO& track_dao = m_pTrackCollection->getTrackDAO();
    int track_id = track_dao.getTrackId(location);
<<<<<<< HEAD
    if (track_id < 0) {
    	// Add Track to library
    	track_id = track_dao.addTrack(location);
=======
    bool track_already_in_library = track_id >= 0;
    if (track_id < 0) {
        // Add Track to library
        track_id = track_dao.addTrack(location, true);
>>>>>>> 08278d27
    }

    TrackPointer pTrack;

    if (track_id < 0) {
<<<<<<< HEAD
    	// Add Track to library failed
    	// Create own TrackInfoObject
    	pTrack = TrackPointer(new TrackInfoObject(location), &QObject::deleteLater);
    }
    else {
    	pTrack = track_dao.getTrack(track_id);
    }

    // Overwrite Metadata from Rythmbox library
    // Note: This will be written to the mixxx library as well
    pTrack->setArtist(artist);
    pTrack->setTitle(title);
    pTrack->setAlbum(album);
    pTrack->setYear(year);
    pTrack->setGenre(genre);
    pTrack->setBpm(bpm);

=======
        // Add Track to library failed, create a transient TrackInfoObject
        pTrack = TrackPointer(new TrackInfoObject(location), &QObject::deleteLater);
    } else {
        pTrack = track_dao.getTrack(track_id);
    }

    // If this track was not in the Mixxx library it is now added and will be
    // saved with the metadata from iTunes. If it was already in the library
    // then we do not touch it so that we do not over-write the user's metadata.
    if (!track_already_in_library) {
        pTrack->setArtist(artist);
        pTrack->setTitle(title);
        pTrack->setAlbum(album);
        pTrack->setYear(year);
        pTrack->setGenre(genre);
        pTrack->setBpm(bpm);

        // If the track has a BPM, then give it a static beatgrid.
        if (bpm > 0) {
            BeatsPointer pBeats = BeatFactory::makeBeatGrid(pTrack, bpm, 0);
            pTrack->setBeats(pBeats);
        }
    }
>>>>>>> 08278d27
    return pTrack;
}

void RhythmboxTrackModel::search(const QString& searchText) {
    // qDebug() << "RhythmboxTrackModel::search()" << searchText
    //          << QThread::currentThread();
    emit(doSearch(searchText));
}

void RhythmboxTrackModel::slotSearch(const QString& searchText) {
    BaseSqlTableModel::search(searchText);
}

bool RhythmboxTrackModel::isColumnInternal(int column) {
    if (column == fieldIndex(LIBRARYTABLE_ID)) {
        return true;
    }
    return false;
}

Qt::ItemFlags RhythmboxTrackModel::flags(const QModelIndex &index) const {
    return readOnlyFlags(index);
}

bool RhythmboxTrackModel::isColumnHiddenByDefault(int column) {
    Q_UNUSED(column);
<<<<<<< HEAD
	return false;
=======
    return false;
}

TrackModel::CapabilitiesFlags RhythmboxTrackModel::getCapabilities() const {
    // See src/library/trackmodel.h for the list of TRACKMODELCAPS
    return TRACKMODELCAPS_NONE
            | TRACKMODELCAPS_ADDTOPLAYLIST
            | TRACKMODELCAPS_ADDTOCRATE
            | TRACKMODELCAPS_ADDTOAUTODJ
            | TRACKMODELCAPS_LOADTODECK
            | TRACKMODELCAPS_LOADTOSAMPLER;
>>>>>>> 08278d27
}<|MERGE_RESOLUTION|>--- conflicted
+++ resolved
@@ -37,53 +37,22 @@
 
     QString location = index.sibling(index.row(), fieldIndex("location")).data().toString();
 
-<<<<<<< HEAD
-    if( location.isEmpty()) {
-    	// Track is lost
-    	return TrackPointer();
-=======
     if (location.isEmpty()) {
         // Track is lost
         return TrackPointer();
->>>>>>> 08278d27
     }
 
     TrackDAO& track_dao = m_pTrackCollection->getTrackDAO();
     int track_id = track_dao.getTrackId(location);
-<<<<<<< HEAD
-    if (track_id < 0) {
-    	// Add Track to library
-    	track_id = track_dao.addTrack(location);
-=======
     bool track_already_in_library = track_id >= 0;
     if (track_id < 0) {
         // Add Track to library
         track_id = track_dao.addTrack(location, true);
->>>>>>> 08278d27
     }
 
     TrackPointer pTrack;
 
     if (track_id < 0) {
-<<<<<<< HEAD
-    	// Add Track to library failed
-    	// Create own TrackInfoObject
-    	pTrack = TrackPointer(new TrackInfoObject(location), &QObject::deleteLater);
-    }
-    else {
-    	pTrack = track_dao.getTrack(track_id);
-    }
-
-    // Overwrite Metadata from Rythmbox library
-    // Note: This will be written to the mixxx library as well
-    pTrack->setArtist(artist);
-    pTrack->setTitle(title);
-    pTrack->setAlbum(album);
-    pTrack->setYear(year);
-    pTrack->setGenre(genre);
-    pTrack->setBpm(bpm);
-
-=======
         // Add Track to library failed, create a transient TrackInfoObject
         pTrack = TrackPointer(new TrackInfoObject(location), &QObject::deleteLater);
     } else {
@@ -107,7 +76,6 @@
             pTrack->setBeats(pBeats);
         }
     }
->>>>>>> 08278d27
     return pTrack;
 }
 
@@ -134,9 +102,6 @@
 
 bool RhythmboxTrackModel::isColumnHiddenByDefault(int column) {
     Q_UNUSED(column);
-<<<<<<< HEAD
-	return false;
-=======
     return false;
 }
 
@@ -148,5 +113,4 @@
             | TRACKMODELCAPS_ADDTOAUTODJ
             | TRACKMODELCAPS_LOADTODECK
             | TRACKMODELCAPS_LOADTOSAMPLER;
->>>>>>> 08278d27
 }