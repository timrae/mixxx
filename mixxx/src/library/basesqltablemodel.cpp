// basesqltablemodel.h
// Created by RJ Ryan (rryan@mit.edu) 1/29/2010

#include <QtAlgorithms>
#include <QtDebug>
#include <QTime>

#include "library/basesqltablemodel.h"

#include "library/stardelegate.h"
<<<<<<< HEAD
#include "library/bpmdelegate.h"
=======
#include "library/starrating.h"
#include "library/previewbuttondelegate.h"
>>>>>>> a091c7d0
#include "mixxxutils.cpp"
#include "playermanager.h"

const bool sDebug = false;

BaseSqlTableModel::BaseSqlTableModel(QObject* pParent,
                                     TrackCollection* pTrackCollection,
                                     QSqlDatabase db,
                                     QString settingsNamespace)
        :  QAbstractTableModel(pParent),
           TrackModel(db, settingsNamespace),
           m_currentSearch(""),
           m_pTrackCollection(pTrackCollection),
           m_trackDAO(m_pTrackCollection->getTrackDAO()),
           m_database(db) {
    m_bInitialized = false;
    m_bDirty = true;
    m_iSortColumn = 0;
    m_eSortOrder = Qt::AscendingOrder;
}

BaseSqlTableModel::~BaseSqlTableModel() {
}

void BaseSqlTableModel::initHeaderData() {
    // Set the column heading labels, rename them for translations and have
    // proper capitalization
    setHeaderData(fieldIndex(LIBRARYTABLE_TIMESPLAYED),
                  Qt::Horizontal, tr("Played"));
    setHeaderData(fieldIndex(LIBRARYTABLE_ARTIST),
                  Qt::Horizontal, tr("Artist"));
    setHeaderData(fieldIndex(LIBRARYTABLE_TITLE),
                  Qt::Horizontal, tr("Title"));
    setHeaderData(fieldIndex(LIBRARYTABLE_ALBUM),
                  Qt::Horizontal, tr("Album"));
    setHeaderData(fieldIndex(LIBRARYTABLE_GENRE),
                  Qt::Horizontal, tr("Genre"));
    setHeaderData(fieldIndex(LIBRARYTABLE_COMPOSER),
                  Qt::Horizontal, tr("Composer"));
    setHeaderData(fieldIndex(LIBRARYTABLE_YEAR),
                  Qt::Horizontal, tr("Year"));
    setHeaderData(fieldIndex(LIBRARYTABLE_FILETYPE),
                  Qt::Horizontal, tr("Type"));
    setHeaderData(fieldIndex(LIBRARYTABLE_LOCATION),
                  Qt::Horizontal, tr("Location"));
    setHeaderData(fieldIndex(LIBRARYTABLE_COMMENT),
                  Qt::Horizontal, tr("Comment"));
    setHeaderData(fieldIndex(LIBRARYTABLE_DURATION),
                  Qt::Horizontal, tr("Duration"));
    setHeaderData(fieldIndex(LIBRARYTABLE_RATING),
                  Qt::Horizontal, tr("Rating"));
    setHeaderData(fieldIndex(LIBRARYTABLE_BITRATE),
                  Qt::Horizontal, tr("Bitrate"));
    setHeaderData(fieldIndex(LIBRARYTABLE_BPM),
                  Qt::Horizontal, tr("BPM"));
    setHeaderData(fieldIndex(LIBRARYTABLE_TRACKNUMBER),
                  Qt::Horizontal, tr("Track #"));
    setHeaderData(fieldIndex(LIBRARYTABLE_DATETIMEADDED),
                  Qt::Horizontal, tr("Date Added"));
    setHeaderData(fieldIndex(PLAYLISTTRACKSTABLE_POSITION),
                  Qt::Horizontal, tr("#"));
    setHeaderData(fieldIndex(PLAYLISTTRACKSTABLE_DATETIMEADDED),
                  Qt::Horizontal, tr("Timestamp"));
    setHeaderData(fieldIndex(LIBRARYTABLE_KEY),
                  Qt::Horizontal, tr("Key"));
    setHeaderData(fieldIndex(LIBRARYTABLE_BPM_LOCK),
                  Qt::Horizontal, tr("BPM Lock"));

    setHeaderData(fieldIndex("preview"),
                  Qt::Horizontal, tr("Preview"));
}

QSqlDatabase BaseSqlTableModel::database() const {
    return m_database;
}

bool BaseSqlTableModel::setHeaderData(int section, Qt::Orientation orientation,
                                      const QVariant &value, int role) {
    int numColumns = columnCount();
    if (section < 0 || section >= numColumns) {
        return false;
    }

    if (orientation != Qt::Horizontal) {
        // We only care about horizontal headers.
        return false;
    }

    if (m_headerInfo.size() != numColumns) {
        m_headerInfo.resize(numColumns);
    }

    m_headerInfo[section][role] = value;
    emit(headerDataChanged(orientation, section, section));
    return true;
}

QVariant BaseSqlTableModel::headerData(int section, Qt::Orientation orientation,
                                       int role) const {
    if (role != Qt::DisplayRole)
        return QAbstractTableModel::headerData(section, orientation, role);

    if (orientation == Qt::Horizontal) {
        QVariant headerValue = m_headerInfo.value(section).value(role);
        if (!headerValue.isValid() && role == Qt::DisplayRole) {
            // Try EditRole if DisplayRole wasn't present
            headerValue = m_headerInfo.value(section).value(Qt::EditRole);
        }
        if (!headerValue.isValid()) {
            headerValue = QVariant(section).toString();
        }
        return headerValue;
    }
    return QAbstractTableModel::headerData(section, orientation, role);
}

QString BaseSqlTableModel::orderByClause() const {
    bool tableColumnSort = m_iSortColumn < m_tableColumns.size();

    if (m_iSortColumn < 0 || !tableColumnSort) {
        return "";
    }

    QString field = m_idColumn;
    if (m_iSortColumn != 0) {
        field = m_tableColumns[m_iSortColumn];
    }

    QString s;
    s.append(QLatin1String("ORDER BY "));
    QString sort_field = QString("%1.%2").arg(m_tableName, field);
    s.append(sort_field);

    s.append((m_eSortOrder == Qt::AscendingOrder) ? QLatin1String(" ASC") :
             QLatin1String(" DESC"));
    return s;
}

void BaseSqlTableModel::select() {
    if (!m_bInitialized) {
        return;
    }

    // We should be able to detect when a select() would be a no-op. The DAO's
    // do not currently broadcast signals for when common things happen. In the
    // future, we can turn this check on and avoid a lot of needless
    // select()'s. rryan 9/2011
    // if (!m_bDirty) {
    //     if (sDebug) {
    //         qDebug() << this << "Skipping non-dirty select()";
    //     }
    //     return;
    // }

    if (sDebug) {
        qDebug() << this << "select()";
    }

    QTime time;
    time.start();

    // Remove all the rows from the table.
    // TODO(rryan) we could edit the table in place instead of clearing it?
    if (m_rowInfo.size() > 0) {
        beginRemoveRows(QModelIndex(), 0, m_rowInfo.size()-1);
        m_rowInfo.clear();
        m_trackIdToRows.clear();
        endRemoveRows();
    }

    QString columns = m_tableColumnsJoined;
    QString orderBy = orderByClause();
    QString queryString = QString("SELECT %1 FROM %2 %3")
            .arg(columns, m_tableName, orderBy);

    if (sDebug) {
        qDebug() << this << "select() executing:" << queryString;
    }

    QSqlQuery query(m_database);
    // This causes a memory savings since QSqlCachedResult (what QtSQLite uses)
    // won't allocate a giant in-memory table that we won't use at all.
    query.setForwardOnly(true);
    query.prepare(queryString);

    if (!query.exec()) {
        qDebug() << this << "select() error:" << __FILE__ << __LINE__
                 << query.executedQuery() << query.lastError();
    }

    QSqlRecord record = query.record();
    int idColumn = record.indexOf(m_idColumn);

    QLinkedList<int> tableColumnIndices;
    foreach (QString column, m_tableColumns) {
        Q_ASSERT(record.indexOf(column) == m_tableColumnIndex[column]);
        tableColumnIndices.push_back(record.indexOf(column));
    }

	// sqlite does not set size and m_rowInfo was just cleared
    //int rows = query.size();
    //if (sDebug) {
    //    qDebug() << "Rows returned" << rows << m_rowInfo.size();
    //}

    QVector<RowInfo> rowInfo;
    QSet<int> trackIds;
    while (query.next()) {
        int id = query.value(idColumn).toInt();
        trackIds.insert(id);

        RowInfo thisRowInfo;
        thisRowInfo.trackId = id;
        thisRowInfo.order = rowInfo.size(); // save rows where this currently track id is located
        // Get all the table columns and store them in the hash for this
        // row-info section.

        foreach (int tableColumnIndex, tableColumnIndices) {
            thisRowInfo.metadata[tableColumnIndex] =
                    query.value(tableColumnIndex);
        }
        rowInfo.push_back(thisRowInfo);
    }

    if (sDebug) {
        qDebug() << "Rows actually received:" << rowInfo.size();
    }

    // Adjust sort column to remove table columns and add 1 to add an id column.
    int sortColumn = m_iSortColumn - m_tableColumns.size() + 1;

    if (sortColumn < 0) {
        sortColumn = 0;
    }

    // If we were sorting a table column, then secondary sort by id. TODO(rryan)
    // we should look into being able to drop the secondary sort to save time
    // but going for correctness first.
    m_trackSource->filterAndSort(trackIds, m_currentSearch,
                                 m_currentSearchFilter,
                                 sortColumn, m_eSortOrder,
                                 &m_trackSortOrder);

    // Re-sort the track IDs since filterAndSort can change their order or mark
    // them for removal (by setting their row to -1).
    for (QVector<RowInfo>::iterator it = rowInfo.begin();
         it != rowInfo.end(); ++it) {
        // If the sort column is not a track column then we will sort only to
        // separate removed tracks (order == -1) from present tracks (order ==
        // 0). Otherwise we sort by the order that filterAndSort returned to us.
        if (sortColumn == 0) {
            it->order = m_trackSortOrder.contains(it->trackId) ? 0 : -1;
        } else {
            it->order = m_trackSortOrder.value(it->trackId, -1);
        }
    }

    // RowInfo::operator< sorts by the order field, except -1 is placed at the
    // end so we can easily slice off rows that are no longer present. Stable
    // sort is necessary because the tracks may be in pre-sorted order so we
    // should not disturb that if we are only removing tracks.
    qStableSort(rowInfo.begin(), rowInfo.end());

    m_trackIdToRows.clear();
    for (int i = 0; i < rowInfo.size(); ++i) {
        const RowInfo& row = rowInfo[i];

        if (row.order == -1) {
            // We've reached the end of valid rows. Resize rowInfo to cut off
            // this and all further elements.
            rowInfo.resize(i);
            break;
        }
        QLinkedList<int>& rows = m_trackIdToRows[row.trackId];
        rows.push_back(i);
    }

    // We're done! Issue the update signals and replace the master maps.
    beginInsertRows(QModelIndex(), 0, rowInfo.size()-1);
    m_rowInfo = rowInfo;
    m_bDirty = false;
    endInsertRows();

    int elapsed = time.elapsed();
    qDebug() << this << "select() took" << elapsed << "ms";
}

void BaseSqlTableModel::setTable(const QString& tableName,
                                 const QString& idColumn,
                                 const QStringList& tableColumns,
                                 QSharedPointer<BaseTrackCache> trackSource) {
    Q_ASSERT(trackSource);
    if (sDebug) {
        qDebug() << this << "setTable" << tableName << tableColumns << idColumn;
    }
    m_tableName = tableName;
    m_idColumn = idColumn;
    m_tableColumns = tableColumns;
    m_tableColumnsJoined = tableColumns.join(",");

    if (m_trackSource) {
        disconnect(m_trackSource.data(), SIGNAL(tracksChanged(QSet<int>)),
                   this, SLOT(tracksChanged(QSet<int>)));
    }
    m_trackSource = trackSource;
    connect(m_trackSource.data(), SIGNAL(tracksChanged(QSet<int>)),
            this, SLOT(tracksChanged(QSet<int>)));

    // Build a map from the column names to their indices, used by fieldIndex()
    m_tableColumnIndex.clear();
    for (int i = 0; i < m_tableColumns.size(); ++i) {
        m_tableColumnIndex[m_tableColumns[i]] = i;
    }

    m_bInitialized = true;
    m_bDirty = true;
}

const QString BaseSqlTableModel::currentSearch() const {
    return m_currentSearch;
}

void BaseSqlTableModel::setSearch(const QString& searchText, const QString extraFilter) {
    if (sDebug) {
        qDebug() << this << "setSearch" << searchText;
    }

    bool searchIsDifferent = m_currentSearch.isNull() || m_currentSearch != searchText;
    bool filterDisabled = (m_currentSearchFilter.isNull() && extraFilter.isNull());
    bool searchFilterIsDifferent = m_currentSearchFilter != extraFilter;

    if (!searchIsDifferent && (filterDisabled || !searchFilterIsDifferent)) {
        // Do nothing if the filters are no different.
        return;
    }

    m_currentSearch = searchText;
    m_currentSearchFilter = extraFilter;
    m_bDirty = true;
}

void BaseSqlTableModel::search(const QString& searchText, const QString extraFilter) {
    if (sDebug) {
        qDebug() << this << "search" << searchText;
    }
    setSearch(searchText, extraFilter);
    select();
}

void BaseSqlTableModel::setSort(int column, Qt::SortOrder order) {
    if (sDebug) {
        qDebug() << this << "setSort()" << column << order;
    }

    bool sortColumnChanged = m_iSortColumn != column;
    bool sortOrderChanged = m_eSortOrder != order;

    if (!sortColumnChanged && !sortOrderChanged) {
        // Do nothing if the sort is not different.
        return;
    }

    // TODO(rryan) optimization: if the sort column has not changed but the
    // order has, just reverse our ordering of the rows.

    m_iSortColumn = column;
    m_eSortOrder = order;
    m_bDirty = true;
}

void BaseSqlTableModel::sort(int column, Qt::SortOrder order) {
    if (sDebug) {
        qDebug() << this << "sort()" << column << order;
    }
    setSort(column, order);
    select();
}

int BaseSqlTableModel::rowCount(const QModelIndex& parent) const {
    int count = parent.isValid() ? 0 : m_rowInfo.size();
    //qDebug() << "rowCount()" << parent << count;
    return count;
}

int BaseSqlTableModel::columnCount(const QModelIndex& parent) const {
    if (parent.isValid()) {
        return 0;
    }

    // Subtract one from trackSource::columnCount to ignore the id column
    int count = m_tableColumns.size() +
                (m_trackSource ? m_trackSource->columnCount() - 1: 0);
    return count;
}

int BaseSqlTableModel::fieldIndex(const QString& fieldName) const {
    int tableIndex = m_tableColumnIndex.value(fieldName, -1);
    if (tableIndex > -1) {
        return tableIndex;
    }

    if (m_trackSource) {
        // We need to account for the case where the field name is not a table
        // column or a source column.
        int sourceTableIndex = m_trackSource->fieldIndex(fieldName);
        if (sourceTableIndex > -1) {
            // Subtract one from the fieldIndex() result to account for the id column
            return m_tableColumns.size() + sourceTableIndex - 1;
        }
    }
    return -1;
}

QVariant BaseSqlTableModel::data(const QModelIndex& index, int role) const {
    //qDebug() << this << "data()";
    if (!index.isValid() || (role != Qt::DisplayRole &&
                             role != Qt::EditRole &&
                             role != Qt::CheckStateRole &&
                             role != Qt::ToolTipRole)) {
        return QVariant();
    }

    int row = index.row();
    int column = index.column();

    // This value is the value in its most raw form. It was looked up either
    // from the SQL table or from the cached track layer.
    QVariant value = getBaseValue(index, role);

    // Format the value based on whether we are in a tooltip, display, or edit
    // role
    switch (role) {
        case Qt::ToolTipRole:
        case Qt::DisplayRole:
            if (column == fieldIndex(LIBRARYTABLE_DURATION)) {
                if (qVariantCanConvert<int>(value)) {
                    value = MixxxUtils::secondsToMinutes(
                        qVariantValue<int>(value));
                }
            } else if (column == fieldIndex(LIBRARYTABLE_RATING)) {
                if (qVariantCanConvert<int>(value))
                    value = qVariantFromValue(StarRating(value.toInt()));
            } else if (column == fieldIndex(LIBRARYTABLE_TIMESPLAYED)) {
                if (qVariantCanConvert<int>(value))
                    value =  QString("(%1)").arg(value.toInt());
            } else if (column == fieldIndex(LIBRARYTABLE_PLAYED)) {
                value = value.toBool();
            } else if (column == fieldIndex(LIBRARYTABLE_DATETIMEADDED)) {
                value = value.toDateTime();
            } else if (column == fieldIndex(PLAYLISTTRACKSTABLE_DATETIMEADDED)) {
                value = value.toDateTime().time();
            } else if (column == fieldIndex(LIBRARYTABLE_BPM_LOCK)) {
                value = value.toBool();
            }
            break;
        case Qt::EditRole:
            if (column == fieldIndex(LIBRARYTABLE_BPM)) {
                return value.toDouble();
            } else if (column == fieldIndex(LIBRARYTABLE_TIMESPLAYED)) {
                return index.sibling(
                    row, fieldIndex(LIBRARYTABLE_PLAYED)).data().toBool();
            } else if (column == fieldIndex(LIBRARYTABLE_RATING)) {
                if (qVariantCanConvert<int>(value))
                    value = qVariantFromValue(StarRating(value.toInt()));
            }
            break;
        case Qt::CheckStateRole:
            if (column == fieldIndex(LIBRARYTABLE_TIMESPLAYED)) {
                bool played = index.sibling(
                    row, fieldIndex(LIBRARYTABLE_PLAYED)).data().toBool();
                value = played ? Qt::Checked : Qt::Unchecked;
            } else if (column == fieldIndex(LIBRARYTABLE_BPM)) {
                bool locked = index.sibling(
                    row, fieldIndex(LIBRARYTABLE_BPM_LOCK)).data().toBool();
                value = locked ? Qt::Checked : Qt::Unchecked;
            }
            break;
        default:
            break;
    }
    return value;
}

bool BaseSqlTableModel::setData(
    const QModelIndex& index, const QVariant& value, int role) {
    if (!index.isValid())
        return false;

    int row = index.row();
    int column = index.column();

    if (sDebug) {
        qDebug() << this << "setData() column:" << column << "value:" << value << "role:" << role;
    }

    // Over-ride sets to TIMESPLAYED and re-direct them to PLAYED
    if (role == Qt::CheckStateRole) {
        QString val = value.toInt() > 0 ? QString("true") : QString("false");
        if (column == fieldIndex(LIBRARYTABLE_TIMESPLAYED)) {
            QModelIndex playedIndex = index.sibling(index.row(), fieldIndex(LIBRARYTABLE_PLAYED));
            return setData(playedIndex, val, Qt::EditRole);
        } else if (column == fieldIndex(LIBRARYTABLE_BPM)) {
            QModelIndex bpmLockindex = index.sibling(index.row(), fieldIndex(LIBRARYTABLE_BPM_LOCK));
            return setData(bpmLockindex, val, Qt::EditRole);
        }
        return false;
    }

    if (row < 0 || row >= m_rowInfo.size()) {
        return false;
    }

    const RowInfo& rowInfo = m_rowInfo[row];
    int trackId = rowInfo.trackId;

    // You can't set something in the table columns because we have no way of
    // persisting it.
    const QHash<int, QVariant>& columns = rowInfo.metadata;
    if (columns.contains(column)) {
        return false;
    }

    // TODO(rryan) ugly and only works because the mixxx library tables are the
    // only ones that aren't read-only. This should be moved into BTC.
    TrackPointer pTrack = m_trackDAO.getTrack(trackId);
    if (!pTrack) {
        return false;
    }
    setTrackValueForColumn(pTrack, column, value);

    // Do not save the track here. Changing the track dirties it and the caching
    // system will automatically save the track once it is unloaded from
    // memory. rryan 10/2010
    //m_trackDAO.saveTrack(pTrack);

    return true;
}

Qt::ItemFlags BaseSqlTableModel::flags(const QModelIndex &index) const {
    return readWriteFlags(index);
}

Qt::ItemFlags BaseSqlTableModel::readWriteFlags(
    const QModelIndex &index) const {
    if (!index.isValid())
        return Qt::ItemIsEnabled;

    Qt::ItemFlags defaultFlags = QAbstractItemModel::flags(index);

    // Enable dragging songs from this data model to elsewhere (like the
    // waveform widget to load a track into a Player).
    defaultFlags |= Qt::ItemIsDragEnabled;

    int column = index.column();

    if ( column == fieldIndex(LIBRARYTABLE_FILETYPE)
         || column == fieldIndex(LIBRARYTABLE_LOCATION)
         || column == fieldIndex(LIBRARYTABLE_DURATION)
         || column == fieldIndex(LIBRARYTABLE_BITRATE)
         || column == fieldIndex(LIBRARYTABLE_DATETIMEADDED)) {
        return defaultFlags;
    } else if (column == fieldIndex(LIBRARYTABLE_TIMESPLAYED))  {
        return defaultFlags | Qt::ItemIsUserCheckable;
    } else if (column == fieldIndex(LIBRARYTABLE_BPM_LOCK)) {
        return defaultFlags | Qt::ItemIsUserCheckable;
    } else if(column == fieldIndex(LIBRARYTABLE_BPM)) {
        // Allow checking of the BPM-locked indicator.
        defaultFlags |= Qt::ItemIsUserCheckable;
        // Disable editing of BPM field when BPM is locked
        bool locked = index.sibling(
            index.row(), fieldIndex(LIBRARYTABLE_BPM_LOCK))
                .data().toBool();
        return locked ? defaultFlags : defaultFlags | Qt::ItemIsEditable;
    } else {
        return defaultFlags | Qt::ItemIsEditable;
    }
}

Qt::ItemFlags BaseSqlTableModel::readOnlyFlags(const QModelIndex &index) const {
    Qt::ItemFlags defaultFlags = QAbstractItemModel::flags(index);
    if (!index.isValid())
        return Qt::ItemIsEnabled;

    // Enable dragging songs from this data model to elsewhere (like the
    // waveform widget to load a track into a Player).
    defaultFlags |= Qt::ItemIsDragEnabled;

    return defaultFlags;
}

const QLinkedList<int> BaseSqlTableModel::getTrackRows(int trackId) const {
    if (m_trackIdToRows.contains(trackId)) {
        return m_trackIdToRows[trackId];
    }
    return QLinkedList<int>();
}

int BaseSqlTableModel::getTrackId(const QModelIndex& index) const {
    if (!index.isValid()) {
        return -1;
    }
    return index.sibling(index.row(), fieldIndex(m_idColumn)).data().toInt();
}

QString BaseSqlTableModel::getTrackLocation(const QModelIndex& index) const {
    if (!index.isValid()) {
        return "";
    }
    QString location = index.sibling(
        index.row(), fieldIndex("location")).data().toString();
    return location;
}

void BaseSqlTableModel::tracksChanged(QSet<int> trackIds) {
    if (sDebug) {
        qDebug() << this << "trackChanged" << trackIds.size();
    }

    const int numColumns = columnCount();
    foreach (int trackId, trackIds) {
        QLinkedList<int> rows = getTrackRows(trackId);
        foreach (int row, rows) {
            //qDebug() << "Row in this result set was updated. Signalling update. track:" << trackId << "row:" << row;
            QModelIndex left = index(row, 0);
            QModelIndex right = index(row, numColumns);
            emit(dataChanged(left, right));
        }
    }
}

void BaseSqlTableModel::setTrackValueForColumn(TrackPointer pTrack, int column,
                                               QVariant value) {
    // TODO(XXX) Qt properties could really help here.
    if (fieldIndex(LIBRARYTABLE_ARTIST) == column) {
        pTrack->setArtist(value.toString());
    } else if (fieldIndex(LIBRARYTABLE_TITLE) == column) {
        pTrack->setTitle(value.toString());
    } else if (fieldIndex(LIBRARYTABLE_ALBUM) == column) {
        pTrack->setAlbum(value.toString());
    } else if (fieldIndex(LIBRARYTABLE_YEAR) == column) {
        pTrack->setYear(value.toString());
    } else if (fieldIndex(LIBRARYTABLE_GENRE) == column) {
        pTrack->setGenre(value.toString());
    } else if (fieldIndex(LIBRARYTABLE_COMPOSER) == column) {
        pTrack->setComposer(value.toString());
    } else if (fieldIndex(LIBRARYTABLE_FILETYPE) == column) {
        pTrack->setType(value.toString());
    } else if (fieldIndex(LIBRARYTABLE_TRACKNUMBER) == column) {
        pTrack->setTrackNumber(value.toString());
    } else if (fieldIndex(LIBRARYTABLE_LOCATION) == column) {
        pTrack->setLocation(value.toString());
    } else if (fieldIndex(LIBRARYTABLE_COMMENT) == column) {
        pTrack->setComment(value.toString());
    } else if (fieldIndex(LIBRARYTABLE_DURATION) == column) {
        pTrack->setDuration(value.toInt());
    } else if (fieldIndex(LIBRARYTABLE_BITRATE) == column) {
        pTrack->setBitrate(value.toInt());
    } else if (fieldIndex(LIBRARYTABLE_BPM) == column) {
        // QVariant::toFloat needs >= QT 4.6.x
        pTrack->setBpm(static_cast<float>(value.toDouble()));
    } else if (fieldIndex(LIBRARYTABLE_PLAYED) == column) {
        pTrack->setPlayedAndUpdatePlaycount(value.toBool());
    } else if (fieldIndex(LIBRARYTABLE_TIMESPLAYED) == column) {
        pTrack->setTimesPlayed(value.toInt());
    } else if (fieldIndex(LIBRARYTABLE_RATING) == column) {
        StarRating starRating = qVariantValue<StarRating>(value);
        pTrack->setRating(starRating.starCount());
    } else if (fieldIndex(LIBRARYTABLE_KEY) == column) {
        pTrack->setKey(value.toString());
    } else if (fieldIndex(LIBRARYTABLE_BPM_LOCK) == column) {
        pTrack->setBpmLock(value.toBool());
    }
}

QVariant BaseSqlTableModel::getBaseValue(
    const QModelIndex& index, int role) const {
    if (role != Qt::DisplayRole &&
        role != Qt::ToolTipRole &&
        role != Qt::EditRole) {
        return QVariant();
    }

    int row = index.row();
    int column = index.column();

    if (row < 0 || row >= m_rowInfo.size()) {
        return QVariant();
    }

    // TODO(rryan) check range on column

    const RowInfo& rowInfo = m_rowInfo[row];
    int trackId = rowInfo.trackId;

    // If the row info has the row-specific column, return that.
    const QHash<int, QVariant>& columns = rowInfo.metadata;
    if (columns.contains(column)) {
        if (sDebug) {
            qDebug() << "Returning table-column value" << columns[column]
                     << "for column" << column << "role" << role;
        }
        return columns[column];
    }

    // Otherwise, return the information from the track record cache for the
    // given track ID
    if (m_trackSource) {
        // Subtract table columns from index to get the track source column
        // number and add 1 to skip over the id column.
        int trackSourceColumn = column - m_tableColumns.size() + 1;
        if (!m_trackSource->isCached(trackId)) {
            // Ideally Mixxx would have notified us of this via a signal, but in
            // the case that a track is not in the cache, we attempt to load it
            // on the fly. This will be a steep penalty to pay if there are tons
            // of these tracks in the table that are not cached.
            qDebug() << __FILE__ << __LINE__
                     << "Track" << trackId
                     << "was not present in cache and had to be manually fetched.";
            m_trackSource->ensureCached(trackId);
        }
        return m_trackSource->data(trackId, trackSourceColumn);
    }
    return QVariant();
}

QMimeData* BaseSqlTableModel::mimeData(const QModelIndexList &indexes) const {
    QMimeData *mimeData = new QMimeData();
    QList<QUrl> urls;

    // The list of indexes we're given contains separates indexes for each
    // column, so even if only one row is selected, we'll have columnCount()
    // indices.  We need to only count each row once:
    QSet<int> rows;

    foreach (QModelIndex index, indexes) {
        if (!index.isValid() || rows.contains(index.row())) {
            continue;
        }
        rows.insert(index.row());
        QUrl url = QUrl::fromLocalFile(getTrackLocation(index));
        if (!url.isValid()) {
            qDebug() << this << "ERROR: invalid url" << url;
            continue;
        }
        urls.append(url);
    }
    mimeData->setUrls(urls);
    return mimeData;
}

QAbstractItemDelegate* BaseSqlTableModel::delegateForColumn(const int i, QObject* pParent) {
    if (i == fieldIndex(LIBRARYTABLE_RATING)) {
        return new StarDelegate(pParent);
<<<<<<< HEAD
    } else if (i == fieldIndex(LIBRARYTABLE_BPM)) {
        return new BPMDelegate(pParent,i);
=======
    } else if (PlayerManager::numPreviewDecks() > 0 && i == fieldIndex("preview")) {
        return new PreviewButtonDelegate(pParent, i);
>>>>>>> a091c7d0
    }
    return NULL;
}

void BaseSqlTableModel::hideTracks(const QModelIndexList& indices) {
    QList<int> trackIds;
    foreach (QModelIndex index, indices) {
        int trackId = getTrackId(index);
        trackIds.append(trackId);
    }

    m_trackDAO.hideTracks(trackIds);

    // TODO(rryan) : do not select, instead route event to BTC and notify from
    // there.
    select(); //Repopulate the data model.
}

<|MERGE_RESOLUTION|>--- conflicted
+++ resolved
@@ -8,12 +8,10 @@
 #include "library/basesqltablemodel.h"
 
 #include "library/stardelegate.h"
-<<<<<<< HEAD
+#include "library/starrating.h"
+#include "library/stardelegate.h"
 #include "library/bpmdelegate.h"
-=======
-#include "library/starrating.h"
 #include "library/previewbuttondelegate.h"
->>>>>>> a091c7d0
 #include "mixxxutils.cpp"
 #include "playermanager.h"
 
@@ -767,13 +765,10 @@
 QAbstractItemDelegate* BaseSqlTableModel::delegateForColumn(const int i, QObject* pParent) {
     if (i == fieldIndex(LIBRARYTABLE_RATING)) {
         return new StarDelegate(pParent);
-<<<<<<< HEAD
     } else if (i == fieldIndex(LIBRARYTABLE_BPM)) {
-        return new BPMDelegate(pParent,i);
-=======
+        return new BPMDelegate(pParent,i,fieldIndex(LIBRARYTABLE_BPM_LOCK));
     } else if (PlayerManager::numPreviewDecks() > 0 && i == fieldIndex("preview")) {
         return new PreviewButtonDelegate(pParent, i);
->>>>>>> a091c7d0
     }
     return NULL;
 }
