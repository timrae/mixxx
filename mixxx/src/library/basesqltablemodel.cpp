--- conflicted
+++ resolved
@@ -19,14 +19,6 @@
            m_pTrackCollection(pTrackCollection),
            m_trackDAO(m_pTrackCollection->getTrackDAO()),
            m_database(db) {
-<<<<<<< HEAD
-    connect(&m_trackDAO, SIGNAL(trackChanged(int)),
-            this, SLOT(trackChanged(int)));
-    connect(&m_trackDAO, SIGNAL(trackClean(int)),
-            this, SLOT(trackClean(int)));
-    m_isCachedModel = true;
-=======
->>>>>>> 4933f977
     m_bInitialized = false;
     m_bDirty = true;
     m_iSortColumn = 0;
@@ -455,12 +447,6 @@
 }
 
 bool BaseSqlTableModel::setData(const QModelIndex& index, const QVariant& value, int role) {
-
-    if (!m_isCachedModel) {
-        // TODO(XXX) Only cached models know how to update tracks currently.
-        return false;
-    }
-
     if (!index.isValid())
         return false;
 
@@ -561,73 +547,6 @@
         qDebug() << this << "trackChanged" << trackIds.size();
     }
 
-<<<<<<< HEAD
-int BaseSqlTableModel::compareColumnValues(int iColumnNumber, Qt::SortOrder eSortOrder,
-                                           QVariant val1, QVariant val2) {
-    int result = 0;
-
-    if (iColumnNumber == fieldIndex(PLAYLISTTRACKSTABLE_POSITION) ||
-        iColumnNumber == fieldIndex(LIBRARYTABLE_BITRATE) ||
-        iColumnNumber == fieldIndex(LIBRARYTABLE_BPM) ||
-        iColumnNumber == fieldIndex(LIBRARYTABLE_DURATION) ||
-        iColumnNumber == fieldIndex(LIBRARYTABLE_TIMESPLAYED) ||
-        iColumnNumber == fieldIndex(LIBRARYTABLE_RATING)) {
-        // Sort as floats.
-        double delta = val1.toDouble() - val2.toDouble();
-
-        if (fabs(delta) < .00001)
-            result = 0;
-        else if (delta > 0.0)
-            result = 1;
-        else
-            result = -1;
-    } else {
-        // Default to case-insensitive string comparison
-        result = val1.toString().compare(val2.toString(), Qt::CaseInsensitive);
-    }
-
-    // If we're in descending order, flip the comparison.
-    if (eSortOrder == Qt::DescendingOrder) {
-        result = -result;
-    }
-
-    return result;
-}
-
-TrackPointer BaseSqlTableModel::lookupCachedTrack(int trackId) const {
-    // Only get the Track from the TrackDAO if it's in the cache
-    if (m_isCachedModel)
-        return m_trackDAO.getTrack(trackId, true);
-    return TrackPointer();
-}
-
-QVariant BaseSqlTableModel::getTrackValueForColumn(int trackId, int column, TrackPointer pTrack) const {
-    QVariant result;
-
-    // The caller can optionally provide a pTrack if they already looked it
-    // up. This is just an optimization to help reduce the # of calls to
-    // lookupCachedTrack. If they didn't provide it, look it up.
-    if (!pTrack) {
-        pTrack = lookupCachedTrack(trackId);
-    }
-    if (pTrack) {
-        result = getTrackValueForColumn(pTrack, column);
-    }
-
-    // If the track lookup failed (could happen for track properties we dont
-    // keep track of in Track, like playlist position) look up the value in
-    // their SQL record.
-
-    // TODO(rryan) this code is flawed for columns that contains row-specific
-    // metadata. Currently the upper-levels will not delegate row-specific
-    // columns to this method, but there should still be a check here I think.
-    if (!result.isValid()) {
-        QHash<int, QVector<QVariant> >::const_iterator it =
-                m_recordCache.find(trackId);
-        if (it != m_recordCache.end()) {
-            const QVector<QVariant>& fields = it.value();
-            result = fields.value(column, result);
-=======
     const int numColumns = columnCount();
     foreach (int trackId, trackIds) {
         QLinkedList<int> rows = getTrackRows(trackId);
@@ -636,7 +555,6 @@
             QModelIndex left = index(row, 0);
             QModelIndex right = index(row, numColumns);
             emit(dataChanged(left, right));
->>>>>>> 4933f977
         }
     }
 }
@@ -720,62 +638,3 @@
     }
     return QVariant();
 }
-<<<<<<< HEAD
-
-QString BaseSqlTableModel::orderByClause() const {
-    // This is all stolen from QSqlTableModel::orderByClause(), just rigged to
-    // sort case-insensitively.
-
-    // TODO(rryan) I couldn't get QSqlRecord to work without exec'ing this damn
-    // query. Need to find out how to make it work without exec()'ing and remove
-    // this.
-    QSqlQuery query(m_database);
-    QString queryString = QString("SELECT %1 FROM %2 LIMIT 1").arg(m_columnNamesJoined).arg(m_tableName);
-    query.prepare(queryString);
-    query.exec();
-
-    QString s;
-    QSqlField f = query.record().field(m_iSortColumn);
-    if (!f.isValid()) {
-        if (sDebug) {
-            qDebug() << "field not valid";
-        }
-        return QString();
-    }
-
-    QString table = m_tableName;
-    QString field = m_database.driver()->escapeIdentifier(f.name(), QSqlDriver::FieldName);
-
-    //QString field = m_columnNames[m_iSortColumn];
-
-    s.append(QLatin1String("ORDER BY "));
-    QString sort_field = QString("%1.%2").arg(table).arg(field);
-
-    // If the field is a string, sort using its lowercase form so sort is
-    // case-insensitive.
-    QVariant::Type type = f.type();
-
-    // TODO(XXX) Instead of special-casing tracknumber here, we should ask the
-    // child class to format the expression for sorting.
-    if (sort_field.contains("tracknumber")) {
-        sort_field = QString("cast(%1 as integer)").arg(sort_field);
-    } else if (type == QVariant::String) {
-        sort_field = QString("lower(%1)").arg(sort_field);
-    }
-    s.append(sort_field);
-
-    s += m_eSortOrder == Qt::AscendingOrder ? QLatin1String(" ASC") : QLatin1String(" DESC");
-    return s;
-}
-
-void BaseSqlTableModel::setCaching(bool isCachedModel){
-    m_isCachedModel = isCachedModel;
-    if (!m_isCachedModel) {
-        disconnect(&m_trackDAO, SIGNAL(trackChanged(int)),
-                this, SLOT(trackChanged(int)));
-        disconnect(&m_trackDAO, SIGNAL(trackClean(int)),
-                this, SLOT(trackClean(int)));
-    }
-}
-=======
->>>>>>> 4933f977
