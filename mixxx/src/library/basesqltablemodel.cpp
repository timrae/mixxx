// basesqltablemodel.h
// Created by RJ Ryan (rryan@mit.edu) 1/29/2010

#include <QtDebug>

#include "trackinfoobject.h"
#include "library/trackcollection.h"
#include "library/basesqltablemodel.h"
#include "mixxxutils.cpp"
#include "library/starrating.h"


BaseSqlTableModel::BaseSqlTableModel(QObject* parent,
                                     TrackCollection* pTrackCollection,
                                     QSqlDatabase db) :
        QSqlTableModel(parent, db),
        m_pTrackCollection(pTrackCollection),
        m_trackDAO(m_pTrackCollection->getTrackDAO()) {
    connect(&m_trackDAO, SIGNAL(trackChanged(int)),
            this, SLOT(trackChanged(int)));
    m_iSortColumn = 0;
    m_eSortOrder = Qt::AscendingOrder;
}

BaseSqlTableModel::~BaseSqlTableModel() {

}

void BaseSqlTableModel::initHeaderData() {
    //Set the column heading labels, rename them for translations and have
    //proper capitalization
    setHeaderData(fieldIndex(LIBRARYTABLE_ARTIST),
                  Qt::Horizontal, tr("Artist"));
    setHeaderData(fieldIndex(LIBRARYTABLE_TITLE),
                  Qt::Horizontal, tr("Title"));
    setHeaderData(fieldIndex(LIBRARYTABLE_ALBUM),
                  Qt::Horizontal, tr("Album"));
    setHeaderData(fieldIndex(LIBRARYTABLE_GENRE),
                  Qt::Horizontal, tr("Genre"));
    setHeaderData(fieldIndex(LIBRARYTABLE_YEAR),
                  Qt::Horizontal, tr("Year"));
    setHeaderData(fieldIndex(LIBRARYTABLE_FILETYPE),
                  Qt::Horizontal, tr("Type"));
    setHeaderData(fieldIndex(LIBRARYTABLE_LOCATION),
                  Qt::Horizontal, tr("Location"));
    setHeaderData(fieldIndex(LIBRARYTABLE_COMMENT),
                  Qt::Horizontal, tr("Comment"));
    setHeaderData(fieldIndex(LIBRARYTABLE_DURATION),
                  Qt::Horizontal, tr("Duration"));
    setHeaderData(fieldIndex(LIBRARYTABLE_RATING),
                  Qt::Horizontal, tr("Rating"));
    setHeaderData(fieldIndex(LIBRARYTABLE_BITRATE),
                  Qt::Horizontal, tr("Bitrate"));
    setHeaderData(fieldIndex(LIBRARYTABLE_BPM),
                  Qt::Horizontal, tr("BPM"));
    setHeaderData(fieldIndex(LIBRARYTABLE_TRACKNUMBER),
                  Qt::Horizontal, tr("Track #"));
    setHeaderData(fieldIndex(LIBRARYTABLE_DATETIMEADDED),
                  Qt::Horizontal, tr("Date Added"));
	setHeaderData(fieldIndex(PLAYLISTTRACKSTABLE_POSITION),
                  Qt::Horizontal, tr("#"));
}
bool BaseSqlTableModel::select() {
    //qDebug() << "select()";
    bool result = QSqlTableModel::select();
    m_rowToTrackId.clear();
    m_trackIdToRow.clear();

    if (result) {
        // We need to fetch as much data as is available or else the database will
        // be locked.
        while (canFetchMore()) {
            fetchMore();
        }

        // TODO(XXX) let child specify this
        int idColumn = record().indexOf("id");
        for (int row = 0; row < rowCount(); ++row) {
            QModelIndex ind = index(row, idColumn);
            int trackId = QSqlTableModel::data(ind).toInt();
            m_rowToTrackId[row] = trackId;
            m_trackIdToRow[trackId] = row;
        }
    }

    return result;
}

QVariant BaseSqlTableModel::data(const QModelIndex& index, int role) const {
    if (!index.isValid()){
        return QVariant();
	}
    int row = index.row();
    int col = index.column();
	
    Q_ASSERT(m_rowToTrackId.contains(row));
    if (!m_rowToTrackId.contains(row)) {
        return QSqlTableModel::data(index, role);
    }
	
    int trackId = m_rowToTrackId[row];
<<<<<<< HEAD

    if ((role == Qt::DisplayRole || role == Qt::EditRole) && m_trackOverrides.contains(trackId)) {
=======
	/*
	 * The if-block below is only executed when a table item has been edited.
	 *
	 */
    if ((role == Qt::DisplayRole || role == Qt::ToolTipRole || role == Qt::EditRole) && m_trackOverrides.contains(trackId)) {
>>>>>>> f2ce4cf2
        //qDebug() << "Returning override for track" << trackId;
        TrackPointer pTrack = m_trackDAO.getTrack(trackId);
		
        // TODO(XXX) Qt properties could really help here.
        if (fieldIndex(LIBRARYTABLE_ARTIST) == col) {
            return QVariant(pTrack->getArtist());
        } else if (fieldIndex(LIBRARYTABLE_TITLE) == col) {
            return QVariant(pTrack->getTitle());
        } else if (fieldIndex(LIBRARYTABLE_ALBUM) == col) {
            return QVariant(pTrack->getAlbum());
        } else if (fieldIndex(LIBRARYTABLE_YEAR) == col) {
            return QVariant(pTrack->getYear());
        } else if (fieldIndex(LIBRARYTABLE_GENRE) == col) {
            return QVariant(pTrack->getGenre());
        } else if (fieldIndex(LIBRARYTABLE_FILETYPE) == col) {
            return QVariant(pTrack->getType());
        } else if (fieldIndex(LIBRARYTABLE_TRACKNUMBER) == col) {
            return QVariant(pTrack->getTrackNumber());
        } else if (fieldIndex(LIBRARYTABLE_LOCATION) == col) {
            return QVariant(pTrack->getLocation());
        } else if (fieldIndex(LIBRARYTABLE_COMMENT) == col) {
            return QVariant(pTrack->getComment());
        } else if (fieldIndex(LIBRARYTABLE_DURATION) == col) {
            QVariant value = pTrack->getDuration();
			if (qVariantCanConvert<int>(value)) 
				value = MixxxUtils::secondsToMinutes(qVariantValue<int>(value));
			return value;
        } else if (fieldIndex(LIBRARYTABLE_BITRATE) == col) {
            return QVariant(pTrack->getBitrate());
        } else if (fieldIndex(LIBRARYTABLE_BPM) == col) {
            return QVariant(pTrack->getBpm());
        } else if (fieldIndex(LIBRARYTABLE_PLAYED) == col) {
            return QVariant(pTrack->getPlayed());
        } else if (fieldIndex(LIBRARYTABLE_TIMESPLAYED) == col) {
            return QVariant(pTrack->getTimesPlayed());
        }
        else if (fieldIndex(LIBRARYTABLE_RATING) == col) {
            QVariant value = pTrack->getRating();
			if (qVariantCanConvert<int>(value)) 
				value = qVariantFromValue(StarRating(value.toInt()));
            return value;
        }
    }
	
	
	QVariant value; 
	
	if (role == Qt::ToolTipRole || role == Qt::EditRole)
		value = QSqlTableModel::data(index, Qt::DisplayRole);
	else
		value = QSqlTableModel::data(index, role);
		
	if (fieldIndex(LIBRARYTABLE_DURATION) == col)
	{
		if (qVariantCanConvert<int>(value)) 
            value = MixxxUtils::secondsToMinutes(qVariantValue<int>(value));
	}
    if (fieldIndex(LIBRARYTABLE_RATING) == col)
	{
		if (qVariantCanConvert<int>(value)) 
            value = qVariantFromValue(StarRating(value.toInt()));
	}
    

    return value;
}
bool BaseSqlTableModel::setData(const QModelIndex &index, const QVariant &value, int role)
{
	if (!index.isValid())
        return false;

    int row = index.row();
    int col = index.column();

    Q_ASSERT(m_rowToTrackId.contains(row));
    if (!m_rowToTrackId.contains(row)) {
        return QSqlTableModel::setData(index, value, role);
    }

<<<<<<< HEAD
bool BaseSqlTableModel::setData(const QModelIndex &index, const QVariant &value, int role)
{
    if (!index.isValid())
        return false;

    int row = index.row();
    int col = index.column();

    Q_ASSERT(m_rowToTrackId.contains(row));
    if (!m_rowToTrackId.contains(row)) {
        return QSqlTableModel::setData(index, value, role);
    }

    int trackId = m_rowToTrackId[row];

    TrackPointer pTrack = m_trackDAO.getTrack(trackId);

=======
    int trackId = m_rowToTrackId[row];
    
    TrackPointer pTrack = m_trackDAO.getTrack(trackId);
    
>>>>>>> f2ce4cf2
    // TODO(XXX) Qt properties could really help here.
    if (fieldIndex(LIBRARYTABLE_ARTIST) == col) {
        pTrack->setArtist(value.toString());
    } else if (fieldIndex(LIBRARYTABLE_TITLE) == col) {
        pTrack->setTitle(value.toString());
    } else if (fieldIndex(LIBRARYTABLE_ALBUM) == col) {
        pTrack->setAlbum(value.toString());
    } else if (fieldIndex(LIBRARYTABLE_YEAR) == col) {
        pTrack->setYear(value.toString());
    } else if (fieldIndex(LIBRARYTABLE_GENRE) == col) {
        pTrack->setGenre(value.toString());
    } else if (fieldIndex(LIBRARYTABLE_FILETYPE) == col) {
        pTrack->setType(value.toString());
    } else if (fieldIndex(LIBRARYTABLE_TRACKNUMBER) == col) {
        pTrack->setTrackNumber(value.toString());
    } else if (fieldIndex(LIBRARYTABLE_LOCATION) == col) {
        pTrack->setLocation(value.toString());
    } else if (fieldIndex(LIBRARYTABLE_COMMENT) == col) {
        pTrack->setComment(value.toString());
    } else if (fieldIndex(LIBRARYTABLE_DURATION) == col) {
        pTrack->setDuration(value.toInt());
    } else if (fieldIndex(LIBRARYTABLE_BITRATE) == col) {
        pTrack->setBitrate(value.toInt());
    } else if (fieldIndex(LIBRARYTABLE_BPM) == col) {
<<<<<<< HEAD
        pTrack->setBpm(value.toInt());
    } else if (fieldIndex(LIBRARYTABLE_PLAYED) == col) {
        pTrack->setPlayed(value.toBool());
    } else if (fieldIndex(LIBRARYTABLE_TIMESPLAYED) == col) {
        pTrack->setTimesPlayed(value.toInt());
    }

    m_trackDAO.saveTrack(pTrack);

    return true;
}

=======
        //QVariant::toFloat needs >= QT 4.6.x
		pTrack->setBpm((float) value.toDouble());
    } else if (fieldIndex(LIBRARYTABLE_RATING) == col) {
		StarRating starRating = qVariantValue<StarRating>(value);
        pTrack->setRating(starRating.starCount());
    }
    
    m_trackDAO.saveTrack(pTrack);
    
    return true;
}
>>>>>>> f2ce4cf2
void BaseSqlTableModel::trackChanged(int trackId) {
    m_trackOverrides.insert(trackId);
    if (m_trackIdToRow.contains(trackId)) {
        int row = m_trackIdToRow[trackId];
        //qDebug() << "Row in this result set was updated. Signalling update. track:" << trackId << "row:" << row;
        QModelIndex left = index(row, 0);
        QModelIndex right = index(row, columnCount());
        emit(dataChanged(left, right));
    }
}

void BaseSqlTableModel::setTable(const QString& tableName) {
    m_qTableName = tableName;
    QSqlTableModel::setTable(tableName);
}

void BaseSqlTableModel::setSort(int column, Qt::SortOrder order) {
    m_iSortColumn = column;
    m_eSortOrder = order;
    QSqlTableModel::setSort(column, order);
}

QString BaseSqlTableModel::orderByClause() const {
    // This is all stolen from QSqlTableModel::orderByClause(), just rigged to
    // sort case-insensitively.
    QString s;
    int sortColumn = 0;
    QSqlField f = record().field(m_iSortColumn);
    if (!f.isValid())
        return s;

    QString table = m_qTableName;
    QString field = database().driver()->escapeIdentifier(f.name(),
                                                          QSqlDriver::FieldName);
    s.append(QLatin1String("ORDER BY "));
    QString sort_field = QString("%1.%2").arg(table).arg(field);

    // If the field is a string, sort using its lowercase form so sort is
    // case-insensitive.
    QVariant::Type type = f.type();

    // TODO(XXX) Instead of special-casing tracknumber here, we should ask the
    // child class to format the expression for sorting.
    if (sort_field.contains("tracknumber")) {
        sort_field = QString("cast(%1 as integer)").arg(sort_field);
    } else if (type == QVariant::String) {
        sort_field = QString("lower(%1)").arg(sort_field);
    }
    s.append(sort_field);

    s += m_eSortOrder == Qt::AscendingOrder ? QLatin1String(" ASC") : QLatin1String(" DESC");
    return s;
}
Qt::ItemFlags BaseSqlTableModel::readWriteFlags(const QModelIndex &index) const
{
    Qt::ItemFlags defaultFlags = QAbstractItemModel::flags(index);
    if (!index.isValid())
      return Qt::ItemIsEnabled;

	//Enable dragging songs from this data model to elsewhere (like the waveform
	//widget to load a track into a Player).
    defaultFlags |= Qt::ItemIsDragEnabled;
    

    if ( index.column() == fieldIndex(LIBRARYTABLE_FILETYPE) 
        || index.column() == fieldIndex(LIBRARYTABLE_LOCATION) 
        || index.column() == fieldIndex(LIBRARYTABLE_DURATION)
        || index.column() == fieldIndex(LIBRARYTABLE_BITRATE)  
        || index.column() == fieldIndex(LIBRARYTABLE_DATETIMEADDED)  )
    {
        return defaultFlags | QAbstractItemModel::flags(index);
    }
    else{
        return defaultFlags | QAbstractItemModel::flags(index) | Qt::ItemIsEditable;
    }
}
Qt::ItemFlags BaseSqlTableModel::readOnlyFlags(const QModelIndex &index) const
{
    Qt::ItemFlags defaultFlags = QAbstractItemModel::flags(index);
    if (!index.isValid())
      return Qt::ItemIsEnabled;

    //Enable dragging songs from this data model to elsewhere (like the waveform widget to
    //load a track into a Player).
    defaultFlags |= Qt::ItemIsDragEnabled;

    return defaultFlags;
    
}
Qt::ItemFlags BaseSqlTableModel::flags(const QModelIndex &index) const
{
    return readWriteFlags(index);
}<|MERGE_RESOLUTION|>--- conflicted
+++ resolved
@@ -29,6 +29,8 @@
 void BaseSqlTableModel::initHeaderData() {
     //Set the column heading labels, rename them for translations and have
     //proper capitalization
+    setHeaderData(fieldIndex(LIBRARYTABLE_TIMESPLAYED),
+                  Qt::Horizontal, tr("Played"));
     setHeaderData(fieldIndex(LIBRARYTABLE_ARTIST),
                   Qt::Horizontal, tr("Artist"));
     setHeaderData(fieldIndex(LIBRARYTABLE_TITLE),
@@ -57,9 +59,10 @@
                   Qt::Horizontal, tr("Track #"));
     setHeaderData(fieldIndex(LIBRARYTABLE_DATETIMEADDED),
                   Qt::Horizontal, tr("Date Added"));
-	setHeaderData(fieldIndex(PLAYLISTTRACKSTABLE_POSITION),
+    setHeaderData(fieldIndex(PLAYLISTTRACKSTABLE_POSITION),
                   Qt::Horizontal, tr("#"));
 }
+
 bool BaseSqlTableModel::select() {
     //qDebug() << "select()";
     bool result = QSqlTableModel::select();
@@ -87,31 +90,30 @@
 }
 
 QVariant BaseSqlTableModel::data(const QModelIndex& index, int role) const {
-    if (!index.isValid()){
+    // TODO(XXX) THIS WHOLE METHOD NEEDS REWORKING rryan 10/2010
+
+    if (!index.isValid()) {
         return QVariant();
-	}
+    }
+
     int row = index.row();
     int col = index.column();
-	
+
     Q_ASSERT(m_rowToTrackId.contains(row));
     if (!m_rowToTrackId.contains(row)) {
         return QSqlTableModel::data(index, role);
     }
-	
+
     int trackId = m_rowToTrackId[row];
-<<<<<<< HEAD
-
-    if ((role == Qt::DisplayRole || role == Qt::EditRole) && m_trackOverrides.contains(trackId)) {
-=======
-	/*
-	 * The if-block below is only executed when a table item has been edited.
-	 *
-	 */
+
+    /*
+     * The if-block below is only executed when a table item has been edited.
+     *
+     */
     if ((role == Qt::DisplayRole || role == Qt::ToolTipRole || role == Qt::EditRole) && m_trackOverrides.contains(trackId)) {
->>>>>>> f2ce4cf2
         //qDebug() << "Returning override for track" << trackId;
         TrackPointer pTrack = m_trackDAO.getTrack(trackId);
-		
+
         // TODO(XXX) Qt properties could really help here.
         if (fieldIndex(LIBRARYTABLE_ARTIST) == col) {
             return QVariant(pTrack->getArtist());
@@ -133,9 +135,9 @@
             return QVariant(pTrack->getComment());
         } else if (fieldIndex(LIBRARYTABLE_DURATION) == col) {
             QVariant value = pTrack->getDuration();
-			if (qVariantCanConvert<int>(value)) 
-				value = MixxxUtils::secondsToMinutes(qVariantValue<int>(value));
-			return value;
+            if (qVariantCanConvert<int>(value))
+                value = MixxxUtils::secondsToMinutes(qVariantValue<int>(value));
+            return value;
         } else if (fieldIndex(LIBRARYTABLE_BITRATE) == col) {
             return QVariant(pTrack->getBitrate());
         } else if (fieldIndex(LIBRARYTABLE_BPM) == col) {
@@ -144,51 +146,75 @@
             return QVariant(pTrack->getPlayed());
         } else if (fieldIndex(LIBRARYTABLE_TIMESPLAYED) == col) {
             return QVariant(pTrack->getTimesPlayed());
-        }
-        else if (fieldIndex(LIBRARYTABLE_RATING) == col) {
+        } else if (fieldIndex(LIBRARYTABLE_RATING) == col) {
             QVariant value = pTrack->getRating();
-			if (qVariantCanConvert<int>(value)) 
-				value = qVariantFromValue(StarRating(value.toInt()));
+            if (qVariantCanConvert<int>(value))
+                value = qVariantFromValue(StarRating(value.toInt()));
             return value;
         }
     }
-	
-	
-	QVariant value; 
-	
-	if (role == Qt::ToolTipRole || role == Qt::EditRole)
-		value = QSqlTableModel::data(index, Qt::DisplayRole);
-	else
-		value = QSqlTableModel::data(index, role);
-		
-	if (fieldIndex(LIBRARYTABLE_DURATION) == col)
-	{
-		if (qVariantCanConvert<int>(value)) 
+
+    QVariant value;
+
+    if (role == Qt::ToolTipRole || role == Qt::EditRole)
+        value = QSqlTableModel::data(index, Qt::DisplayRole);
+    else
+        value = QSqlTableModel::data(index, role);
+
+    if (role == Qt::DisplayRole || role == Qt::ToolTipRole) {
+        if (index.column() == fieldIndex(LIBRARYTABLE_DURATION)) {
+            if (qVariantCanConvert<int>(value)) {
+                return MixxxUtils::secondsToMinutes(qVariantValue<int>(value));
+            }
+        }
+    }
+    if (role == Qt::DisplayRole) {
+        if (index.column() == fieldIndex(LIBRARYTABLE_TIMESPLAYED)) {
+            return QString("(%1)").arg(value.toInt());
+        }
+        else if (index.column() == fieldIndex(LIBRARYTABLE_PLAYED)) {
+            if (value == "true")
+                return true;
+            else
+                return false;
+        }
+    }
+    else if (role == Qt::EditRole) {
+        if (index.column() == fieldIndex(LIBRARYTABLE_BPM))
+            return value.toDouble();
+        else if (index.column() == fieldIndex(LIBRARYTABLE_COMMENT))
+            return value.toString();
+        else if (index.column() == fieldIndex(LIBRARYTABLE_TIMESPLAYED))
+            return index.sibling(index.row(), fieldIndex(LIBRARYTABLE_PLAYED)).data().toBool();
+        else {
+            qDebug() << "Can't edit this column" << index.column();
+            return QVariant();
+        }
+    }
+    else if (role == Qt::CheckStateRole) {
+        if (index.column() == fieldIndex(LIBRARYTABLE_TIMESPLAYED)) {
+            bool played = index.sibling(index.row(), fieldIndex(LIBRARYTABLE_PLAYED)).data().toBool();
+            if (played) {
+                return Qt::Checked;
+            }
+            return Qt::Unchecked;
+        }
+    }
+
+    if (fieldIndex(LIBRARYTABLE_DURATION) == col)
+    {
+        if (qVariantCanConvert<int>(value))
             value = MixxxUtils::secondsToMinutes(qVariantValue<int>(value));
-	}
+    }
     if (fieldIndex(LIBRARYTABLE_RATING) == col)
-	{
-		if (qVariantCanConvert<int>(value)) 
+    {
+        if (qVariantCanConvert<int>(value))
             value = qVariantFromValue(StarRating(value.toInt()));
-	}
-    
+    }
 
     return value;
 }
-bool BaseSqlTableModel::setData(const QModelIndex &index, const QVariant &value, int role)
-{
-	if (!index.isValid())
-        return false;
-
-    int row = index.row();
-    int col = index.column();
-
-    Q_ASSERT(m_rowToTrackId.contains(row));
-    if (!m_rowToTrackId.contains(row)) {
-        return QSqlTableModel::setData(index, value, role);
-    }
-
-<<<<<<< HEAD
+
 bool BaseSqlTableModel::setData(const QModelIndex &index, const QVariant &value, int role)
 {
     if (!index.isValid())
@@ -197,21 +223,23 @@
     int row = index.row();
     int col = index.column();
 
+    // Over-ride sets to TIMESPLAYED and re-direct them to PLAYED
+    if (role == Qt::CheckStateRole) {
+        if (index.column() == fieldIndex(LIBRARYTABLE_TIMESPLAYED)) {
+            QString val = value.toInt() > 0 ? QString("true") : QString("false");
+            QModelIndex playedIndex = index.sibling(index.row(), fieldIndex(LIBRARYTABLE_PLAYED));
+            return setData(playedIndex, val, Qt::EditRole);
+        }
+    }
+
     Q_ASSERT(m_rowToTrackId.contains(row));
     if (!m_rowToTrackId.contains(row)) {
         return QSqlTableModel::setData(index, value, role);
     }
 
     int trackId = m_rowToTrackId[row];
-
     TrackPointer pTrack = m_trackDAO.getTrack(trackId);
 
-=======
-    int trackId = m_rowToTrackId[row];
-    
-    TrackPointer pTrack = m_trackDAO.getTrack(trackId);
-    
->>>>>>> f2ce4cf2
     // TODO(XXX) Qt properties could really help here.
     if (fieldIndex(LIBRARYTABLE_ARTIST) == col) {
         pTrack->setArtist(value.toString());
@@ -236,32 +264,25 @@
     } else if (fieldIndex(LIBRARYTABLE_BITRATE) == col) {
         pTrack->setBitrate(value.toInt());
     } else if (fieldIndex(LIBRARYTABLE_BPM) == col) {
-<<<<<<< HEAD
-        pTrack->setBpm(value.toInt());
+        //QVariant::toFloat needs >= QT 4.6.x
+        pTrack->setBpm((float) value.toDouble());
     } else if (fieldIndex(LIBRARYTABLE_PLAYED) == col) {
         pTrack->setPlayed(value.toBool());
     } else if (fieldIndex(LIBRARYTABLE_TIMESPLAYED) == col) {
         pTrack->setTimesPlayed(value.toInt());
-    }
-
-    m_trackDAO.saveTrack(pTrack);
+    } else if (fieldIndex(LIBRARYTABLE_RATING) == col) {
+        StarRating starRating = qVariantValue<StarRating>(value);
+        pTrack->setRating(starRating.starCount());
+    }
+
+    // Do not save the track here. Changing the track dirties it and the caching
+    // system will automatically save the track once it is unloaded from
+    // memory. rryan 10/2010
+    //m_trackDAO.saveTrack(pTrack);
 
     return true;
 }
 
-=======
-        //QVariant::toFloat needs >= QT 4.6.x
-		pTrack->setBpm((float) value.toDouble());
-    } else if (fieldIndex(LIBRARYTABLE_RATING) == col) {
-		StarRating starRating = qVariantValue<StarRating>(value);
-        pTrack->setRating(starRating.starCount());
-    }
-    
-    m_trackDAO.saveTrack(pTrack);
-    
-    return true;
-}
->>>>>>> f2ce4cf2
 void BaseSqlTableModel::trackChanged(int trackId) {
     m_trackOverrides.insert(trackId);
     if (m_trackIdToRow.contains(trackId)) {
@@ -315,29 +336,33 @@
     s += m_eSortOrder == Qt::AscendingOrder ? QLatin1String(" ASC") : QLatin1String(" DESC");
     return s;
 }
+
 Qt::ItemFlags BaseSqlTableModel::readWriteFlags(const QModelIndex &index) const
 {
     Qt::ItemFlags defaultFlags = QAbstractItemModel::flags(index);
     if (!index.isValid())
-      return Qt::ItemIsEnabled;
-
-	//Enable dragging songs from this data model to elsewhere (like the waveform
-	//widget to load a track into a Player).
+        return Qt::ItemIsEnabled;
+
+    //Enable dragging songs from this data model to elsewhere (like the waveform
+    //widget to load a track into a Player).
     defaultFlags |= Qt::ItemIsDragEnabled;
-    
-
-    if ( index.column() == fieldIndex(LIBRARYTABLE_FILETYPE) 
-        || index.column() == fieldIndex(LIBRARYTABLE_LOCATION) 
-        || index.column() == fieldIndex(LIBRARYTABLE_DURATION)
-        || index.column() == fieldIndex(LIBRARYTABLE_BITRATE)  
-        || index.column() == fieldIndex(LIBRARYTABLE_DATETIMEADDED)  )
+
+    if ( index.column() == fieldIndex(LIBRARYTABLE_FILETYPE)
+         || index.column() == fieldIndex(LIBRARYTABLE_LOCATION)
+         || index.column() == fieldIndex(LIBRARYTABLE_DURATION)
+         || index.column() == fieldIndex(LIBRARYTABLE_BITRATE)
+         || index.column() == fieldIndex(LIBRARYTABLE_DATETIMEADDED))
     {
         return defaultFlags | QAbstractItemModel::flags(index);
     }
-    else{
+    else if (index.column() == fieldIndex(LIBRARYTABLE_TIMESPLAYED)) {
+        return defaultFlags | QAbstractItemModel::flags(index) | Qt::ItemIsUserCheckable;
+    }
+    else {
         return defaultFlags | QAbstractItemModel::flags(index) | Qt::ItemIsEditable;
     }
 }
+
 Qt::ItemFlags BaseSqlTableModel::readOnlyFlags(const QModelIndex &index) const
 {
     Qt::ItemFlags defaultFlags = QAbstractItemModel::flags(index);
@@ -349,8 +374,9 @@
     defaultFlags |= Qt::ItemIsDragEnabled;
 
     return defaultFlags;
-    
-}
+
+}
+
 Qt::ItemFlags BaseSqlTableModel::flags(const QModelIndex &index) const
 {
     return readWriteFlags(index);
