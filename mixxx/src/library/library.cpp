--- conflicted
+++ resolved
@@ -34,11 +34,8 @@
     addFeature(new MixxxLibraryFeature(this, m_pTrackCollection));
     addFeature(new PlaylistFeature(this, m_pTrackCollection));
     addFeature(new RhythmboxFeature(this));
-<<<<<<< HEAD
     addFeature(new ITunesFeature(this));
-=======
     addFeature(new BrowseFeature(this, pConfig, m_pTrackCollection));
->>>>>>> e27b31fc
 }
 
 Library::~Library() {
