--- conflicted
+++ resolved
@@ -141,11 +141,7 @@
 
 
     if (!m_database.isValid()) {
-<<<<<<< HEAD
-    	m_database = QSqlDatabase::addDatabase("QSQLITE", "LIBRARY_SCANNER");
-=======
        m_database = QSqlDatabase::addDatabase("QSQLITE", "LIBRARY_SCANNER");
->>>>>>> 73b5d4cf
     }
 
     if (!m_database.isOpen()) {
