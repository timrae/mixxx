#include <QtCore>
#include <QtGui>
#include <QtSql>

#include "library/trackcollection.h"
#include "library/librarytablemodel.h"
#include "library/queryutil.h"

#include "mixxxutils.cpp"

const QString LibraryTableModel::DEFAULT_LIBRARYFILTER =
        "mixxx_deleted=0 AND fs_deleted=0";

LibraryTableModel::LibraryTableModel(QObject* parent,
                                     TrackCollection* pTrackCollection,
                                     QString settingsNamespace)
        : BaseSqlTableModel(parent, pTrackCollection,
                            pTrackCollection->getDatabase(),
                            settingsNamespace),
          m_trackDao(pTrackCollection->getTrackDAO()) {
    QStringList columns;
    columns << "library." + LIBRARYTABLE_ID;

    QSqlQuery query(pTrackCollection->getDatabase());
    QString queryString = "CREATE TEMPORARY VIEW IF NOT EXISTS library_view AS "
            "SELECT " + columns.join(",") +
            " FROM library INNER JOIN track_locations "
            "ON library.location = track_locations.id "
            "WHERE (" + LibraryTableModel::DEFAULT_LIBRARYFILTER + ")";
    qDebug() << "Creating View:" << queryString;
    query.prepare(queryString);
    if (!query.exec()) {
        LOG_FAILED_QUERY(query);
    }

    QStringList tableColumns;
    tableColumns << LIBRARYTABLE_ID;
    setTable("library_view", LIBRARYTABLE_ID, tableColumns,
             pTrackCollection->getTrackSource("default"));

    // BaseSqlTabelModel will setup the header info
    initHeaderData();

    // Sets up the table filter so that we don't show "deleted" tracks (only
    // show mixxx_deleted=0).
    setSearch("", LibraryTableModel::DEFAULT_LIBRARYFILTER);

    connect(this, SIGNAL(doSearch(const QString&)),
            this, SLOT(slotSearch(const QString&)));
}

LibraryTableModel::~LibraryTableModel() {
}

bool LibraryTableModel::addTrack(const QModelIndex& index, QString location) {
    QFileInfo fileInfo(location);

<<<<<<< HEAD
    int trackId = m_trackDao.getTrackId(fileInfo.absoluteFilePath());
    if (trackId >= 0) {
        //If the track is already in the library, make sure it's marked as
        //not deleted. (This lets the user unremove a track from the library
        //by dragging-and-dropping it back into the library view.)
        m_trackDao.unremoveTrack(trackId);
        // TODO(rryan) do not select(), receive signal update from BTC instead
        select();
        return true;
    }

    trackId = m_trackDao.addTrack(fileInfo);
    if (trackId >= 0) {
        // TODO(rryan) do not select(), receive signal update from BTC instead
=======
    // Adds track, does not insert duplicates, handles unremoving logic.
    int trackId = m_trackDao.addTrack(fileInfo, true);
    if (trackId >= 0) {
        // TODO(rryan) do not select since we will get a signal. instead, do
        // something nice UI wise and select the track they dropped.
>>>>>>> 7750e4fd
        select(); //Repopulate the data model.
        return true;
    }
    return false;
}

TrackPointer LibraryTableModel::getTrack(const QModelIndex& index) const {
    int trackId = getTrackId(index);
    return m_trackDao.getTrack(trackId);
}

void LibraryTableModel::removeTracks(const QModelIndexList& indices) {
    QList<int> trackIds;

    foreach (QModelIndex index, indices) {
        int trackId = getTrackId(index);
        trackIds.append(trackId);
    }

    m_trackDao.removeTracks(trackIds);

    // TODO(rryan) : do not select, instead route event to BTC and notify from
    // there.
    select(); //Repopulate the data model.
}

void LibraryTableModel::removeTrack(const QModelIndex& index) {
    int trackId = getTrackId(index);
    m_trackDao.removeTrack(trackId);
    // TODO(rryan) : do not select, instead route event to BTC and notify from
    // there.
    select(); //Repopulate the data model.
}

void LibraryTableModel::moveTrack(const QModelIndex& sourceIndex,
                                  const QModelIndex& destIndex) {
    // Does nothing because we don't support reordering tracks in the library,
    // and getCapabilities() reports that.
}

void LibraryTableModel::search(const QString& searchText) {
    // qDebug() << "LibraryTableModel::search()" << searchText
    //          << QThread::currentThread();
    emit(doSearch(searchText));
}

void LibraryTableModel::slotSearch(const QString& searchText) {
    // qDebug() << "slotSearch()" << searchText << QThread::currentThread();
    BaseSqlTableModel::search(searchText);
}

bool LibraryTableModel::isColumnInternal(int column) {
    if ((column == fieldIndex(LIBRARYTABLE_ID)) ||
        (column == fieldIndex(LIBRARYTABLE_URL)) ||
        (column == fieldIndex(LIBRARYTABLE_CUEPOINT)) ||
        (column == fieldIndex(LIBRARYTABLE_REPLAYGAIN)) ||
        (column == fieldIndex(LIBRARYTABLE_WAVESUMMARYHEX)) ||
        (column == fieldIndex(LIBRARYTABLE_SAMPLERATE)) ||
        (column == fieldIndex(LIBRARYTABLE_MIXXXDELETED)) ||
        (column == fieldIndex(LIBRARYTABLE_HEADERPARSED)) ||
        (column == fieldIndex(LIBRARYTABLE_PLAYED)) ||
        (column == fieldIndex(LIBRARYTABLE_CHANNELS)) ||
        (column == fieldIndex(TRACKLOCATIONSTABLE_FSDELETED))) {
        return true;
    }
    return false;
}

bool LibraryTableModel::isColumnHiddenByDefault(int column) {
    if (column == fieldIndex(LIBRARYTABLE_KEY))
        return true;
    return false;
}

QItemDelegate* LibraryTableModel::delegateForColumn(const int i) {
    return NULL;
}

TrackModel::CapabilitiesFlags LibraryTableModel::getCapabilities() const {
    return TRACKMODELCAPS_RECEIVEDROPS | TRACKMODELCAPS_ADDTOPLAYLIST |
            TRACKMODELCAPS_ADDTOCRATE | TRACKMODELCAPS_ADDTOAUTODJ |
            TRACKMODELCAPS_RELOADMETADATA;
}<|MERGE_RESOLUTION|>--- conflicted
+++ resolved
@@ -55,28 +55,11 @@
 bool LibraryTableModel::addTrack(const QModelIndex& index, QString location) {
     QFileInfo fileInfo(location);
 
-<<<<<<< HEAD
-    int trackId = m_trackDao.getTrackId(fileInfo.absoluteFilePath());
-    if (trackId >= 0) {
-        //If the track is already in the library, make sure it's marked as
-        //not deleted. (This lets the user unremove a track from the library
-        //by dragging-and-dropping it back into the library view.)
-        m_trackDao.unremoveTrack(trackId);
-        // TODO(rryan) do not select(), receive signal update from BTC instead
-        select();
-        return true;
-    }
-
-    trackId = m_trackDao.addTrack(fileInfo);
-    if (trackId >= 0) {
-        // TODO(rryan) do not select(), receive signal update from BTC instead
-=======
     // Adds track, does not insert duplicates, handles unremoving logic.
     int trackId = m_trackDao.addTrack(fileInfo, true);
     if (trackId >= 0) {
         // TODO(rryan) do not select since we will get a signal. instead, do
         // something nice UI wise and select the track they dropped.
->>>>>>> 7750e4fd
         select(); //Repopulate the data model.
         return true;
     }
