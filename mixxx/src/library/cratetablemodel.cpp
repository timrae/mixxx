// cratetablemodel.cpp
// Created 10/25/2009 by RJ Ryan (rryan@mit.edu)

#include <QtDebug>

#include "library/cratetablemodel.h"
#include "library/librarytablemodel.h"
#include "library/trackcollection.h"
#include "library/dao/cratedao.h"

#include "mixxxutils.cpp"

CrateTableModel::CrateTableModel(QObject* pParent, TrackCollection* pTrackCollection)
        : TrackModel(pTrackCollection->getDatabase(), "mixxx.db.model.crate"),
          BaseSqlTableModel(pParent, pTrackCollection, pTrackCollection->getDatabase()),
          m_pTrackCollection(pTrackCollection),
          m_iCrateId(-1) {
    connect(this, SIGNAL(doSearch(const QString&)),
            this, SLOT(slotSearch(const QString&)));
}

CrateTableModel::~CrateTableModel() {

}

void CrateTableModel::setCrate(int crateId) {
    qDebug() << "CrateTableModel::setCrate()" << crateId;
    m_iCrateId = crateId;

    QString tableName = QString("crate_%1").arg(m_iCrateId);
    QSqlQuery query;

    QString queryString = QString("CREATE TEMPORARY VIEW IF NOT EXISTS %1 AS "
                                  "SELECT "
                                  "library." + LIBRARYTABLE_ID + "," +
<<<<<<< HEAD
                                  LIBRARYTABLE_PLAYED + "," + 
                  				  LIBRARYTABLE_TIMESPLAYED + "," + 
=======
                                  LIBRARYTABLE_PLAYED + "," +
                                  LIBRARYTABLE_TIMESPLAYED + "," +
>>>>>>> 1147fa1e
                                  LIBRARYTABLE_ARTIST + "," +
                                  LIBRARYTABLE_TITLE + "," +
                                  LIBRARYTABLE_ALBUM + "," +
                                  LIBRARYTABLE_YEAR + "," +
                                  LIBRARYTABLE_DURATION + "," +
                                  LIBRARYTABLE_RATING + "," +
                                  LIBRARYTABLE_GENRE + "," +
                                  LIBRARYTABLE_FILETYPE + "," +
                                  LIBRARYTABLE_TRACKNUMBER + "," +
                                  LIBRARYTABLE_KEY + "," +
                                  LIBRARYTABLE_BPM + "," +
                                  LIBRARYTABLE_DATETIMEADDED + ","
                                  "track_locations.location," +
                                  "track_locations.fs_deleted," +
                                  LIBRARYTABLE_COMMENT + "," +
                                  LIBRARYTABLE_MIXXXDELETED + " " +
                                  "FROM library "
                                  "INNER JOIN " CRATE_TRACKS_TABLE
                                  " ON library.id = " CRATE_TRACKS_TABLE ".track_id "
                                  "INNER JOIN track_locations "
                                  " ON library.location = track_locations.id "
                                  "WHERE " CRATE_TRACKS_TABLE ".crate_id = %2");
    queryString = queryString.arg(tableName).arg(crateId);
    query.prepare(queryString);

    if (!query.exec()) {
        // TODO(XXX) feedback
        qDebug() << "Error creating temporary view for crate "
                 << crateId << ":" << query.executedQuery() << query.lastError();
    }

    setTable(tableName);

    // Enable the basic filters
    slotSearch("");

    select();

    // BaseSqlTableModel sets up the header names
    initHeaderData();
}

bool CrateTableModel::addTrack(const QModelIndex& index, QString location) {
    QFileInfo fileInfo(location);
    location = fileInfo.absoluteFilePath();

    TrackDAO& trackDao = m_pTrackCollection->getTrackDAO();
    int iTrackId = trackDao.getTrackId(location);

    // If the track is not in the library, add it
    if (iTrackId < 0)
        iTrackId = trackDao.addTrack(fileInfo);

    bool success = false;
    if (iTrackId >= 0) {
        success = m_pTrackCollection->getCrateDAO().addTrackToCrate(iTrackId, m_iCrateId);
    }

    if (success) {
        select();
        return true;
    } else {
        qDebug() << "CrateTableModel::addTrack could not add track"
                 << location << "to crate" << m_iCrateId;
        return false;
    }
}

TrackPointer CrateTableModel::getTrack(const QModelIndex& index) const {
    int trackId = index.sibling(index.row(), fieldIndex(LIBRARYTABLE_ID)).data().toInt();
    return m_pTrackCollection->getTrackDAO().getTrack(trackId);
}

QString CrateTableModel::getTrackLocation(const QModelIndex& index) const {
    //const int locationColumnIndex = fieldIndex(LIBRARYTABLE_LOCATION);
    //QString location = index.sibling(index.row(), locationColumnIndex).data().toString();
    int trackId = index.sibling(index.row(), fieldIndex(LIBRARYTABLE_ID)).data().toInt();
    QString location = m_pTrackCollection->getTrackDAO().getTrackLocation(trackId);
    return location;
}

void CrateTableModel::removeTracks(const QModelIndexList& indices) {
    const int trackIdIndex = fieldIndex(LIBRARYTABLE_ID);

    QList<int> trackIds;
    foreach (QModelIndex index, indices) {
        int trackId = index.sibling(index.row(), fieldIndex(LIBRARYTABLE_ID)).data().toInt();
        trackIds.append(trackId);
    }

    CrateDAO& crateDao = m_pTrackCollection->getCrateDAO();
    foreach (int trackId, trackIds) {
        crateDao.removeTrackFromCrate(trackId, m_iCrateId);
    }

    select();
}

void CrateTableModel::removeTrack(const QModelIndex& index) {
    const int trackIdIndex = fieldIndex(LIBRARYTABLE_ID);
    int trackId = index.sibling(index.row(), trackIdIndex).data().toInt();
    if (m_pTrackCollection->getCrateDAO().removeTrackFromCrate(trackId, m_iCrateId)) {
        select();
    } else {
        // TODO(XXX) feedback
    }
}

void CrateTableModel::moveTrack(const QModelIndex& sourceIndex,
                                const QModelIndex& destIndex) {
    return;
}

void CrateTableModel::search(const QString& searchText) {
    // qDebug() << "CrateTableModel::search()" << searchText
    //          << QThread::currentThread();
    emit(doSearch(searchText));
}

void CrateTableModel::slotSearch(const QString& searchText) {
    if (!m_currentSearch.isNull() && m_currentSearch == searchText)
        return;
    m_currentSearch = searchText;

    QString filter;
    if (searchText == "")
        filter = "(" + LibraryTableModel::DEFAULT_LIBRARYFILTER + ")";
    else {
        QSqlField search("search", QVariant::String);
<<<<<<< HEAD
        
        
		filter = "(" + LibraryTableModel::DEFAULT_LIBRARYFILTER;
        
        foreach(QString term, searchText.split(" "))
        {
        	search.setValue("%" + term + "%");
        	QString escapedText = database().driver()->formatValue(search);
        	filter += " AND (artist LIKE " + escapedText + " OR " +
                "album LIKE " + escapedText + " OR " +
                "location LIKE " + escapedText + " OR " + 
                "comment LIKE " + escapedText + " OR " +
                "title  LIKE " + escapedText + ")";
        }
        
=======


        filter = "(" + LibraryTableModel::DEFAULT_LIBRARYFILTER;

        foreach(QString term, searchText.split(" "))
        {
            search.setValue("%" + term + "%");
            QString escapedText = database().driver()->formatValue(search);
            filter += " AND (artist LIKE " + escapedText + " OR " +
                    "album LIKE " + escapedText + " OR " +
                    "location LIKE " + escapedText + " OR " +
                    "comment LIKE " + escapedText + " OR " +
                    "title  LIKE " + escapedText + ")";
        }

>>>>>>> 1147fa1e
        filter += ")";
    }

    setFilter(filter);
}

const QString CrateTableModel::currentSearch() {
    return m_currentSearch;
}

bool CrateTableModel::isColumnInternal(int column) {
    if (column == fieldIndex(LIBRARYTABLE_ID) ||
<<<<<<< HEAD
    	column == fieldIndex(LIBRARYTABLE_PLAYED) ||
=======
        column == fieldIndex(LIBRARYTABLE_PLAYED) ||
>>>>>>> 1147fa1e
        column == fieldIndex(LIBRARYTABLE_MIXXXDELETED) ||
        column == fieldIndex(TRACKLOCATIONSTABLE_FSDELETED)) {
        return true;
    }
    return false;
}
bool CrateTableModel::isColumnHiddenByDefault(int column) {
    if (column == fieldIndex(LIBRARYTABLE_KEY))    
        return true;
    return false;
}


QMimeData* CrateTableModel::mimeData(const QModelIndexList &indexes) const {
    QMimeData *mimeData = new QMimeData();
    QList<QUrl> urls;

    //Ok, so the list of indexes we're given contains separates indexes for
    //each column, so even if only one row is selected, we'll have like 7 indexes.
    //We need to only count each row once:
    QList<int> rows;

    foreach (QModelIndex index, indexes) {
        if (index.isValid()) {
            if (!rows.contains(index.row())) {
                rows.push_back(index.row());
                QUrl url = QUrl::fromLocalFile(getTrackLocation(index));
                if (!url.isValid())
                    qDebug() << "ERROR invalid url\n";
                else
                    urls.append(url);
            }
        }
    }
    mimeData->setUrls(urls);
    return mimeData;
}

QItemDelegate* CrateTableModel::delegateForColumn(int i) {
    return NULL;
}

TrackModel::CapabilitiesFlags CrateTableModel::getCapabilities() const {
    return TRACKMODELCAPS_RECEIVEDROPS | TRACKMODELCAPS_ADDTOPLAYLIST |
            TRACKMODELCAPS_ADDTOCRATE | TRACKMODELCAPS_ADDTOAUTODJ;
}<|MERGE_RESOLUTION|>--- conflicted
+++ resolved
@@ -33,13 +33,8 @@
     QString queryString = QString("CREATE TEMPORARY VIEW IF NOT EXISTS %1 AS "
                                   "SELECT "
                                   "library." + LIBRARYTABLE_ID + "," +
-<<<<<<< HEAD
-                                  LIBRARYTABLE_PLAYED + "," + 
-                  				  LIBRARYTABLE_TIMESPLAYED + "," + 
-=======
                                   LIBRARYTABLE_PLAYED + "," +
                                   LIBRARYTABLE_TIMESPLAYED + "," +
->>>>>>> 1147fa1e
                                   LIBRARYTABLE_ARTIST + "," +
                                   LIBRARYTABLE_TITLE + "," +
                                   LIBRARYTABLE_ALBUM + "," +
@@ -169,23 +164,6 @@
         filter = "(" + LibraryTableModel::DEFAULT_LIBRARYFILTER + ")";
     else {
         QSqlField search("search", QVariant::String);
-<<<<<<< HEAD
-        
-        
-		filter = "(" + LibraryTableModel::DEFAULT_LIBRARYFILTER;
-        
-        foreach(QString term, searchText.split(" "))
-        {
-        	search.setValue("%" + term + "%");
-        	QString escapedText = database().driver()->formatValue(search);
-        	filter += " AND (artist LIKE " + escapedText + " OR " +
-                "album LIKE " + escapedText + " OR " +
-                "location LIKE " + escapedText + " OR " + 
-                "comment LIKE " + escapedText + " OR " +
-                "title  LIKE " + escapedText + ")";
-        }
-        
-=======
 
 
         filter = "(" + LibraryTableModel::DEFAULT_LIBRARYFILTER;
@@ -201,7 +179,6 @@
                     "title  LIKE " + escapedText + ")";
         }
 
->>>>>>> 1147fa1e
         filter += ")";
     }
 
@@ -214,11 +191,7 @@
 
 bool CrateTableModel::isColumnInternal(int column) {
     if (column == fieldIndex(LIBRARYTABLE_ID) ||
-<<<<<<< HEAD
-    	column == fieldIndex(LIBRARYTABLE_PLAYED) ||
-=======
         column == fieldIndex(LIBRARYTABLE_PLAYED) ||
->>>>>>> 1147fa1e
         column == fieldIndex(LIBRARYTABLE_MIXXXDELETED) ||
         column == fieldIndex(TRACKLOCATIONSTABLE_FSDELETED)) {
         return true;
