--- conflicted
+++ resolved
@@ -50,12 +50,9 @@
     virtual void setSort(int column, Qt::SortOrder order);
     virtual int fieldIndex(const QString& fieldName) const;
     virtual void select();
-<<<<<<< HEAD
     virtual void setLibraryPrefix(QString sPrefix);
-=======
     virtual int getTrackId(const QModelIndex& index) const;
     virtual QString getTrackLocation(const QModelIndex& index) const;
->>>>>>> 7b41dc54
 
   protected:
     // Returns the row of trackId in this result set. If trackId is not present,
