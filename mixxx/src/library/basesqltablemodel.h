// basesqltablemodel.h
// Created by RJ Ryan (rryan@mit.edu) 1/29/2010
#ifndef BASESQLTABLEMODEL_H
#define BASESQLTABLEMODEL_H

#include <QtCore>
#include <QHash>
#include <QtGui>
#include <QtSql>

#include "library/trackcollection.h"
#include "library/dao/trackdao.h"

// BaseSqlTableModel is a custom-written SQL-backed table which aggressively
// caches the contents of the table and supports lightweight updates.
class BaseSqlTableModel : public QAbstractTableModel {
    Q_OBJECT
  public:
    BaseSqlTableModel(QObject* pParent,
                      TrackCollection* pTrackCollection,
                      QSqlDatabase db);
    virtual ~BaseSqlTableModel();

    ////////////////////////////////////////////////////////////////////////////
    // Methods implemented from QAbstractItemModel
    ////////////////////////////////////////////////////////////////////////////

    virtual void sort(int column, Qt::SortOrder order);
    virtual QVariant data(const QModelIndex& index, int role = Qt::DisplayRole) const;
    virtual bool setData(const QModelIndex& index, const QVariant& value, int role=Qt::EditRole);
    virtual int columnCount(const QModelIndex& parent=QModelIndex()) const;
    virtual int rowCount(const QModelIndex& parent=QModelIndex()) const;
    virtual bool setHeaderData(int section, Qt::Orientation orientation,
                               const QVariant &value, int role=Qt::EditRole);
    virtual QVariant headerData(int section, Qt::Orientation orientation,
                                int role=Qt::DisplayRole) const;

    ////////////////////////////////////////////////////////////////////////////
    // Other public methods
    ////////////////////////////////////////////////////////////////////////////

    virtual void search(const QString& searchText, const QString extraFilter=QString());
    virtual QString currentSearch() const;
    virtual void setSort(int column, Qt::SortOrder order);
    virtual int fieldIndex(const QString& fieldName) const;
    virtual void select();

  protected:
    // Returns the row of trackId in this result set. If trackId is not present,
    // returns -1.
    virtual int getTrackRow(int trackId) const;

    virtual void setTable(const QString& tableName, const QStringList& columnNames, const QString& idColumn);

    virtual void buildIndex();
    QSqlDatabase database() const;

    /** Use this if you want a model that is read-only. */
    virtual Qt::ItemFlags readOnlyFlags(const QModelIndex &index) const;
    /** Use this if you want a model that can be changed  */
    virtual Qt::ItemFlags readWriteFlags(const QModelIndex &index) const;
    /** calls readWriteFlags() by default */
    virtual Qt::ItemFlags flags(const QModelIndex &index) const;
    virtual void setLibraryPrefix(QString sPrefix);

    // Set the columns used for searching. Names must correspond to the column
    // names in the table provided to setTable. Must be called after setTable is
    // called.
    virtual void setSearchColumns(const QStringList& searchColumns);
    virtual QString orderByClause() const;
    virtual QString filterClause() const;
    virtual void initHeaderData();
    void setCaching(bool isActive);
    virtual void initDefaultSearchColumns();

    virtual void updateTrackInIndex(int trackId);
    virtual void updateTracksInIndex(QList<int> trackIds);

  private slots:
    void trackChanged(int trackId);
    void trackClean(int trackId);

  private:
    inline TrackPointer lookupCachedTrack(int trackId) const;
    inline QVariant getTrackValueForColumn(TrackPointer pTrack, int column) const;
    inline QVariant getTrackValueForColumn(int trackId, int column,
                                           TrackPointer pTrack=TrackPointer()) const;
    inline void setTrackValueForColumn(TrackPointer pTrack, int column, QVariant value);
    QVariant getBaseValue(const QModelIndex& index, int role = Qt::DisplayRole) const;

    virtual int compareColumnValues(int iColumnNumber, Qt::SortOrder eSortOrder, QVariant val1, QVariant val2);
    virtual int findSortInsertionPoint(int trackId, TrackPointer pTrack,
                                       const QVector<int>& rowToTrack);
    bool m_isCachedModel;
    QString m_tableName;
    QStringList m_columnNames;
    QString m_columnNamesJoined;
    QHash<QString, int> m_columnIndex;
    QStringList m_searchColumns;
    QVector<int> m_searchColumnIndices;
    QString m_idColumn;

    int m_iSortColumn;
    Qt::SortOrder m_eSortOrder;

    bool m_bInitialized;
    bool m_bIndexBuilt;
    QSqlRecord m_queryRecord;
    QHash<int, QVector<QVariant> > m_recordCache;
    QVector<int> m_rowToTrackId;
    QHash<int, int> m_trackIdToRow;
    QSet<int> m_trackOverrides;

    QString m_currentSearch;
    QString m_currentSearchFilter;

    QVector<QHash<int, QVariant> > m_headerInfo;

    TrackCollection* m_pTrackCollection;
<<<<<<< HEAD
    TrackDAO& m_trackDAO;
    QString m_sPrefix;
=======
    // TrackDAO isn't very const-correct
    mutable TrackDAO& m_trackDAO;
    QSqlDatabase m_database;
>>>>>>> 98f88d37
};

#endif /* BASESQLTABLEMODEL_H */<|MERGE_RESOLUTION|>--- conflicted
+++ resolved
@@ -117,14 +117,10 @@
     QVector<QHash<int, QVariant> > m_headerInfo;
 
     TrackCollection* m_pTrackCollection;
-<<<<<<< HEAD
-    TrackDAO& m_trackDAO;
     QString m_sPrefix;
-=======
     // TrackDAO isn't very const-correct
     mutable TrackDAO& m_trackDAO;
     QSqlDatabase m_database;
->>>>>>> 98f88d37
 };
 
 #endif /* BASESQLTABLEMODEL_H */