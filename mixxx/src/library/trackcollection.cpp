#include <QtCore>
#include <QtGui>
#include <QtSql>
#include <QtDebug>

#include "trackcollection.h"

#include "defs.h"
#include "library/librarytablemodel.h"
#include "library/schemamanager.h"
#include "soundsourceproxy.h"
#include "trackinfoobject.h"
#include "xmlparse.h"

TrackCollection::TrackCollection(ConfigObject<ConfigValue>* pConfig)
        : m_pConfig(pConfig),
          m_db(QSqlDatabase::addDatabase("QSQLITE")), // defaultConnection
          m_playlistDao(m_db),
          m_cueDao(m_db),
          m_trackDao(m_db, m_cueDao, pConfig),
          m_crateDao(m_db),
          m_supportedFileExtensionsRegex(
              SoundSourceProxy::supportedFileExtensionsRegex(),
              Qt::CaseInsensitive) {
    bCancelLibraryScan = false;
    qDebug() << "Available QtSQL drivers:" << QSqlDatabase::drivers();
    m_db.setHostName("localhost");
    m_db.setDatabaseName(MIXXX_DB_PATH);
    m_db.setUserName("mixxx");
    m_db.setPassword("mixxx");
    bool ok = m_db.open();
    qDebug() << __FILE__ << "DB status:" << ok;
    if (m_db.lastError().isValid()) {
        qDebug() << "Error loading database:" << m_db.lastError();
    }
    // Check for tables and create them if missing
    if (!checkForTables()) {
        // TODO(XXX) something a little more elegant
        exit(-1);
    }
}

TrackCollection::~TrackCollection() {
    qDebug() << "~TrackCollection()";
    // Save all tracks that haven't been saved yet.
    m_trackDao.saveDirtyTracks();
    // TODO(XXX) Maybe fold saveDirtyTracks into TrackDAO::finish now that it
    // exists? -- rryan 10/2010
    m_trackDao.finish();

    Q_ASSERT(!m_db.rollback()); //Rollback any uncommitted transaction
    //The above is an ASSERT because there should never be an outstanding
    //transaction when this code is called. If there is, it means we probably
    //aren't committing a transaction somewhere that should be.
    m_db.close();
}

bool TrackCollection::checkForTables() {
    if (!m_db.open()) {
        QMessageBox::critical(0, tr("Cannot open database"),
                              tr("Unable to establish a database connection.\n"
                                 "Mixxx requires QT with SQLite support. Please read "
                                 "the Qt SQL driver documentation for information on how "
                                 "to build it.\n\n"
                                 "Click OK to exit."), QMessageBox::Ok);
        return false;
    }

    int requiredSchemaVersion = 12;
    if (!SchemaManager::upgradeToSchemaVersion(m_pConfig, m_db,
                                               requiredSchemaVersion)) {
        QMessageBox::warning(0, tr("Cannot upgrade database schema"),
                             tr("Unable to upgrade your database schema to version %1.\n"
                                "Your mixxx.db file may be corrupt.\n"
                                "Try renaming it and restarting Mixxx.\n\n"
                                "Click OK to exit.").arg(requiredSchemaVersion),
                             QMessageBox::Ok);
        return false;
    }

    m_trackDao.initialize();
    m_playlistDao.initialize();
    m_crateDao.initialize();
    m_cueDao.initialize();

    return true;
}

<<<<<<< HEAD

QSqlDatabase& TrackCollection::getDatabase()
{
 	return m_db;
}

=======
QSqlDatabase& TrackCollection::getDatabase() {
    return m_db;
}
>>>>>>> 7b41dc54

/** Do a non-recursive import of all the songs in a directory. Does NOT decend into subdirectories.
    @param trackDao The track data access object which provides a connection to the database. We use this parameter in order to make this function callable from separate threads. You need to use a different DB connection for each thread.
    @return true if the scan completed without being cancelled. False if the scan was cancelled part-way through.
*/
bool TrackCollection::importDirectory(QString directory, TrackDAO &trackDao,
                                      QList<TrackInfoObject*>& tracksToAdd) {
    //qDebug() << "TrackCollection::importDirectory(" << directory<< ")";

    emit(startedLoading());
    QFileInfoList files;

    //Check to make sure the path exists.
    QDir dir(directory);
    if (dir.exists()) {
        files = dir.entryInfoList(QDir::Files | QDir::NoDotAndDotDot);
    } else {
        qDebug() << "Error: Import path does not exist." << directory;
        return true;
    }

    //The directory exists, so get a list of the contents of the directory and go through it.
    QList<QFileInfo>::iterator it = files.begin();
    while (it != files.end()) {
        QFileInfo file = *it; //TODO: THIS IS SLOW!
        it++;

        //If a flag was raised telling us to cancel the library scan then stop.
        m_libraryScanMutex.lock();
        bool cancel = bCancelLibraryScan;
        m_libraryScanMutex.unlock();
        if (cancel) {
            return false;
        }

        QString absoluteFilePath = file.absoluteFilePath();
        QString fileName = file.fileName();

        if (fileName.count(m_supportedFileExtensionsRegex)) {
            //If the track is in the database, mark it as existing. This code gets exectuted
            //when other files in the same directory have changed (the directory hash has changed).
            trackDao.markTrackLocationAsVerified(absoluteFilePath);

            // If the file already exists in the database, continue and go on to
            // the next file.

            // If the file doesn't already exist in the database, then add
            // it. If it does exist in the database, then it is either in the
            // user's library OR the user has "removed" the track via
            // "Right-Click -> Remove". These tracks stay in the library, but
            // their mixxx_deleted column is 1.
            if (!trackDao.trackExistsInDatabase(absoluteFilePath))
            {
                //qDebug() << "Loading" << file.fileName();
                emit(progressLoading(fileName));

                // addTrack uses this QFileInfo instead of making a new one now.
                //trackDao.addTrack(file);
                TrackInfoObject* pTrack = new TrackInfoObject(file.absoluteFilePath());
                tracksToAdd.append(pTrack);
            }
        } else {
            //qDebug() << "Skipping" << file.fileName() <<
            //    "because it did not match thesupported audio files filter:" <<
        }
    }
    emit(finishedLoading());
    return true;
}

void TrackCollection::slotCancelLibraryScan() {
    m_libraryScanMutex.lock();
    bCancelLibraryScan = 1;
    m_libraryScanMutex.unlock();
}

void TrackCollection::resetLibaryCancellation() {
    m_libraryScanMutex.lock();
    bCancelLibraryScan = 0;
    m_libraryScanMutex.unlock();
}

CrateDAO& TrackCollection::getCrateDAO() {
    return m_crateDao;
}

TrackDAO& TrackCollection::getTrackDAO() {
    return m_trackDao;
}

PlaylistDAO& TrackCollection::getPlaylistDAO() {
    return m_playlistDao;
}

QSharedPointer<BaseTrackCache> TrackCollection::getTrackSource(
    const QString name) {
    return m_trackSources.value(name, QSharedPointer<BaseTrackCache>());
}

void TrackCollection::addTrackSource(
    const QString name, QSharedPointer<BaseTrackCache> trackSource) {
    Q_ASSERT(!m_trackSources.contains(name));
    m_trackSources[name] = trackSource;
}<|MERGE_RESOLUTION|>--- conflicted
+++ resolved
@@ -86,18 +86,9 @@
     return true;
 }
 
-<<<<<<< HEAD
-
-QSqlDatabase& TrackCollection::getDatabase()
-{
- 	return m_db;
-}
-
-=======
 QSqlDatabase& TrackCollection::getDatabase() {
     return m_db;
 }
->>>>>>> 7b41dc54
 
 /** Do a non-recursive import of all the songs in a directory. Does NOT decend into subdirectories.
     @param trackDao The track data access object which provides a connection to the database. We use this parameter in order to make this function callable from separate threads. You need to use a different DB connection for each thread.
