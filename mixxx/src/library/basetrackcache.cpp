// basetrackcache.cpp
// Created 7/3/2011 by RJ Ryan (rryan@mit.edu)

#include "library/basetrackcache.h"

#include "library/trackcollection.h"

namespace {

const bool sDebug = false;

const QHash<QString, int> buildReverseIndex(const QList<QString> items) {
    int i = 0;
    QHash<QString, int> index;
    foreach (const QString item, items) {
        index[item] = i++;
    }
    return index;
}

}  // namespace

BaseTrackCache::BaseTrackCache(TrackCollection* pTrackCollection,
                               QString tableName,
                               QString idColumn,
<<<<<<< HEAD
                               QList<QString> columns,
                               bool isCaching)
        : QObject(NULL),
=======
                               QList<QString> columns)
        : QObject(),
>>>>>>> 3e1c3280
          m_tableName(tableName),
          m_idColumn(idColumn),
          m_columns(columns),
          m_columnsJoined(m_columns.join(",")),
          m_columnIndex(buildReverseIndex(m_columns)),
          m_bIndexBuilt(false),
          m_bIsCaching(isCaching),
          m_pTrackCollection(pTrackCollection),
          m_trackDAO(m_pTrackCollection->getTrackDAO()),
          m_database(m_pTrackCollection->getDatabase()) {
    m_searchColumns << "artist"
                    << "album"
                    << "location"
                    << "comment"
                    << "title";

    // Convert all the search column names to their field indexes because we use
    // them a bunch.
    m_searchColumnIndices.resize(m_searchColumns.size());
    for (int i = 0; i < m_searchColumns.size(); ++i) {
        m_searchColumnIndices[i] = m_columnIndex.value(m_searchColumns[i], -1);
    }
}

BaseTrackCache::~BaseTrackCache() {
}

const QStringList BaseTrackCache::columns() const {
    return m_columns;
}

int BaseTrackCache::columnCount() const {
    return m_columns.size();
}

int BaseTrackCache::fieldIndex(const QString columnName) const {
    return m_columnIndex.value(columnName, -1);
}

void BaseTrackCache::slotTrackAdded(int trackId) {
    updateTrackInIndex(trackId);
}

void BaseTrackCache::slotTrackRemoved(int trackId) {
    m_trackInfo.remove(trackId);
}

void BaseTrackCache::slotTrackDirty(int trackId) {
    if (sDebug) {
        qDebug() << this << "slotTrackDirty" << trackId;
    }
    m_dirtyTracks.insert(trackId);
}

void BaseTrackCache::slotTrackClean(int trackId) {
    if (sDebug) {
        qDebug() << this << "slotTrackClean" << trackId;
    }
    m_dirtyTracks.remove(trackId);
    updateTrackInIndex(trackId);
}

void BaseTrackCache::ensureCached(QSet<int> trackIds) {
    updateTracksInIndex(trackIds);
}

TrackPointer BaseTrackCache::lookupCachedTrack(int trackId) const {
    // Only get the Track from the TrackDAO if it's in the cache
    if (m_bIsCaching) {
        return m_trackDAO.getTrack(trackId, true);
    }
    return TrackPointer();
}

bool BaseTrackCache::updateIndexWithQuery(QString queryString) {
    QTime timer;
    timer.start();

    if (sDebug) {
        qDebug() << "updateIndexWithQuery issuing query:" << queryString;
    }

    QSqlQuery query(m_database);
    // This causes a memory savings since QSqlCachedResult (what QtSQLite uses)
    // won't allocate a giant in-memory table that we won't use at all.
    query.setForwardOnly(true); // performance improvement?
    query.prepare(queryString);

    if (!query.exec()) {
        qDebug() << this << "updateIndexWithQuery error:"
                 << __FILE__ << __LINE__
                 << query.executedQuery() << query.lastError();
        return false;
    }

    int numColumns = columnCount();
    int idColumn = query.record().indexOf(m_idColumn);

    while (query.next()) {
        int id = query.value(idColumn).toInt();

        QVector<QVariant>& record = m_trackInfo[id];
        record.resize(numColumns);

        for (int i = 0; i < numColumns; ++i) {
            record[i] = query.value(i);
        }
    }

    qDebug() << this << "updateIndexWithQuery took" << timer.elapsed() << "ms";
    return true;
}

void BaseTrackCache::buildIndex() {
    if (sDebug) {
        qDebug() << this << "buildIndex()";
    }

    QString queryString = QString("SELECT %1 FROM %2")
            .arg(m_columnsJoined).arg(m_tableName);

    if (sDebug) {
        qDebug() << this << "buildIndex query:" << queryString;
    }

    // TODO(rryan) for very large tables, it probably makes more sense to NOT
    // clear the table, and keep track of what IDs we see, then delete the ones
    // we don't see.
    m_trackInfo.clear();

    if (!updateIndexWithQuery(queryString)) {
        qDebug() << "buildIndex failed!";
    }

    m_bIndexBuilt = true;
}

void BaseTrackCache::updateTrackInIndex(int trackId) {
    QSet<int> trackIds;
    trackIds.insert(trackId);
    updateTracksInIndex(trackIds);
}

void BaseTrackCache::updateTracksInIndex(QSet<int> trackIds) {
    if (trackIds.size() == 0) {
        return;
    }

    QStringList idStrings;
    foreach (int trackId, trackIds) {
        idStrings << QVariant(trackId).toString();
    }

    QString queryString = QString("SELECT %1 FROM %2 WHERE %3 in (%4)")
            .arg(m_columnsJoined)
            .arg(m_tableName)
            .arg(m_idColumn)
            .arg(idStrings.join(","));

    if (sDebug) {
        qDebug() << this << "updateTracksInIndex update query:" << queryString;
    }

    if (!updateIndexWithQuery(queryString)) {
        qDebug() << "updateTracksInIndex failed!";
        return;
    }
    emit(tracksChanged(trackIds));
}

QVariant BaseTrackCache::getTrackValueForColumn(TrackPointer pTrack, int column) const {
    if (!pTrack || column < 0) {
        return QVariant();
    }

    // TODO(XXX) Qt properties could really help here.
    // TODO(rryan) this is all TrackDAO specific. What about iTunes/RB/etc.?
    if (fieldIndex(LIBRARYTABLE_ARTIST) == column) {
        return QVariant(pTrack->getArtist());
    } else if (fieldIndex(LIBRARYTABLE_TITLE) == column) {
        return QVariant(pTrack->getTitle());
    } else if (fieldIndex(LIBRARYTABLE_ALBUM) == column) {
        return QVariant(pTrack->getAlbum());
    } else if (fieldIndex(LIBRARYTABLE_YEAR) == column) {
        return QVariant(pTrack->getYear());
    } else if (fieldIndex(LIBRARYTABLE_DATETIMEADDED) == column) {
        return QVariant(pTrack->getDateAdded());
    } else if (fieldIndex(LIBRARYTABLE_GENRE) == column) {
        return QVariant(pTrack->getGenre());
    } else if (fieldIndex(LIBRARYTABLE_FILETYPE) == column) {
        return QVariant(pTrack->getType());
    } else if (fieldIndex(LIBRARYTABLE_TRACKNUMBER) == column) {
        return QVariant(pTrack->getTrackNumber());
    } else if (fieldIndex(LIBRARYTABLE_LOCATION) == column) {
        return QVariant(pTrack->getLocation());
    } else if (fieldIndex(LIBRARYTABLE_COMMENT) == column) {
        return QVariant(pTrack->getComment());
    } else if (fieldIndex(LIBRARYTABLE_DURATION) == column) {
        return pTrack->getDuration();
    } else if (fieldIndex(LIBRARYTABLE_BITRATE) == column) {
        return QVariant(pTrack->getBitrate());
    } else if (fieldIndex(LIBRARYTABLE_BPM) == column) {
        return QVariant(pTrack->getBpm());
    } else if (fieldIndex(LIBRARYTABLE_PLAYED) == column) {
        return QVariant(pTrack->getPlayed());
    } else if (fieldIndex(LIBRARYTABLE_TIMESPLAYED) == column) {
        return QVariant(pTrack->getTimesPlayed());
    } else if (fieldIndex(LIBRARYTABLE_RATING) == column) {
        return pTrack->getRating();
    } else if (fieldIndex(LIBRARYTABLE_KEY) == column) {
        return pTrack->getKey();
    }
    return QVariant();
}

QVariant BaseTrackCache::data(int trackId, int column) const {
    QVariant result;

    if (!m_bIndexBuilt) {
        qDebug() << this << "ERROR index is not built for" << m_tableName;
        return result;
    }

    // TODO(rryan): allow as an argument
    TrackPointer pTrack;

    // The caller can optionally provide a pTrack if they already looked it
    // up. This is just an optimization to help reduce the # of calls to
    // lookupCachedTrack. If they didn't provide it, look it up.
    if (!pTrack) {
        pTrack = lookupCachedTrack(trackId);
    }
    if (pTrack) {
        result = getTrackValueForColumn(pTrack, column);
    }

    // If the track lookup failed (could happen for track properties we dont
    // keep track of in Track, like playlist position) look up the value in
    // the track info cache.

    // TODO(rryan) this code is flawed for columns that contains row-specific
    // metadata. Currently the upper-levels will not delegate row-specific
    // columns to this method, but there should still be a check here I think.
    if (!result.isValid()) {
        QHash<int, QVector<QVariant> >::const_iterator it =
                m_trackInfo.find(trackId);
        if (it != m_trackInfo.end()) {
            const QVector<QVariant>& fields = it.value();
            result = fields.value(column, result);
        }
    }
    return result;
}

bool BaseTrackCache::trackMatches(const TrackPointer& pTrack,
                                  const QRegExp& matcher) const {
    // For every search column, lookup the value for the track and check
    // if it matches the search query.
    int i = 0;
    foreach (QString column, m_searchColumns) {
        int columnIndex = m_searchColumnIndices[i++];
        QVariant value = getTrackValueForColumn(pTrack, columnIndex);
        if (value.isValid() && qVariantCanConvert<QString>(value)) {
            QString valueStr = value.toString();
            if (valueStr.contains(matcher)) {
                return true;
            }
        }
    }
    return false;
}

void BaseTrackCache::filterAndSort(const QSet<int>& trackIds,
                                   QString searchQuery,
                                   QString extraFilter, int sortColumn,
                                   Qt::SortOrder sortOrder,
                                   QHash<int, int>* trackToIndex) {
    if (!m_bIndexBuilt) {
        buildIndex();
    }

    QStringList idStrings;

    if (sortColumn < 0 || sortColumn >= columnCount()) {
        qDebug() << "ERROR: Invalid sort column provided to BaseTrackCache::filterAndSort";
        return;
    }

    // TODO(rryan) consider making this the data passed in and a separate
    // QVector for output
    QSet<int> dirtyTracks;
    foreach (int trackId, trackIds) {
        idStrings << QVariant(trackId).toString();
        if (m_dirtyTracks.contains(trackId)) {
            dirtyTracks.insert(trackId);
        }
    }

    QString filter = filterClause(searchQuery, extraFilter, idStrings);
    QString orderBy = orderByClause(sortColumn, sortOrder);
    QString queryString = QString("SELECT %1 FROM %2 %3 %4")
            .arg(m_idColumn).arg(m_tableName).arg(filter).arg(orderBy);

    if (sDebug) {
        qDebug() << this << "select() executing:" << queryString;
    }

    QSqlQuery query(m_database);
    // This causes a memory savings since QSqlCachedResult (what QtSQLite uses)
    // won't allocate a giant in-memory table that we won't use at all.
    query.setForwardOnly(true);
    query.prepare(queryString);

    if (!query.exec()) {
        qDebug() << this << "select() error:" << __FILE__ << __LINE__
                 << query.executedQuery() << query.lastError();
    }

    QSqlRecord record = query.record();
    int idColumn = record.indexOf(m_idColumn);
    int rows = query.size();

    if (sDebug) {
        qDebug() << "Rows returned:" << rows;
    }

    m_trackOrder.resize(0);
    trackToIndex->clear();
    if (rows > 0) {
        trackToIndex->reserve(rows);
        m_trackOrder.reserve(rows);
    }

    while (query.next()) {
        int id = query.value(idColumn).toInt();
        (*trackToIndex)[id] = m_trackOrder.size();
        m_trackOrder.push_back(id);
    }

    // At this point, the original set of tracks have been divided into two
    // pieces: those that should be in the result set and those that should
    // not. Unfortunately, due to TrackDAO caching, there may be tracks in
    // either category that are there incorrectly. We must look at all the dirty
    // tracks (within the original set, if specified) and evaluate whether they
    // would match or not match the given filter criteria. Once we correct the
    // membership of tracks in either set, we must then insertion-sort the
    // missing tracks into the resulting index list.

    if (dirtyTracks.size() == 0) {
        return;
    }

    // Make a regular expression that matches the query terms.
    QStringList searchTokens = searchQuery.split(" ");
    // Escape every token to stuff in a regular expression
    for (int i = 0; i < searchTokens.size(); ++i) {
        searchTokens[i] = QRegExp::escape(searchTokens[i].trimmed());
    }
    QRegExp searchMatcher(searchTokens.join("|"), Qt::CaseInsensitive);

    foreach (int trackId, dirtyTracks) {
        // Only get the track if it is in the cache.
        TrackPointer pTrack = lookupCachedTrack(trackId);

        if (!pTrack) {
            continue;
        }

        // The track should be in the result set if the search is empty or the
        // track matches the search.
        bool shouldBeInResultSet = searchQuery.isEmpty() ||
                trackMatches(pTrack, searchMatcher);

        // If the track is in this result set.
        bool isInResultSet = trackToIndex->contains(trackId);

        if (shouldBeInResultSet) {
            // Track should be in result set...

            // Remove the track from the results first (we have to do this or it
            // will sort wrong).
            if (isInResultSet) {
                int index = (*trackToIndex)[trackId];
                m_trackOrder.remove(index);
                // Don't update trackToIndex, since we do it below.
            }

            // Figure out where it is supposed to sort. The table is sorted by
            // the sort column, so we can binary search.
            int insertRow = findSortInsertionPoint(pTrack, sortColumn,
                                                   sortOrder, m_trackOrder);

            if (sDebug) {
                qDebug() << this
                         << "Insertion sort says it should be inserted at:"
                         << insertRow;
            }

            // The track should sort at insertRow
            m_trackOrder.insert(insertRow, trackId);

            trackToIndex->clear();
            // Fix the index. TODO(rryan) find a non-stupid way to do this.
            for (int i = 0; i < m_trackOrder.size(); ++i) {
                (*trackToIndex)[m_trackOrder[i]] = i;
            }
        } else if (isInResultSet) {
            // Track should not be in this result set, but it is. We need to
            // remove it.
            int index = (*trackToIndex)[trackId];
            m_trackOrder.remove(index);

            trackToIndex->clear();
            // Fix the index. TODO(rryan) find a non-stupid way to do this.
            for (int i = 0; i < m_trackOrder.size(); ++i) {
                (*trackToIndex)[m_trackOrder[i]] = i;
            }
        }
    }
}


QString BaseTrackCache::filterClause(QString query, QString extraFilter,
                                     QStringList idStrings) const {
    QStringList queryFragments;

    if (!extraFilter.isNull() && extraFilter != "") {
        queryFragments << QString("(%1)").arg(extraFilter);
    }

    if (idStrings.size() > 0) {
        queryFragments << QString("%1 in (%2)")
                .arg(m_idColumn).arg(idStrings.join(","));
    }

    if (!query.isNull() && query != "") {
        QStringList tokens = query.split(" ");
        QSqlField search("search", QVariant::String);

        QStringList tokenFragments;
        foreach (QString token, tokens) {
            token = token.trimmed();
            search.setValue("%" + token + "%");
            QString escapedToken = m_database.driver()->formatValue(search);

            QStringList columnFragments;
            foreach (QString column, m_searchColumns) {
                columnFragments << QString("%1 LIKE %2").arg(column).arg(escapedToken);
            }
            tokenFragments << QString("(%1)").arg(columnFragments.join(" OR "));
        }
        queryFragments << QString("(%1)").arg(tokenFragments.join(" AND "));
    }

    if (queryFragments.size() > 0) {
        return "WHERE " + queryFragments.join(" AND ");
    }
    return "";
}

QString BaseTrackCache::orderByClause(int sortColumn,
                                      Qt::SortOrder sortOrder) const {
    // This is all stolen from QSqlTableModel::orderByClause(), just rigged to
    // sort case-insensitively.

    // TODO(rryan) I couldn't get QSqlRecord to work without exec'ing this damn
    // query. Need to find out how to make it work without exec()'ing and remove
    // this.
    QSqlQuery query(m_database);
    QString queryString = QString("SELECT %1 FROM %2 LIMIT 1")
            .arg(m_columnsJoined).arg(m_tableName);
    query.prepare(queryString);
    query.exec();

    QString s;
    QSqlField f = query.record().field(sortColumn);
    if (!f.isValid()) {
        if (sDebug) {
            qDebug() << "field not valid";
        }
        return QString();
    }

    QString field = m_database.driver()->escapeIdentifier(
        f.name(), QSqlDriver::FieldName);

    s.append(QLatin1String("ORDER BY "));
    QString sort_field = QString("%1.%2").arg(m_tableName).arg(field);

    // If the field is a string, sort using its lowercase form so sort is
    // case-insensitive.
    QVariant::Type type = f.type();

    // TODO(XXX) Instead of special-casing tracknumber here, we should ask the
    // child class to format the expression for sorting.
    if (sort_field.contains("tracknumber")) {
        sort_field = QString("cast(%1 as integer)").arg(sort_field);
    } else if (type == QVariant::String) {
        sort_field = QString("lower(%1)").arg(sort_field);
    }
    s.append(sort_field);

    s += (sortOrder == Qt::AscendingOrder) ? QLatin1String(" ASC") :
            QLatin1String(" DESC");
    return s;
}

int BaseTrackCache::findSortInsertionPoint(TrackPointer pTrack,
                                           const int sortColumn,
                                           Qt::SortOrder sortOrder,
                                           const QVector<int> trackIds) const {
    QVariant trackValue = getTrackValueForColumn(pTrack, sortColumn);

    int min = 0;
    int max = trackIds.size()-1;

    if (sDebug) {
        qDebug() << this << "Trying to insertion sort:"
                 << trackValue << "min" << min << "max" << max;
    }

    while (min <= max) {
        int mid = min + (max - min) / 2;
        int otherTrackId = trackIds[mid];

        // This should not happen, but it's a recoverable error so we should only log it.
        if (!m_trackInfo.contains(otherTrackId)) {
            qDebug() << "WARNING: track" << otherTrackId << "was not in index";
            //updateTrackInIndex(otherTrackId);
        }

        QVariant tableValue = data(otherTrackId, sortColumn);
        int compare = compareColumnValues(sortColumn, sortOrder, trackValue, tableValue);

        if (sDebug) {
            qDebug() << this << "Comparing" << trackValue
                     << "to" << tableValue << ":" << compare;
        }

        if (compare == 0) {
            // Alright, if we're here then we can insert it here and be
            // "correct"
            min = mid;
            break;
        } else if (compare > 0) {
            min = mid + 1;
        } else {
            max = mid - 1;
        }
    }
    return min;
}

int BaseTrackCache::compareColumnValues(int sortColumn, Qt::SortOrder sortOrder,
                                        QVariant val1, QVariant val2) const {
    int result = 0;

    if (sortColumn == fieldIndex(PLAYLISTTRACKSTABLE_POSITION) ||
        sortColumn == fieldIndex(LIBRARYTABLE_BITRATE) ||
        sortColumn == fieldIndex(LIBRARYTABLE_BPM) ||
        sortColumn == fieldIndex(LIBRARYTABLE_DURATION) ||
        sortColumn == fieldIndex(LIBRARYTABLE_TIMESPLAYED) ||
        sortColumn == fieldIndex(LIBRARYTABLE_RATING)) {
        // Sort as floats.
        double delta = val1.toDouble() - val2.toDouble();

        if (fabs(delta) < .00001)
            result = 0;
        else if (delta > 0.0)
            result = 1;
        else
            result = -1;
    } else {
        // Default to case-insensitive string comparison
        result = val1.toString().compare(val2.toString(), Qt::CaseInsensitive);
    }

    // If we're in descending order, flip the comparison.
    if (sortOrder == Qt::DescendingOrder) {
        result = -result;
    }

    return result;
}<|MERGE_RESOLUTION|>--- conflicted
+++ resolved
@@ -23,14 +23,9 @@
 BaseTrackCache::BaseTrackCache(TrackCollection* pTrackCollection,
                                QString tableName,
                                QString idColumn,
-<<<<<<< HEAD
                                QList<QString> columns,
                                bool isCaching)
-        : QObject(NULL),
-=======
-                               QList<QString> columns)
         : QObject(),
->>>>>>> 3e1c3280
           m_tableName(tableName),
           m_idColumn(idColumn),
           m_columns(columns),
