--- conflicted
+++ resolved
@@ -569,10 +569,7 @@
             s="";
             getField(tag, "COMM", &s);
             setComment(s);
-<<<<<<< HEAD
-
-=======
->>>>>>> a13f7e2a
+
             //Track->setHeaderParsed(true);
 
             /*
