/***************************************************************************
                          midiscriptengine.cpp  -  description
                          -------------------
    begin                : Fri Dec 12 2008
    copyright            : (C) 2008-2010 by Sean M. Pappalardo
                                       "Holy crap, I wrote new code!"
    email                : spappalardo@mixxx.org
 ***************************************************************************/

/***************************************************************************
 *                                                                         *
 *   This program is free software; you can redistribute it and/or modify  *
 *   it under the terms of the GNU General Public License as published by  *
 *   the Free Software Foundation; either version 2 of the License, or     *
 *   (at your option) any later version.                                   *
 *                                                                         *
 ***************************************************************************/

#include "controlobject.h"
#include "controlobjectthread.h"
#include "mididevice.h"
#include "midiscriptengine.h"
#include "errordialoghandler.h"

// #include <QScriptSyntaxCheckResult>

#ifdef _MSC_VER
    #include <float.h>  // for _isnan() on VC++
    #define isnan(x) _isnan(x)  // VC++ uses _isnan() instead of isnan()
#else
    #include <math.h>  // for isnan() everywhere else
#endif


MidiScriptEngine::MidiScriptEngine(MidiDevice* midiDevice) :
    m_pMidiDevice(midiDevice),
    m_midiDebug(false),
    m_pEngine(NULL),
    m_midiPopups(false),
    m_isLoaded(false) {

    // Handle error dialog buttons
    qRegisterMetaType<QMessageBox::StandardButton>("QMessageBox::StandardButton");

    // Pre-allocate arrays for average number of virtual decks
    int decks = 16;
    m_intervalAccumulator.resize(decks);
    m_dx.resize(decks);
    m_rampTo.resize(decks);
    m_ramp.resize(decks);
    m_pitchFilter.resize(decks);

    // Initialize arrays used for testing and pointers
    for (int i=0; i < decks; i++) {
        m_dx[i] = 0;
        m_pitchFilter[i] = new PitchFilter(); // allocate RAM at startup
        m_ramp[i] = false;
    }
}

MidiScriptEngine::~MidiScriptEngine() {
    // Clean up
    int decks = 16; // Must match value above
    for (int i=0; i < decks; i++) {
        delete m_pitchFilter[i];
        m_pitchFilter[i] = NULL;
    }

    // Delete the script engine, first clearing the pointer so that
    // other threads will not get the dead pointer after we delete it.
    if(m_pEngine != NULL) {
        QScriptEngine *engine = m_pEngine;
        m_pEngine = NULL;
        engine->deleteLater();
    }

}

/* -------- ------------------------------------------------------
Purpose: Calls the same method on a list of JS Objects
Input:   -
Output:  -
-------- ------------------------------------------------------ */
void MidiScriptEngine::callFunctionOnObjects(QList<QString> scriptFunctionPrefixes, QString function, QScriptValueList args)
{
    QListIterator<QString> prefixIt(scriptFunctionPrefixes);
    const QScriptValue global = m_pEngine->globalObject();
    
    while (prefixIt.hasNext()) {
        QString prefixName = prefixIt.next();
        QScriptValue prefix = global.property(prefixName);
        
        if ( prefix.isValid() && prefix.isObject()) {
            
            QScriptValue init = prefix.property(function);
            if (init.isValid()) {
                if (m_midiDebug) {
                    qDebug() << "MidiScriptEngine: Executing" << prefixName << "." << function;
                }
                init.call(QScriptValue(), args);
            }
            else {
                qWarning() << "MidiScriptEngine:" << prefixName << "has no" << function << " method";
            }
        }
        else {
            qWarning() << "MidiScriptEngine: No" << prefixName << "object in script";
        }
    }
}

/* -------- ------------------------------------------------------
Purpose: Resolves a function name to a QScriptValue including 
            OBJECT.Function calls
Input:   -
Output:  -
-------- ------------------------------------------------------ */
QScriptValue MidiScriptEngine::resolveFunction(QString function) {
    QScriptValue object = m_pEngine->globalObject();
    QStringList parts = function.split(".");
    
    for (int i = 0; i < parts.size(); i++) {
        object = object.property(parts.at(i));
        if (!object.isValid())
            return QScriptValue();
    }
    
    return object;
}

/* -------- ------------------------------------------------------
Purpose: Shuts down MIDI scripts in an orderly fashion
            (stops timers then executes shutdown functions)
Input:   -
Output:  -
-------- ------------------------------------------------------ */
void MidiScriptEngine::gracefulShutdown(QList<QString> scriptFunctionPrefixes) {
    qDebug() << "MidiScriptEngine shutting down...";

    m_scriptEngineLock.lock();
    // Clear the m_connectedControls hash so we stop responding
    // to signals.
    m_connectedControls.clear();

    // Disconnect the function call signal
    if (m_pMidiDevice)
        disconnect(m_pMidiDevice, SIGNAL(callMidiScriptFunction(QScriptValue, char, char,
                                                                char, MidiStatusByte, QString)),
                   this, SLOT(execute(QScriptValue, char, char, char, MidiStatusByte, QString)));

    // Stop all timers
    stopAllTimers();

    // Call each script's shutdown function if it exists
<<<<<<< HEAD
    callFunctionOnObjects(scriptFunctionPrefixes, "shutdown");
    
=======
    QListIterator<QString> prefixIt(scriptFunctionPrefixes);
    while (prefixIt.hasNext()) {
        QString shutName = prefixIt.next();
        if (shutName!="") {
            shutName.append(".shutdown");
            if (m_midiDebug) qDebug() << "MidiScriptEngine: Executing" << shutName;
            if (!internalExecute(QScriptValue(), shutName))
                qWarning() << "MidiScriptEngine: No" << shutName << "function in script";
        }
    }

>>>>>>> c339edb6
    // Prevents leaving decks in an unstable state
    //  if the controller is shut down while scratching
    QHashIterator<int, int> i(m_scratchTimers);
    while (i.hasNext()) {
        i.next();
        qDebug() << "Aborting scratching on deck" << i.value();
        // Clear scratch2_enable
        QString group = QString("[Channel%1]").arg(i.value());
        ControlObjectThread *cot = getControlObjectThread(group, "scratch2_enable");
        if(cot != NULL) cot->slotSet(0);
    }

    // Free all the control object threads
    QList<ConfigKey> keys = m_controlCache.keys();
    QList<ConfigKey>::iterator it = keys.begin();
    QList<ConfigKey>::iterator end = keys.end();
    while(it != end) {
        ConfigKey key = *it;
        ControlObjectThread *cot = m_controlCache.take(key);
        delete cot;
        it++;
    }

    m_scriptEngineLock.unlock();

    // Stop processing the event loop and terminate the thread.
    quit();
}

bool MidiScriptEngine::isReady() {
    m_scriptEngineLock.lock();
    bool ret = m_pEngine != NULL;
    m_scriptEngineLock.unlock();
    return ret;
}

/*
  WARNING: must hold the lock to call this
 */
void MidiScriptEngine::initializeScriptEngine() {
    // Create the MidiScriptEngine
    m_pEngine = new QScriptEngine(this);

    //qDebug() << "MidiScriptEngine::run() m_pEngine->parent() is " << m_pEngine->parent();
    //qDebug() << "MidiScriptEngine::run() m_pEngine->thread() is " << m_pEngine->thread();

    // Make this MidiScriptEngine instance available to scripts as
    // 'engine'.
    QScriptValue engineGlobalObject = m_pEngine->globalObject();
    engineGlobalObject.setProperty("engine", m_pEngine->newQObject(this));

    if (m_pMidiDevice) {
        qDebug() << "MIDI Device in script engine is:" << m_pMidiDevice->getName();

        // Make the MidiDevice instance available to scripts as 'midi'.
        engineGlobalObject.setProperty("midi", m_pEngine->newQObject(m_pMidiDevice));

        // Allow the MidiDevice to signal script function calls
        connect(m_pMidiDevice, SIGNAL(callMidiScriptFunction(QScriptValue, char, char,
                                                             char, MidiStatusByte, QString)),
                this, SLOT(execute(QScriptValue, char, char, char, MidiStatusByte, QString)));
    }
}

/* -------- ------------------------------------------------------
   Purpose: Load all script files given in the shared list
   Input:   -
   Output:  -
   -------- ------------------------------------------------------ */
void MidiScriptEngine::loadScriptFiles(QList<QString> scriptFileNames) {

    // Set the Midi Debug flag
    if (m_pMidiDevice)
        m_midiDebug = m_pMidiDevice->midiDebugging();

    qDebug() << "MidiScriptEngine: Loading & evaluating all MIDI script code";

    QListIterator<QString> it(scriptFileNames);
    m_scriptEngineLock.lock();
    while (it.hasNext()) {
        QString curScriptFileName = it.next();
        safeEvaluate(curScriptFileName);

        if(m_scriptErrors.contains(curScriptFileName)) {
            qDebug() << "Errors occured while loading " << curScriptFileName;
        }
    }

    // Move to initializeScriptFunctions ... we can resolve the whole mess
    // all at once and by using the globalObject to access the object 
    // directly, much faster. Then we can save the QScriptValue of the function
    // directly. That way MIDIScript calls can avoid the parse stage.
    // - Phillip Whelan
    /* MOVED !@# not... deprecated code... */
    const QScriptValue global = m_pEngine->globalObject();
    QScriptValueIterator iter(global);
    while(iter.hasNext()) {
        iter.next();
        QScriptValue prop = iter.value();
        if (prop.isObject()) {
            //qDebug() << "Found Object (using iterator):" << iter.name();
            QScriptValueIterator iterProp(prop);
            while(iterProp.hasNext()) {
                iterProp.next();
                if (iterProp.value().isFunction()) {
                    m_scriptFunctions.append(iter.name() + "." + iterProp.name());
                    //qDebug() << "\tFunction:" << iterProp.name();
                }
            }
        }
    }
    
    // Mark Engine as Loaded so we do not get loaded again.
    // - Phillip Whelan
    m_isLoaded = true;
    
    m_scriptEngineLock.unlock();
    emit(initialized());
}

/* -------- ------------------------------------------------------
   Purpose: Run the initialization function for each loaded script
                if it exists
   Input:   -
   Output:  -
   -------- ------------------------------------------------------ */
void MidiScriptEngine::initializeScripts(QList<QString> scriptFunctionPrefixes) {
    m_scriptEngineLock.lock();
    
    QScriptValueList args;
    args << QScriptValue(m_pMidiDevice->getName());
    callFunctionOnObjects(scriptFunctionPrefixes, "init", args);
    
    m_scriptEngineLock.unlock();
    emit(initialized());
}

/* -------- ------------------------------------------------------
   Purpose: Create the MidiScriptEngine object (so it is owned in this
   thread, and start the Qt event loop for this thread via exec().
   Input: -
   Output: -
   -------- ------------------------------------------------------ */
void MidiScriptEngine::run() {
    unsigned static id = 0; //the id of this thread, for debugging purposes //XXX copypasta (should factor this out somehow), -kousu 2/2009
    QThread::currentThread()->setObjectName(QString("MidiScriptEngine %1").arg(++id));

    // Prevent the script engine from strangling other parts of Mixxx
    //  incase of a misbehaving script
    //  - Should we perhaps not do this when running with --midiDebug so it's more
    //      obvious if a script is taking too much CPU time? - Sean 4/19/10
    QThread::currentThread()->setPriority(QThread::LowPriority);

    m_scriptEngineLock.lock();
    initializeScriptEngine();
    m_scriptEngineLock.unlock();
    emit(initialized());

    // Run the Qt event loop indefinitely
    exec();
}

/* -------- ------------------------------------------------------
   Purpose: Validate script syntax, then evaluate() it so the
            functions are registered & available for use.
   Input:   -
   Output:  -
   -------- ------------------------------------------------------ */
bool MidiScriptEngine::evaluate(QString filepath) {
    m_scriptEngineLock.lock();
    QList<QString> dummy;
    bool ret = safeEvaluate(filepath);
    m_scriptEngineLock.unlock();
    return ret;
}

/* -------- ------------------------------------------------------
   Purpose: Evaluate & call a script function
   Input:   Function name
   Output:  false if an invalid function or an exception
   -------- ------------------------------------------------------ */
bool MidiScriptEngine::execute(QString function) {
    m_scriptEngineLock.lock();
    bool ret = safeExecute(function);
    if (!ret) qWarning() << "MidiScriptEngine: Invalid script function" << function;
    m_scriptEngineLock.unlock();
    return ret;
}

/* -------- ------------------------------------------------------
   Purpose: Evaluate & call a script function
   Input:   Function name, data string (e.g. device ID)
   Output:  false if an invalid function or an exception
   -------- ------------------------------------------------------ */
bool MidiScriptEngine::execute(QString function, QString data) {
    m_scriptEngineLock.lock();
    bool ret = safeExecute(function, data);
    if (!ret) qWarning() << "MidiScriptEngine: Invalid script function" << function;
    m_scriptEngineLock.unlock();
    return ret;
}

/* -------- ------------------------------------------------------
   Purpose: Evaluate & call a script function
   Input:   Function name, pointer to data buffer, length of buffer
   Output:  false if an invalid function or an exception
   -------- ------------------------------------------------------ */
bool MidiScriptEngine::execute(QString function, const unsigned char data[],
                               unsigned int length) {
    m_scriptEngineLock.lock();
    bool ret = safeExecute(function, data, length);
    m_scriptEngineLock.unlock();
    return ret;
}

/* -------- ------------------------------------------------------
   Purpose: Evaluate & call a script function
   Input:   Function name, channel #, control #, value, status
                MixxxControl group
   Output:  false if an invalid function or an exception
   -------- ------------------------------------------------------ */
bool MidiScriptEngine::execute(QString function, char channel,
                               char control, char value,
                               MidiStatusByte status,
                               QString group) {
    m_scriptEngineLock.lock();
    bool ret = safeExecute(function, channel, control, value, status, group);
    if (!ret) qWarning() << "MidiScriptEngine: Invalid script function" << function;
    m_scriptEngineLock.unlock();
    return ret;
}

/* -------- ------------------------------------------------------
   Purpose: Evaluate & call a script function
   Input:   Function name, channel #, control #, value, status
                MixxxControl group
   Output:  false if an invalid function or an exception
   -------- ------------------------------------------------------ */
bool MidiScriptEngine::execute(QScriptValue function, char channel,
                               char control, char value,
                               MidiStatusByte status,
                               QString group) {
    m_scriptEngineLock.lock();
    bool ret = safeExecute(function, channel, control, value, status, group);
    if (!ret) qWarning() << "MidiScriptEngine: Invalid function object";
    m_scriptEngineLock.unlock();
    return ret;
}

/* -------- ------------------------------------------------------
   Purpose: Evaluate & call a script function
   Input:   Function name
   Output:  false if an invalid function or an exception
   -------- ------------------------------------------------------ */
bool MidiScriptEngine::safeExecute(QString function) {
    //qDebug() << QString("MidiScriptEngine: Exec1 Thread ID=%1").arg(QThread::currentThreadId(),0,16);

    if (m_pEngine == NULL)
        return false;

    QScriptValue scriptFunction = m_pEngine->evaluate(function);

    if (checkException())
        return false;

    if (!scriptFunction.isFunction())
        return false;

    scriptFunction.call(QScriptValue());
    if (checkException())
        return false;

    return true;
}


/* -------- ------------------------------------------------------
Purpose: Evaluate & run script code
Input:   'this' object if applicable, Code string
Output:  false if an exception
-------- ------------------------------------------------------ */
bool MidiScriptEngine::internalExecute(QScriptValue thisObject,
                                       QString scriptCode) {
    // A special version of safeExecute since we're evaluating strings, not actual functions
    //  (execute() would print an error that it's not a function every time a timer fires.)
    if(m_pEngine == NULL)
        return false;

    // Check syntax
    QScriptSyntaxCheckResult result = m_pEngine->checkSyntax(scriptCode);
    QString error="";
    switch (result.state()) {
        case (QScriptSyntaxCheckResult::Valid): break;
        case (QScriptSyntaxCheckResult::Intermediate):
            error = "Incomplete code";
            break;
        case (QScriptSyntaxCheckResult::Error):
            error = "Syntax error";
            break;
    }
    if (error != "") {
        error = QString("%1: %2 at line %3, column %4 of script code:\n%5\n")
        .arg(error)
        .arg(result.errorMessage())
        .arg(result.errorLineNumber())
        .arg(result.errorColumnNumber())
        .arg(scriptCode);

        if (m_midiDebug) qCritical() << "MidiScriptEngine:" << error;
        else scriptErrorDialog(error);
        return false;
    }

    QScriptValue scriptFunction = m_pEngine->evaluate(scriptCode);

    if (checkException())
        return false;

    // If it's not a function, we're done.
    if (!scriptFunction.isFunction())
        return true;

    // If it does happen to be a function, call it.
    scriptFunction.call(thisObject);
    if (checkException())
        return false;

    return true;
}

/* -------- ------------------------------------------------------
   Purpose: Evaluate & call a script function
   Input:   Function name, data string (e.g. device ID)
   Output:  false if an invalid function or an exception
   -------- ------------------------------------------------------ */
bool MidiScriptEngine::safeExecute(QString function, QString data) {
    //qDebug() << QString("MidiScriptEngine: Exec2 Thread ID=%1").arg(QThread::currentThreadId(),0,16);

    if(m_pEngine == NULL) {
        return false;
    }

    QScriptValue scriptFunction = m_pEngine->evaluate(function);

    if (checkException())
        return false;
    if (!scriptFunction.isFunction())
        return false;

    QScriptValueList args;
    args << QScriptValue(data);

    scriptFunction.call(QScriptValue(), args);
    if (checkException())
        return false;
    return true;
}

/* -------- ------------------------------------------------------
   Purpose: Evaluate & call a script function
   Input:   Function name, ponter to data buffer, length of buffer
   Output:  false if an invalid function or an exception
   -------- ------------------------------------------------------ */
bool MidiScriptEngine::safeExecute(QString function, const unsigned char data[],
                                   unsigned int length) {

    if(m_pEngine == NULL) {
        return false;
    }

    if (!m_pEngine->canEvaluate(function)) {
        qCritical() << "MidiScriptEngine: ?Syntax error in function " << function;
        return false;
    }

    QScriptValue scriptFunction = m_pEngine->evaluate(function);

    if (checkException())
        return false;
    if (!scriptFunction.isFunction())
        return false;

    // These funky conversions are required in order to
    //  get the byte array into ECMAScript complete and unharmed.
    //  Don't change this or I will hurt you -- Sean
    QVector<QChar> temp(length);
    for (unsigned int i=0; i < length; i++) {
        temp[i]=data[i];
    }
    QString buffer = QString(temp.constData(),length);
    QScriptValueList args;
    args << QScriptValue(buffer);
    args << QScriptValue(length);

    scriptFunction.call(QScriptValue(), args);
    if (checkException())
        return false;
    return true;
}

/* -------- ------------------------------------------------------
   Purpose: Evaluate & call a script function
   Input:   Function name, channel #, control #, value, status
   Output:  false if an invalid function or an exception
   -------- ------------------------------------------------------ */
bool MidiScriptEngine::safeExecute(QString function, char channel,
                                   char control, char value,
                                   MidiStatusByte status,
                                   QString group) {
    //qDebug() << QString("MidiScriptEngine: Exec2 Thread ID=%1").arg(QThread::currentThreadId(),0,16);

    if(m_pEngine == NULL) {
        return false;
    }

    QScriptValue scriptFunction = m_pEngine->evaluate(function);

    if (checkException())
        return false;
    if (!scriptFunction.isFunction())
        return false;

    QScriptValueList args;
    args << QScriptValue(channel);
    args << QScriptValue(control);
    args << QScriptValue(value);
    args << QScriptValue(status);
    args << QScriptValue(group);

    //qDebug() << "Executing MIDI Script function";
    QScriptValue rc = scriptFunction.call(QScriptValue(), args);
    if (!rc.isValid())
        qDebug() << "Value is not a function or ...";
    if (checkException()) {
        qDebug() << "exception ocurred";
        return false;
    }
    return true;
}

/* -------- ------------------------------------------------------
   Purpose: Evaluate & call a script function
   Input:   This Object (context), Function name
   Output:  false if an invalid function or an exception
   Notes:   used for closure calls using native functions (ie: timers)
   -------- ------------------------------------------------------ */
bool MidiScriptEngine::safeExecute(QScriptValue thisObject, QScriptValue functionObject) {
    
    if(m_pEngine == NULL) {
        return false;
    }
    QScriptValueList args;
    
    functionObject.call(thisObject, args);
    if (checkException())
        return false;
    return true;
}

/* -------- ------------------------------------------------------
   Purpose: Evaluate & call a script function
   Input:   Function Object
   Output:  false if an invalid function or an exception
   Notes:   used for closure calls using native functions (ie: timers)
   -------- ------------------------------------------------------ */
bool MidiScriptEngine::safeExecute(QScriptValue functionObject,
                                    char channel, 
                                    char control, 
                                    char value,
                                    MidiStatusByte status,
                                    QString group) {
    
    if(m_pEngine == NULL) {
        return false;
    }
    
    QScriptValueList args;
    args << QScriptValue(channel);
    args << QScriptValue(control);
    args << QScriptValue(value);
    args << QScriptValue(status);
    args << QScriptValue(group);
    
    //qDebug() << "Calling MIDI Script Function";
    if (!functionObject.isFunction())
        qDebug() << "Not a function";
    QScriptValue rc = functionObject.call(m_pEngine->globalObject(), args);
    if (!rc.isValid())
        qDebug() << "QScriptValue is not a function or ...";
    if (checkException())
        return false;
    return true;
}

/* -------- ------------------------------------------------------
   Purpose: Evaluate & call a script function
   Input:   This Object (context), Function name
   Output:  false if an invalid function or an exception
   Notes:   used for closure calls using native functions (ie: timers)
   -------- ------------------------------------------------------ */
bool MidiScriptEngine::safeExecute(QScriptValue thisObject,
                                   QScriptValue functionObject) {
    if (m_pEngine == NULL) {
        return false;
    }

    QScriptValueList args;

    functionObject.call(thisObject, args);
    if (checkException()) {
        return false;
    }
    return true;
}

/* -------- ------------------------------------------------------
   Purpose: Check to see if a script threw an exception
   Input:   QScriptValue returned from call(scriptFunctionName)
   Output:  true if there was an exception
   -------- ------------------------------------------------------ */
bool MidiScriptEngine::checkException() {
    if(m_pEngine == NULL) {
        return false;
    }

    if (m_pEngine->hasUncaughtException()) {
        QScriptValue exception = m_pEngine->uncaughtException();
        QString errorMessage = exception.toString();
        int line = m_pEngine->uncaughtExceptionLineNumber();
        QStringList backtrace = m_pEngine->uncaughtExceptionBacktrace();
        QString filename = exception.property("fileName").toString();

        QStringList error;
        error << (filename.isEmpty() ? "" : filename) << errorMessage << QString(line);
        m_scriptErrors.insert((filename.isEmpty() ? "passed code" : filename), error);

        QString errorText = QString(tr("Uncaught exception at line %1 in file %2: %3"))
                            .arg(line)
                            .arg((filename.isEmpty() ? "" : filename))
                            .arg(errorMessage);

        if (filename.isEmpty())
            errorText = QString(tr("Uncaught exception at line %1 in passed code: %2"))
                        .arg(line)
                        .arg(errorMessage);

        if (m_midiDebug)
            qCritical() << "MidiScriptEngine:" << errorText
                        << "\nBacktrace:\n"
                        << backtrace;
        else scriptErrorDialog(errorText);
        return true;
    }
    return false;
}

/* -------- ------------------------------------------------------
Purpose: Common error dialog creation code for run-time exceptions
            Allows users to ignore the error or reload the mappings
Input:   Detailed error string
Output:  -
-------- ------------------------------------------------------ */
void MidiScriptEngine::scriptErrorDialog(QString detailedError) {
    qWarning() << "MidiScriptEngine:" << detailedError;
    ErrorDialogProperties* props = ErrorDialogHandler::instance()->newDialogProperties();
    props->setType(DLG_WARNING);
    props->setTitle(tr("MIDI script error"));
    props->setText(tr("A MIDI control you just used is not working properly."));
    props->setInfoText(tr("<html>(The MIDI script code needs to be fixed.)"
        "<br>For now, you can:<ul><li>Ignore this error for this session but you may experience erratic behavior</li>"
        "<li>Try to recover by resetting your controller</li></ul></html>"));
    props->setDetails(detailedError);
    props->setKey(detailedError);   // To prevent multiple windows for the same error

    // Allow user to suppress further notifications about this particular error
    props->addButton(QMessageBox::Ignore);

    props->addButton(QMessageBox::Retry);
    props->addButton(QMessageBox::Close);
    props->setDefaultButton(QMessageBox::Close);
    props->setEscapeButton(QMessageBox::Close);
    props->setModal(false);

    if (ErrorDialogHandler::instance()->requestErrorDialog(props)) {
        // Enable custom handling of the dialog buttons
        connect(ErrorDialogHandler::instance(), SIGNAL(stdButtonClicked(QString, QMessageBox::StandardButton)),
                this, SLOT(errorDialogButton(QString, QMessageBox::StandardButton)));
    }
}

/* -------- ------------------------------------------------------
Purpose: Slot to handle custom button clicks in error dialogs
Input:   Key of dialog, StandardButton that was clicked
Output:  -
-------- ------------------------------------------------------ */
void MidiScriptEngine::errorDialogButton(QString key, QMessageBox::StandardButton button) {

    // Something was clicked, so disable this signal now
    disconnect(ErrorDialogHandler::instance(), SIGNAL(stdButtonClicked(QString, QMessageBox::StandardButton)),
        this, SLOT(errorDialogButton(QString, QMessageBox::StandardButton)));

    if (button == QMessageBox::Retry) emit(resetController());
}

void MidiScriptEngine::generateScriptFunctions(QString scriptCode) {
    
    //     QStringList functionList;
    QStringList codeLines = scriptCode.split("\n");
    //     qDebug() << "MidiScriptEngine: m_scriptCode=" << m_scriptCode;

    if (m_midiDebug)
        qDebug() << "MidiScriptEngine:" << codeLines.count() << "lines of code being searched for functions";

    // grep 'function' midi/midi-mappings-scripts.js|grep -i '(msg)'|sed -e 's/function \(.*\)(msg).*/\1/i' -e 's/[= ]//g'
    QRegExp rx("*.*function*(*)*");    // Find all lines with function names in them
    rx.setPatternSyntax(QRegExp::Wildcard);

    int position = codeLines.indexOf(rx);

    while (position != -1) {    // While there are more matches

        QString line = codeLines.takeAt(position);    // Pull & remove the current match from the list.

        if (line.indexOf('#') != 0 && line.indexOf("//") != 0) {    // ignore commented out lines
            QStringList field = line.split(" ");
            if (m_midiDebug) qDebug() << "MidiScriptEngine: Found function:" << field[0]
                                      << "at line" << position;
            m_scriptFunctions.append(field[0]);
        }
        position = codeLines.indexOf(rx);
    }
}

ControlObjectThread* MidiScriptEngine::getControlObjectThread(QString group, QString name) {

    ConfigKey key = ConfigKey(group, name);

    ControlObjectThread *cot = NULL;
    if(!m_controlCache.contains(key)) {
        ControlObject *co = ControlObject::getControl(key);
        if(co != NULL) {
            cot = new ControlObjectThread(co);
            m_controlCache.insert(key, cot);
        }
    } else {
        cot = m_controlCache.value(key);
    }

    return cot;

}

/* -------- ------------------------------------------------------
   Purpose: Returns the current value of a Mixxx control (for scripts)
   Input:   Control group (e.g. [Channel1]), Key name (e.g. [filterHigh])
   Output:  The value
   -------- ------------------------------------------------------ */
double MidiScriptEngine::getValue(QString group, QString name) {


    // When this function runs, assert that somebody is holding the script
    // engine lock.
    bool lock = m_scriptEngineLock.tryLock();
    Q_ASSERT(!lock);
    if(lock) {
        m_scriptEngineLock.unlock();
    }

    //qDebug() << QString("----------------------------------MidiScriptEngine: GetValue Thread ID=%1").arg(QThread::currentThreadId(),0,16);

    ControlObjectThread *cot = getControlObjectThread(group, name);
    if (cot == NULL) {
        qWarning() << "MidiScriptEngine: Unknown control" << group << name;
        return 0.0;
    }

    return cot->get();
}

/* -------- ------------------------------------------------------
   Purpose: Sets new value of a Mixxx control (for scripts)
   Input:   Control group, Key name, new value
   Output:  -
   -------- ------------------------------------------------------ */
void MidiScriptEngine::setValue(QString group, QString name, double newValue) {

    // When this function runs, assert that somebody is holding the script
    // engine lock.
    bool lock = m_scriptEngineLock.tryLock();
    Q_ASSERT(!lock);
    if(lock) {
        m_scriptEngineLock.unlock();
    }

    if(isnan(newValue)) {
        qWarning() << "MidiScriptEngine: script setting [" << group << "," << name
                 << "] to NotANumber, ignoring.";
        return;
    }

    //qDebug() << QString("----------------------------------MidiScriptEngine: SetValue Thread ID=%1").arg(QThread::currentThreadId(),0,16);

    ControlObjectThread *cot = getControlObjectThread(group, name);

    if(cot != NULL && !m_st.ignore(group,name,newValue)) {
        cot->slotSet(newValue);
    }

}

/* -------- ------------------------------------------------------
   Purpose: qDebugs script output so it ends up in mixxx.log
   Input:   String to log
   Output:  -
   -------- ------------------------------------------------------ */
void MidiScriptEngine::log(QString message) {

    qDebug()<<message;
}

/* -------- ------------------------------------------------------
   Purpose: Calls script function(s) linked to a particular ControlObject
            so controller outputs update
   Input:   ControlObject Group and Name strings
   Output:  -
   -------- ------------------------------------------------------ */
void MidiScriptEngine::trigger(QString group, QString name) {
    // When this function runs, assert that somebody is holding the script
    // engine lock.
    bool lock = m_scriptEngineLock.tryLock();
    Q_ASSERT(!lock);
    if(lock) {
        m_scriptEngineLock.unlock();
    }

    // ControlObject doesn't emit ValueChanged when set to the same value,
    //  so we have to call the function(s) manually with the current value
    ConfigKey key = ConfigKey(group,name);
    if(m_connectedControls.contains(key)) {
        QMultiHash<ConfigKey, QString>::iterator i = m_connectedControls.find(key);
        while (i != m_connectedControls.end() && i.key() == key) {
            QString function = i.value();

            QScriptValue function_value = m_pEngine->evaluate(function);
            QScriptValueList args;
            double value;
            ControlObjectThread *cot = getControlObjectThread(group, name);
            if(cot != NULL) {
                args << QScriptValue(cot->get());
                args << QScriptValue(key.group);
                args << QScriptValue(key.item);
                QScriptValue result = function_value.call(QScriptValue(), args);
                if (result.isError()) {
                    qWarning()<< "MidiScriptEngine: Call to " << function << " resulted in an error:  " << result.toString();
                }
            }
            ++i;
        }
    }
}

/* -------- ------------------------------------------------------
   Purpose: (Dis)connects a ControlObject valueChanged() signal to/from a script function
   Input:   Control group (e.g. [Channel1]), Key name (e.g. [filterHigh]),
                script function name, true if you want to disconnect
   Output:  true if successful
   -------- ------------------------------------------------------ */
bool MidiScriptEngine::connectControl(QString group, QString name, QString function, bool disconnect) {
    ControlObject* cobj = ControlObject::getControl(ConfigKey(group,name));

    if (cobj == NULL) {
        qWarning() << "MidiScriptEngine: script connecting [" << group << "," << name
                   << "], which is non-existent. ignoring.";
        return false;
    }

    // Don't add duplicates
    if (!disconnect && m_connectedControls.contains(cobj->getKey(), function)) return true;

    // When this function runs, assert that somebody is holding the script
    // engine lock.
    bool lock = m_scriptEngineLock.tryLock();
    Q_ASSERT(!lock);
    if(lock) {
        m_scriptEngineLock.unlock();
    }

    //qDebug() << QString("MidiScriptEngine: Connect Thread ID=%1").arg(QThread::currentThreadId(),0,16);


    if(m_pEngine == NULL) {
        return false;
    }

    QScriptValue slot = m_pEngine->evaluate(function);

    if(!checkException() && slot.isFunction()) {
        if(disconnect) {
//             qDebug() << "MidiScriptEngine::connectControl disconnected " << group << name << " from " << function;
            m_connectedControls.remove(cobj->getKey(), function);
            // Only disconnect the signal if there are no other instances of this control using it
            if (!m_connectedControls.contains(cobj->getKey()) && !m_connectedFuncControls.contains(cobj->getKey())) {
                this->disconnect(cobj, SIGNAL(valueChanged(double)),
                                this, SLOT(slotValueChanged(double)));
                this->disconnect(cobj, SIGNAL(valueChangedFromEngine(double)),
                                this, SLOT(slotValueChanged(double)));
            }
        } else {
//             qDebug() << "MidiScriptEngine::connectControl connected " << group << name << " to " << function;
            connect(cobj, SIGNAL(valueChanged(double)),
                    this, SLOT(slotValueChanged(double)),
                    Qt::QueuedConnection);
            connect(cobj, SIGNAL(valueChangedFromEngine(double)),
                    this, SLOT(slotValueChanged(double)),
                    Qt::QueuedConnection);
            m_connectedControls.insert(cobj->getKey(), function);
        }
        return true;
    }

    return false;
}

/* -------- ------------------------------------------------------
   Purpose: (Dis)connects a ControlObject valueChanged() signal to/from a script function
   Input:   Control group (e.g. [Channel1]), Key name (e.g. [filterHigh]),
                script function name, true if you want to disconnect
   Output:  true if successful
   -------- ------------------------------------------------------ */
int MidiScriptEngine::connectControl(QString group, QString name, QScriptValue function) {
    ControlObject* cobj = ControlObject::getControl(ConfigKey(group,name));

    if (cobj == NULL) {
        qWarning() << "MidiScriptEngine: script connecting [" << group << "," << name
                   << "], which is non-existent. ignoring.";
        return false;
    }

    // When this function runs, assert that somebody is holding the script
    // engine lock.
    bool lock = m_scriptEngineLock.tryLock();
    Q_ASSERT(!lock);
    if(lock) {
        m_scriptEngineLock.unlock();
    }

    //qDebug() << QString("MidiScriptEngine: Connect Thread ID=%1").arg(QThread::currentThreadId(),0,16);

    if(m_pEngine == NULL) {
        return -1;
    }

    if(function.isFunction()) {
        
        QList<QScriptValue> *conns;
        
        
        connect(cobj, SIGNAL(valueChanged(double)),
                this, SLOT(slotValueChanged(double)),
                Qt::QueuedConnection);
        connect(cobj, SIGNAL(valueChangedFromEngine(double)),
                this, SLOT(slotValueChanged(double)),
                Qt::QueuedConnection);
        
        if (!m_connectedFuncControls.contains(cobj->getKey())) {
            m_connectedFuncControls.insert(cobj->getKey(), new QList<QScriptValue>);
        }
        
        conns = m_connectedFuncControls.value(cobj->getKey());
        conns->append(function);
        
        return conns->size() - 1;
    }
    else if (function.isString()) {
        return (int)connectControl(group, name, function.toString());
    }

    return -1;
}

void MidiScriptEngine::disconnectControl(QString group, QString name, int index) {
    ControlObject* cobj = ControlObject::getControl(ConfigKey(group,name));

    if (cobj == NULL) {
        qWarning() << "MidiScriptEngine: script connecting [" << group << "," << name
                   << "], which is non-existent. ignoring.";
        return;
    }

    // When this function runs, assert that somebody is holding the script
    // engine lock.
    bool lock = m_scriptEngineLock.tryLock();
    Q_ASSERT(!lock);
    if(lock) {
        m_scriptEngineLock.unlock();
    }

    //qDebug() << QString("MidiScriptEngine: Connect Thread ID=%1").arg(QThread::currentThreadId(),0,16);

    if(m_pEngine == NULL) {
        return;
    }
    
    QList<QScriptValue> *conns = m_connectedFuncControls.value(cobj->getKey());
    if (index >= conns->size())
        return;
    conns->removeAt(index);
    
    if (conns->size() == 0) {
        m_connectedFuncControls.remove(cobj->getKey());
        delete conns;
        
        if (!m_connectedControls.contains(cobj->getKey()) && !m_connectedFuncControls.contains(cobj->getKey())) {
            this->disconnect(cobj, SIGNAL(valueChanged(double)),
                            this, SLOT(slotValueChanged(double)));
            this->disconnect(cobj, SIGNAL(valueChangedFromEngine(double)),
                            this, SLOT(slotValueChanged(double)));
        }
    }
    
}

/* -------- ------------------------------------------------------
   Purpose: Receives valueChanged() slots from ControlObjects, and
   fires off the appropriate script function.
   -------- ------------------------------------------------------ */
void MidiScriptEngine::slotValueChanged(double value) {
    m_scriptEngineLock.lock();

    ControlObject* sender = (ControlObject*)this->sender();
    if(sender == NULL) {
        qWarning() << "MidiScriptEngine::slotValueChanged() Shouldn't happen -- sender == NULL";
        m_scriptEngineLock.unlock();
        return;
    }
    ConfigKey key = sender->getKey();

    //qDebug() << QString("MidiScriptEngine: slotValueChanged Thread ID=%1").arg(QThread::currentThreadId(),0,16);

    if(m_connectedControls.contains(key)) {
        QMultiHash<ConfigKey, QString>::iterator i = m_connectedControls.find(key);
        while (i != m_connectedControls.end() && i.key() == key) {
            QString function = i.value();

//             qDebug() << "MidiScriptEngine::slotValueChanged() received signal from " << key.group << key.item << " ... firing : " << function;

            // Could branch to safeExecute from here, but for now do it this way.
            QScriptValue function_value = m_pEngine->evaluate(function);
            QScriptValueList args;
            args << QScriptValue(value);
            args << QScriptValue(key.group); // Added by Math`
            args << QScriptValue(key.item);  // Added by Math`
            QScriptValue result = function_value.call(QScriptValue(), args);
            if (result.isError()) {
                qWarning()<< "MidiScriptEngine: Call to " << function << " resulted in an error:  " << result.toString();
            }
            ++i;
        }
    }

    if(m_connectedFuncControls.contains(key)) {
        int i;
        QList<QScriptValue> *conns = m_connectedFuncControls.value(key);
        
        for (i = 0; i < conns->size(); i++) {
            
            QScriptValue function_value = conns->at(i);
            QScriptValueList args;
            args << QScriptValue(value);
            args << QScriptValue(key.group); // Added by Math`
            args << QScriptValue(key.item);  // Added by Math`
            
            QScriptValue result = function_value.call(QScriptValue(), args);
            //if (result.isError()) {
                //qWarning()<< "MidiScriptEngine: Call to " << function << " resulted in an error:  " << result.toString();
            //}
        }
    }
    
    if (!m_connectedControls.contains(key) && !m_connectedFuncControls.contains(key)) {
        qWarning() << "MidiScriptEngine::slotValueChanged() Received signal from ControlObject that is not connected to a script function.";
    }
    
    m_scriptEngineLock.unlock();
}

/* -------- ------------------------------------------------------
   Purpose: Evaluate a script file
   Input:   Script filename
   Output:  false if the script file has errors or doesn't exist
   -------- ------------------------------------------------------ */
bool MidiScriptEngine::safeEvaluate(QString scriptName) {
    QFile input;
    
    
    if(m_pEngine == NULL) {
        return false;
    }

    qDebug() << "MidiScriptEngine: Loading" << scriptName;

    input.setFileName(scriptName);
    // Read in the script file
    if (!input.open(QIODevice::ReadOnly)) {
        QString errorLog =
            QString("MidiScriptEngine: Problem opening the script file: %1, error # %2, %3")
                .arg(scriptName)
                .arg(input.error())
                .arg(input.errorString());

        // GUI actions do not belong in the MSE. They should be passed to
        // the above layers, along with input.errorString(), and that layer
        // can take care of notifying the user. The script engine should do
        // one thign and one thign alone -- run the scripts.
        if (m_midiDebug) {
            qCritical() << errorLog;
        } else {
            qWarning() << errorLog;
            if (m_midiPopups) {
                ErrorDialogProperties* props = ErrorDialogHandler::instance()->newDialogProperties();
                props->setType(DLG_WARNING);
                props->setTitle("MIDI script file problem");
                props->setText(QString("There was a problem opening the MIDI script file %1.").arg(scriptName));
                props->setInfoText(input.errorString());

                ErrorDialogHandler::instance()->requestErrorDialog(props);
            }
        }
        return false;
    }

    QString scriptCode = "";
    scriptCode.append(input.readAll());
    scriptCode.append('\n');
    input.close();

    // Check syntax
    QScriptSyntaxCheckResult result = m_pEngine->checkSyntax(scriptCode);
    QString error="";
    switch (result.state()) {
        case (QScriptSyntaxCheckResult::Valid): break;
        case (QScriptSyntaxCheckResult::Intermediate):
            error = "Incomplete code";
            break;
        case (QScriptSyntaxCheckResult::Error):
            error = "Syntax error";
            break;
    }
    if (error!="") {
        error = QString("%1 at line %2, column %3 in file %4: %5")
                        .arg(error)
                        .arg(result.errorLineNumber())
                        .arg(result.errorColumnNumber())
                        .arg(scriptName)
                        .arg(result.errorMessage());

        if (m_midiDebug) qCritical() << "MidiScriptEngine:" << error;
        else {
            qWarning() << "MidiScriptEngine:" << error;
            if (m_midiPopups) {
                ErrorDialogProperties* props = ErrorDialogHandler::instance()->newDialogProperties();
                props->setType(DLG_WARNING);
                props->setTitle("MIDI script file error");
                props->setText(QString("There was an error in the MIDI script file %1.").arg(scriptName));
                props->setInfoText("The functionality provided by this script file will be disabled.");
                props->setDetails(error);

                ErrorDialogHandler::instance()->requestErrorDialog(props);
            }
        }
        return false;
    }

    // Evaluate the code
    QScriptValue scriptFunction = m_pEngine->evaluate(scriptCode, scriptName);

    // Record errors
    if(checkException())
        return false;

    // Add the code we evaluated to our index
    //generateScriptFunctions(scriptCode);

    return true;
}

/*
 * Check whether a source file that was evaluated()'d has errors.
 */
bool MidiScriptEngine::hasErrors(QString filename) {
    m_scriptEngineLock.lock();
    bool ret = m_scriptErrors.contains(filename);
    m_scriptEngineLock.unlock();
    return ret;
}

/*
 * Get the errors for a source file that was evaluated()'d
 */
const QStringList MidiScriptEngine::getErrors(QString filename) {
    QStringList ret;
    m_scriptEngineLock.lock();
    if(m_scriptErrors.contains(filename))
        ret = m_scriptErrors.value(filename);
    m_scriptEngineLock.unlock();
    return ret;
}


/* -------- ------------------------------------------------------
   Purpose: Creates & starts a timer that runs some script code
                on timeout
   Input:   Number of milliseconds, script function to call,
                whether it should fire just once
   Output:  The timer's ID, 0 if starting it failed
   -------- ------------------------------------------------------ */
<<<<<<< HEAD
int MidiScriptEngine::beginTimer(int interval, QScriptValue timerCallback, bool oneShot) {
=======
int MidiScriptEngine::beginTimer(int interval, QScriptValue timerCallback,
                                 bool oneShot) {
>>>>>>> c339edb6
    // When this function runs, assert that somebody is holding the script
    // engine lock.
    bool lock = m_scriptEngineLock.tryLock();
    Q_ASSERT(!lock);
    if (lock) {
        m_scriptEngineLock.unlock();
    }

    if (!timerCallback.isFunction() && !timerCallback.isString()) {
        qWarning() << "Invalid timer callback provided to beginTimer."
                   << "Valid callbacks are strings and functions.";
        return 0;
    }

    if (interval < 20) {
        qWarning() << "Timer request for" << interval
                   << "ms is too short. Setting to the minimum of 20ms.";
        interval = 20;
    }
    // This makes use of every QObject's internal timer mechanism. Nice, clean,
    // and simple. See http://doc.trolltech.com/4.6/qobject.html#startTimer for
    // details
    int timerId = startTimer(interval);
<<<<<<< HEAD
    QPair<QList<QScriptValue>, bool> timerTarget;
    if (timerCallback.isFunction()) {
        QScriptContext *ctxt = m_pEngine->currentContext();
        QScriptContext *pCtxt = ctxt->parentContext();
        timerTarget.first.append(pCtxt->thisObject());
    }
    timerTarget.first.append(timerCallback);
    timerTarget.second = oneShot;
    m_timers[timerId]=timerTarget;
    if (timerId==0) qWarning() << "MIDI Script timer could not be created";
    else if (m_midiDebug) {
        if (oneShot) qDebug() << "Starting one-shot timer:" << timerId;
        else qDebug() << "Starting timer:" << timerId;
=======
    TimerInfo info;
    info.callback = timerCallback;
    QScriptContext *ctxt = m_pEngine->currentContext();
    info.context = ctxt ? ctxt->thisObject() : QScriptValue();
    info.oneShot = oneShot;
    m_timers[timerId] = info;
    if (timerId == 0) {
        qWarning() << "MIDI Script timer could not be created";
    } else if (m_midiDebug) {
        if (oneShot)
            qDebug() << "Starting one-shot timer:" << timerId;
        else
            qDebug() << "Starting timer:" << timerId;
>>>>>>> c339edb6
    }
    return timerId;
}

/* -------- ------------------------------------------------------
   Purpose: Stops & removes a timer
   Input:   ID of timer to stop
   Output:  -
   -------- ------------------------------------------------------ */
void MidiScriptEngine::stopTimer(int timerId) {
    // When this function runs, assert that somebody is holding the script
    // engine lock.
    bool lock = m_scriptEngineLock.tryLock();
    Q_ASSERT(!lock);
    if(lock) m_scriptEngineLock.unlock();

    if (!m_timers.contains(timerId)) {
        qWarning() << "Killing timer" << timerId << ": That timer does not exist!";
        return;
    }
    if (m_midiDebug) qDebug() << "Killing timer:" << timerId;

    killTimer(timerId);
    m_timers.remove(timerId);
}

/* -------- ------------------------------------------------------
   Purpose: Stops & removes all timers (for shutdown)
   Input:   -
   Output:  -
   -------- ------------------------------------------------------ */
void MidiScriptEngine::stopAllTimers() {
    // When this function runs, assert that somebody is holding the script
    // engine lock.
    bool lock = m_scriptEngineLock.tryLock();
    Q_ASSERT(!lock);
    if(lock) m_scriptEngineLock.unlock();

<<<<<<< HEAD
    QMutableHashIterator<int, QPair<QList<QScriptValue>, bool> > i(m_timers);
=======
    QMutableHashIterator<int, TimerInfo> i(m_timers);
>>>>>>> c339edb6
    while (i.hasNext()) {
        i.next();
        stopTimer(i.key());
    }
}

/* -------- ------------------------------------------------------
   Purpose: Runs the appropriate script code on timer events
   Input:   -
   Output:  -
   -------- ------------------------------------------------------ */
void MidiScriptEngine::timerEvent(QTimerEvent *event) {
    int timerId = event->timerId();

    m_scriptEngineLock.lock();

    // See if this is a scratching timer
    if (m_scratchTimers.contains(timerId)) {
        m_scriptEngineLock.unlock();
        scratchProcess(timerId);
        return;
    }

    if (!m_timers.contains(timerId)) {
        qWarning() << "Timer" << timerId << "fired but there's no function mapped to it!";
        m_scriptEngineLock.unlock();
        return;
    }

<<<<<<< HEAD
    QPair<QList<QScriptValue>, bool> timerTarget = m_timers[timerId];
    if (timerTarget.second) stopTimer(timerId);

    if (timerTarget.first.size() == 1) {
        internalExecute(timerTarget.first[0].toString());
    }
    else {
        safeExecute(timerTarget.first[0], timerTarget.first[1]);
=======
    TimerInfo timerTarget = m_timers[timerId];
    if (timerTarget.oneShot) stopTimer(timerId);

    if (timerTarget.callback.isString()) {
        internalExecute(timerTarget.context, timerTarget.callback.toString());
    } else if (timerTarget.callback.isFunction()) {
        safeExecute(timerTarget.context, timerTarget.callback);
>>>>>>> c339edb6
    }
    m_scriptEngineLock.unlock();
}

/* -------- ------------------------------------------------------
    Purpose: Enables scratching for relative controls
    Input:   Virtual deck to scratch,
             Number of intervals per revolution of the controller wheel,
             RPM for the track at normal speed (usually 33+1/3),
             (optional) alpha value for the filter,
             (optional) beta value for the filter
    Output:  -
    -------- ------------------------------------------------------ */
void MidiScriptEngine::scratchEnable(int deck, int intervalsPerRev, float rpm, float alpha, float beta) {

    // If we're already scratching this deck, override that with this request
    if (m_dx[deck]) {
//         qDebug() << "Already scratching deck" << deck << ". Overriding.";
        int timerId = m_scratchTimers.key(deck);
        killTimer(timerId);
        m_scratchTimers.remove(timerId);
    }

    // Controller resolution in intervals per second at normal speed (rev/min * ints/rev * mins/sec)
    float intervalsPerSecond = (rpm * intervalsPerRev)/60;

    m_dx[deck] = 1/intervalsPerSecond;
    m_intervalAccumulator[deck] = 0;
    m_ramp[deck] = false;

    QString group = QString("[Channel%1]").arg(deck);

    // Ramp
    float initVelocity = 0.0;   // Default to stopped

    // See if the deck is already being scratched
    ControlObjectThread *cot = getControlObjectThread(group, "scratch2_enable");
    if (cot != NULL && cot->get() == 1) {
        // If so, set the filter's initial velocity to the scratch speed
        cot = getControlObjectThread(group, "scratch2");
        if (cot != NULL) initVelocity=cot->get();
    }
    else {
        // See if deck is playing
        cot = getControlObjectThread(group, "play");
        if (cot != NULL && cot->get() == 1) {
            // If so, set the filter's initial velocity to the playback speed
            float rate=0;
            cot = getControlObjectThread(group, "rate");
            if (cot != NULL) rate = cot->get();
            cot = getControlObjectThread(group, "rateRange");
            if (cot != NULL) rate = rate * cot->get();
            // Add 1 since the deck is playing
            rate++;
            // See if we're in reverse play
            cot = getControlObjectThread(group, "reverse");
            if (cot != NULL && cot->get() == 1) rate = -rate;

            initVelocity = rate;
        }
    }

    // Initialize pitch filter (0.001s = 1ms)
    //  (We're assuming the OS actually gives us a 1ms timer below)
    if (alpha && beta) m_pitchFilter[deck]->init(0.001, initVelocity, alpha, beta);
    else m_pitchFilter[deck]->init(0.001, initVelocity); // Use filter's defaults if not specified

    int timerId = startTimer(1);    // 1ms is shortest possible, OS dependent
    // Associate this virtual deck with this timer for later processing
    m_scratchTimers[timerId] = deck;

    // Set scratch2_enable
    cot = getControlObjectThread(group, "scratch2_enable");
    if(cot != NULL) cot->slotSet(1);
}

/* -------- ------------------------------------------------------
    Purpose: Accumulates "ticks" of the controller wheel
    Input:   Virtual deck to scratch, interval value (usually +1 or -1)
    Output:  -
    -------- ------------------------------------------------------ */
void MidiScriptEngine::scratchTick(int deck, int interval) {
    m_intervalAccumulator[deck] += interval;
}

/* -------- ------------------------------------------------------
    Purpose: Applies the accumulated movement to the track speed
    Input:   ID of timer for this deck
    Output:  -
    -------- ------------------------------------------------------ */
void MidiScriptEngine::scratchProcess(int timerId) {

    int deck = m_scratchTimers[timerId];
    PitchFilter* filter = m_pitchFilter[deck];
    QString group = QString("[Channel%1]").arg(deck);

    if (!filter) {
        qWarning() << "Scratch filter pointer is null on deck" << deck;
        return;
    }

    // Give the filter a data point:

    // If we're ramping to end scratching, feed fixed data
    if (m_ramp[deck]) filter->observation(m_rampTo[deck]*0.001);
    //  This will (and should) be 0 if no net ticks have been accumulated (i.e. the wheel is stopped)
    else filter->observation(m_dx[deck] * m_intervalAccumulator[deck]);

    // Actually do the scratching
    ControlObjectThread *cot = getControlObjectThread(group, "scratch2");
    if(cot != NULL) cot->slotSet(filter->currentPitch());

    // Reset accumulator
    m_intervalAccumulator[deck] = 0;

    // If we're ramping and the current pitch is really close to the rampTo value,
    //  end scratching
//     if (m_ramp[deck]) qDebug() << "Ramping to" << m_rampTo[deck] << " Currently at:" << filter->currentPitch();
    if (m_ramp[deck] && fabs(m_rampTo[deck]-filter->currentPitch()) <= 0.00001) {

        m_ramp[deck] = false;   // Not ramping no mo'

        // Clear scratch2_enable
        cot = getControlObjectThread(group, "scratch2_enable");
        if(cot != NULL) cot->slotSet(0);

        // Remove timer
        killTimer(timerId);
        m_scratchTimers.remove(timerId);

        m_dx[deck] = 0;
    }
}

/* -------- ------------------------------------------------------
    Purpose: Stops scratching the specified virtual deck
    Input:   Virtual deck to stop scratching
    Output:  -
    -------- ------------------------------------------------------ */
void MidiScriptEngine::scratchDisable(int deck) {

    QString group = QString("[Channel%1]").arg(deck);

    // See if deck is playing
    ControlObjectThread *cot = getControlObjectThread(group, "play");
    if (cot != NULL && cot->get() == 1) {
        // If so, set the target velocity to the playback speed
        float rate=0;
        // Get the pitch slider value
        cot = getControlObjectThread(group, "rate");
        if (cot != NULL) rate = cot->get();
        // Multiply by the pitch range
        cot = getControlObjectThread(group, "rateRange");
        if (cot != NULL) rate = rate * cot->get();
        // Add 1 since the deck is playing
        rate++;
        // See if we're in reverse play
        cot = getControlObjectThread(group, "reverse");
        if (cot != NULL && cot->get() == 1) rate = -rate;

        m_rampTo[deck] = rate;
    }
    else m_rampTo[deck]=0.0;

    m_ramp[deck] = true;    // Activate the ramping in scratchProcess()
}

/*  -------- ------------------------------------------------------
    Purpose: [En/dis]ables soft-takeover status for a particular MixxxControl
    Input:   MixxxControl group and key values,
                whether to set the soft-takeover status or not
    Output:  -
    -------- ------------------------------------------------------ */
void MidiScriptEngine::softTakeover(QString group, QString name, bool set) {
    MixxxControl mc = MixxxControl(group,name);
    if (set) m_st.enable(mc);
    else m_st.disable(mc);
}<|MERGE_RESOLUTION|>--- conflicted
+++ resolved
@@ -152,22 +152,8 @@
     stopAllTimers();
 
     // Call each script's shutdown function if it exists
-<<<<<<< HEAD
     callFunctionOnObjects(scriptFunctionPrefixes, "shutdown");
     
-=======
-    QListIterator<QString> prefixIt(scriptFunctionPrefixes);
-    while (prefixIt.hasNext()) {
-        QString shutName = prefixIt.next();
-        if (shutName!="") {
-            shutName.append(".shutdown");
-            if (m_midiDebug) qDebug() << "MidiScriptEngine: Executing" << shutName;
-            if (!internalExecute(QScriptValue(), shutName))
-                qWarning() << "MidiScriptEngine: No" << shutName << "function in script";
-        }
-    }
-
->>>>>>> c339edb6
     // Prevents leaving decks in an unstable state
     //  if the controller is shut down while scratching
     QHashIterator<int, int> i(m_scratchTimers);
@@ -610,25 +596,6 @@
 
 /* -------- ------------------------------------------------------
    Purpose: Evaluate & call a script function
-   Input:   This Object (context), Function name
-   Output:  false if an invalid function or an exception
-   Notes:   used for closure calls using native functions (ie: timers)
-   -------- ------------------------------------------------------ */
-bool MidiScriptEngine::safeExecute(QScriptValue thisObject, QScriptValue functionObject) {
-    
-    if(m_pEngine == NULL) {
-        return false;
-    }
-    QScriptValueList args;
-    
-    functionObject.call(thisObject, args);
-    if (checkException())
-        return false;
-    return true;
-}
-
-/* -------- ------------------------------------------------------
-   Purpose: Evaluate & call a script function
    Input:   Function Object
    Output:  false if an invalid function or an exception
    Notes:   used for closure calls using native functions (ie: timers)
@@ -1284,12 +1251,8 @@
                 whether it should fire just once
    Output:  The timer's ID, 0 if starting it failed
    -------- ------------------------------------------------------ */
-<<<<<<< HEAD
-int MidiScriptEngine::beginTimer(int interval, QScriptValue timerCallback, bool oneShot) {
-=======
 int MidiScriptEngine::beginTimer(int interval, QScriptValue timerCallback,
                                  bool oneShot) {
->>>>>>> c339edb6
     // When this function runs, assert that somebody is holding the script
     // engine lock.
     bool lock = m_scriptEngineLock.tryLock();
@@ -1313,21 +1276,6 @@
     // and simple. See http://doc.trolltech.com/4.6/qobject.html#startTimer for
     // details
     int timerId = startTimer(interval);
-<<<<<<< HEAD
-    QPair<QList<QScriptValue>, bool> timerTarget;
-    if (timerCallback.isFunction()) {
-        QScriptContext *ctxt = m_pEngine->currentContext();
-        QScriptContext *pCtxt = ctxt->parentContext();
-        timerTarget.first.append(pCtxt->thisObject());
-    }
-    timerTarget.first.append(timerCallback);
-    timerTarget.second = oneShot;
-    m_timers[timerId]=timerTarget;
-    if (timerId==0) qWarning() << "MIDI Script timer could not be created";
-    else if (m_midiDebug) {
-        if (oneShot) qDebug() << "Starting one-shot timer:" << timerId;
-        else qDebug() << "Starting timer:" << timerId;
-=======
     TimerInfo info;
     info.callback = timerCallback;
     QScriptContext *ctxt = m_pEngine->currentContext();
@@ -1341,7 +1289,6 @@
             qDebug() << "Starting one-shot timer:" << timerId;
         else
             qDebug() << "Starting timer:" << timerId;
->>>>>>> c339edb6
     }
     return timerId;
 }
@@ -1380,11 +1327,7 @@
     Q_ASSERT(!lock);
     if(lock) m_scriptEngineLock.unlock();
 
-<<<<<<< HEAD
-    QMutableHashIterator<int, QPair<QList<QScriptValue>, bool> > i(m_timers);
-=======
     QMutableHashIterator<int, TimerInfo> i(m_timers);
->>>>>>> c339edb6
     while (i.hasNext()) {
         i.next();
         stopTimer(i.key());
@@ -1414,16 +1357,6 @@
         return;
     }
 
-<<<<<<< HEAD
-    QPair<QList<QScriptValue>, bool> timerTarget = m_timers[timerId];
-    if (timerTarget.second) stopTimer(timerId);
-
-    if (timerTarget.first.size() == 1) {
-        internalExecute(timerTarget.first[0].toString());
-    }
-    else {
-        safeExecute(timerTarget.first[0], timerTarget.first[1]);
-=======
     TimerInfo timerTarget = m_timers[timerId];
     if (timerTarget.oneShot) stopTimer(timerId);
 
@@ -1431,7 +1364,6 @@
         internalExecute(timerTarget.context, timerTarget.callback.toString());
     } else if (timerTarget.callback.isFunction()) {
         safeExecute(timerTarget.context, timerTarget.callback);
->>>>>>> c339edb6
     }
     m_scriptEngineLock.unlock();
 }
