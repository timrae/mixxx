--- conflicted
+++ resolved
@@ -51,16 +51,8 @@
           m_pUpdateShoutcastFromPrefs(NULL),
           m_pMasterSamplerate(new ControlObjectThread(
               ControlObject::getControl(ConfigKey("[Master]", "samplerate")))),
-<<<<<<< HEAD
           m_pShoutcastStatus(new ControlObjectThread(
               new ControlObject(ConfigKey("[Shoutcast]", "status")))),
-          m_shoutMutex(QMutex::Recursive) {
-    m_pShoutcastStatus->slotSet(SHOUTCAST_DISCONNECTED);
-    m_pShout = 0;
-    m_iShoutStatus = 0;
-    m_pShoutcastNeedUpdateFromPrefs = new ControlObject(ConfigKey("[Shoutcast]","update_from_prefs"));
-    m_pUpdateShoutcastFromPrefs = new ControlObjectThreadMain(m_pShoutcastNeedUpdateFromPrefs);
-=======
           m_bQuit(false),
           m_shoutMutex(QMutex::Recursive),
           m_custom_metadata(false),
@@ -70,11 +62,11 @@
           m_protocol_is_icecast1(false),
           m_protocol_is_icecast2(false),
           m_protocol_is_shoutcast(false) {
+    m_pShoutcastStatus->slotSet(SHOUTCAST_DISCONNECTED);
     m_pShoutcastNeedUpdateFromPrefs = new ControlObject(
         ConfigKey("[Shoutcast]","update_from_prefs"));
     m_pUpdateShoutcastFromPrefs = new ControlObjectThreadMain(
         m_pShoutcastNeedUpdateFromPrefs);
->>>>>>> 016281f0
 
     // Initialize libshout
     shout_init();
@@ -181,14 +173,8 @@
     int format;
     int protocol;
 
-<<<<<<< HEAD
-
-    if (shout_set_host(m_pShout, baHost.data()) != SHOUTERR_SUCCESS) {
+    if (shout_set_host(m_pShout, baHost.constData()) != SHOUTERR_SUCCESS) {
         errorDialog(tr("Error setting hostname!"), shout_get_error(m_pShout));
-=======
-    if (shout_set_host(m_pShout, baHost.constData()) != SHOUTERR_SUCCESS) {
-        errorDialog("Error setting hostname!", shout_get_error(m_pShout));
->>>>>>> 016281f0
         return;
     }
 
@@ -202,64 +188,40 @@
         return;
     }
 
-<<<<<<< HEAD
-    if (shout_set_password(m_pShout, baPassword.data()) != SHOUTERR_SUCCESS) {
+    if (shout_set_password(m_pShout, baPassword.constData()) != SHOUTERR_SUCCESS) {
         errorDialog(tr("Error setting password!"), shout_get_error(m_pShout));
         return;
     }
-    if (shout_set_mount(m_pShout, baMountPoint.data()) != SHOUTERR_SUCCESS) {
+
+    if (shout_set_mount(m_pShout, baMountPoint.constData()) != SHOUTERR_SUCCESS) {
         errorDialog(tr("Error setting mount!"), shout_get_error(m_pShout));
         return;
     }
 
-    if (shout_set_user(m_pShout, baLogin.data()) != SHOUTERR_SUCCESS) {
+
+    if (shout_set_user(m_pShout, baLogin.constData()) != SHOUTERR_SUCCESS) {
         errorDialog(tr("Error setting username!"), shout_get_error(m_pShout));
         return;
     }
-    if (shout_set_name(m_pShout, baStreamName.data()) != SHOUTERR_SUCCESS) {
+
+    if (shout_set_name(m_pShout, baStreamName.constData()) != SHOUTERR_SUCCESS) {
         errorDialog(tr("Error setting stream name!"), shout_get_error(m_pShout));
         return;
     }
-    if (shout_set_description(m_pShout, baStreamDesc.data()) != SHOUTERR_SUCCESS) {
+
+    if (shout_set_description(m_pShout, baStreamDesc.constData()) != SHOUTERR_SUCCESS) {
         errorDialog(tr("Error setting stream description!"), shout_get_error(m_pShout));
         return;
     }
-    if (shout_set_genre(m_pShout, baStreamGenre.data()) != SHOUTERR_SUCCESS) {
-          errorDialog(tr("Error setting stream genre!"), shout_get_error(m_pShout));
-        return;
-    }
-    if (shout_set_url(m_pShout, baStreamWebsite.data()) != SHOUTERR_SUCCESS) {
-       errorDialog(tr("Error setting stream url!"), shout_get_error(m_pShout));
-=======
-    if (shout_set_password(m_pShout, baPassword.constData()) != SHOUTERR_SUCCESS) {
-        errorDialog("Error setting password!", shout_get_error(m_pShout));
-        return;
-    }
-    if (shout_set_mount(m_pShout, baMountPoint.constData()) != SHOUTERR_SUCCESS) {
-        errorDialog("Error setting mount!", shout_get_error(m_pShout));
-        return;
-    }
-
-    if (shout_set_user(m_pShout, baLogin.constData()) != SHOUTERR_SUCCESS) {
-        errorDialog("Error setting username!", shout_get_error(m_pShout));
-        return;
-    }
-    if (shout_set_name(m_pShout, baStreamName.constData()) != SHOUTERR_SUCCESS) {
-        errorDialog("Error setting stream name!", shout_get_error(m_pShout));
-        return;
-    }
-    if (shout_set_description(m_pShout, baStreamDesc.constData()) != SHOUTERR_SUCCESS) {
-        errorDialog("Error setting stream description!", shout_get_error(m_pShout));
-        return;
-    }
+
     if (shout_set_genre(m_pShout, baStreamGenre.constData()) != SHOUTERR_SUCCESS) {
-          errorDialog("Error setting stream genre!", shout_get_error(m_pShout));
-        return;
-    }
+        errorDialog(tr("Error setting stream genre!"), shout_get_error(m_pShout));
+        return;
+    }
+
     if (shout_set_url(m_pShout, baStreamWebsite.constData()) != SHOUTERR_SUCCESS) {
-       errorDialog("Error setting stream url!", shout_get_error(m_pShout));
->>>>>>> 016281f0
-       return;
+        errorDialog(tr("Error setting stream url!"), shout_get_error(m_pShout));
+        return;
     }
 
     m_format_is_mp3 = !qstrcmp(baFormat.constData(), SHOUTCAST_FORMAT_MP3);
@@ -286,13 +248,8 @@
     }
 
     int iMasterSamplerate = m_pMasterSamplerate->get();
-<<<<<<< HEAD
-    if (format == SHOUT_FORMAT_OGG && iMasterSamplerate == 96000) {
+    if (m_format_is_ov && iMasterSamplerate == 96000) {
         errorDialog(tr("Broadcasting at 96kHz with Ogg Vorbis is not currently "
-=======
-    if (m_format_is_ov && iMasterSamplerate == 96000) {
-        errorDialog("Broadcasting at 96kHz with Ogg Vorbis is not currently "
->>>>>>> 016281f0
                     "supported. Please try a different sample-rate or switch "
                     "to a different encoding."),
                     tr("See https://bugs.launchpad.net/mixxx/+bug/686212 for more "
@@ -300,13 +257,8 @@
         return;
     }
 
-<<<<<<< HEAD
-    if (shout_set_audio_info(m_pShout, SHOUT_AI_BITRATE, baBitrate.data()) != SHOUTERR_SUCCESS) {
+    if (shout_set_audio_info(m_pShout, SHOUT_AI_BITRATE, baBitrate.constData()) != SHOUTERR_SUCCESS) {
         errorDialog(tr("Error setting bitrate"), shout_get_error(m_pShout));
-=======
-    if (shout_set_audio_info(m_pShout, SHOUT_AI_BITRATE, baBitrate.constData()) != SHOUTERR_SUCCESS) {
-        errorDialog("Error setting bitrate", shout_get_error(m_pShout));
->>>>>>> 016281f0
         return;
     }
 
@@ -326,14 +278,9 @@
         return;
     }
 
-<<<<<<< HEAD
-    if (( protocol == SHOUT_PROTOCOL_ICY ) && ( format != SHOUT_FORMAT_MP3)) {
-        errorDialog(tr("Error: libshout only supports Shoutcast with MP3 format!"), shout_get_error(m_pShout));
-=======
     if (m_protocol_is_shoutcast && !m_format_is_mp3) {
-        errorDialog("Error: libshout only supports Shoutcast with MP3 format!",
+        errorDialog(tr("Error: libshout only supports Shoutcast with MP3 format!"),
                     shout_get_error(m_pShout));
->>>>>>> 016281f0
         return;
     }
 
@@ -551,11 +498,7 @@
     QMutexLocker locker(&m_shoutMutex);
     TrackPointer pTrack;
 
-<<<<<<< HEAD
-    if ( m_iMetaDataLife < 16 ) {
-=======
     if (m_iMetaDataLife < 16) {
->>>>>>> 016281f0
         m_iMetaDataLife++;
         return false;
     }
