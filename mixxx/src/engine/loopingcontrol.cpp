--- conflicted
+++ resolved
@@ -404,14 +404,10 @@
         }
     }
 
-<<<<<<< HEAD
     if ((loop_in == -1) || ( loop_out == -1))
         return;
 
-    if ( !even(loop_in))
-=======
     if (!even(loop_in))
->>>>>>> 6a3af5a8
         loop_in--;
     if (!even(loop_out))
         loop_out--;
