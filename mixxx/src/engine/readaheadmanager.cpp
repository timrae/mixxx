--- conflicted
+++ resolved
@@ -12,16 +12,9 @@
 
 ReadAheadManager::ReadAheadManager(CachingReader* pReader) :
     m_iCurrentPosition(0),
-<<<<<<< HEAD
-    m_pCrossFadeBuffer(new CSAMPLE[MAX_BUFFER_LEN]),
-    m_pReader(pReader) {
-
-    //zero out crossfade buffer
-=======
     m_pReader(pReader),
     m_pCrossFadeBuffer(new CSAMPLE[MAX_BUFFER_LEN]) {
     // zero out crossfade buffer
->>>>>>> efc20a89
     SampleUtil::applyGain(m_pCrossFadeBuffer, 0.0, MAX_BUFFER_LEN);
 }
 
@@ -59,37 +52,23 @@
         }
         samples_needed = math_max(0, math_min(samples_needed,
                                               samples_available));
-<<<<<<< HEAD
-        if (in_reverse) {
-            preloop_samples = m_iCurrentPosition - next_loop.second;
-        } else {
-            preloop_samples =  next_loop.second - m_iCurrentPosition;
-        }
-        
-=======
 
         if (in_reverse) {
             preloop_samples = m_iCurrentPosition - next_loop.second;
         } else {
             preloop_samples = next_loop.second - m_iCurrentPosition;
         }
->>>>>>> efc20a89
     }
 
     if (in_reverse) {
         start_sample = m_iCurrentPosition - samples_needed;
     }
 
-<<<<<<< HEAD
-    // Sanity checks
-    Q_ASSERT(samples_needed >= 0);
-=======
     // Sanity checks.
     if (samples_needed < 0) {
         qDebug() << "Need negative samples in ReadAheadManager::getNextSamples. Ignoring read";
         return 0;
     }
->>>>>>> efc20a89
 
     int samples_read = m_pReader->read(start_sample, samples_needed,
                                        base_buffer);
@@ -117,37 +96,6 @@
         if (loop_target != kNoTrigger &&
             ((in_reverse && m_iCurrentPosition <= loop_trigger) ||
             (!in_reverse && m_iCurrentPosition >= loop_trigger))) {
-<<<<<<< HEAD
-            
-            m_iCurrentPosition = loop_target;
-            
-            if (in_reverse) {
-                m_iCurrentPosition += preloop_samples;
-            } else {
-                m_iCurrentPosition -= preloop_samples;
-            }
-            
-            int looping_samples_read = m_pReader->read(m_iCurrentPosition, samples_read,
-                                               m_pCrossFadeBuffer);
-                                               
-            if (looping_samples_read != samples_read) {
-                qDebug() << "ERROR: Couldn't get samples for crossfade? (should assert?)";
-            }
-            
-            // Add log entry so we don't notify seeks
-            if (in_reverse) {
-                m_iCurrentPosition -= looping_samples_read;
-            } else {
-                m_iCurrentPosition += looping_samples_read;
-            }
-            addReadLogEntry(loop_target, m_iCurrentPosition);
-            
-            //do crossfade from the current buffer into the new loop beginning
-            double mix_amount = 0.0;
-            double mix_inc = 2.0 / static_cast<double>(samples_read);
-            for (int i=0; i<samples_read; i+=2)
-            {
-=======
 
             m_iCurrentPosition = loop_target;
 
@@ -169,7 +117,6 @@
             double mix_amount = 0.0;
             double mix_inc = 2.0 / static_cast<double>(samples_read);
             for (int i = 0; i < samples_read; i += 2) {
->>>>>>> efc20a89
                 base_buffer[i] = base_buffer[i] * (1.0 - mix_amount) + m_pCrossFadeBuffer[i] * mix_amount;
                 base_buffer[i+1] = base_buffer[i+1] * (1.0 - mix_amount) + m_pCrossFadeBuffer[i+1] * mix_amount;
                 mix_amount += mix_inc;
