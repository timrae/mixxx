--- conflicted
+++ resolved
@@ -58,57 +58,31 @@
     s_pReplayGainBoost = NULL;
 }
 
-<<<<<<< HEAD
-void EnginePregain::process(const CSAMPLE * pIn, const CSAMPLE * pOut, const int iBufferSize)
-{
-=======
 void EnginePregain::process(const CSAMPLE * pIn, const CSAMPLE * pOut, const int iBufferSize) {
 
->>>>>>> e40b5740
     float fEnableReplayGain = s_pEnableReplayGain->get();
     float fReplayGainBoost = s_pReplayGainBoost->get();
     CSAMPLE * pOutput = (CSAMPLE *)pOut;
     float fGain = potmeterPregain->get();
     float fReplayGain = m_pControlReplayGain->get();
-<<<<<<< HEAD
-    m_fReplayGainCorrection=1;
     float fPassing = m_pPassthroughEnabled->get();
-=======
     float fReplayGainCorrection=1;
->>>>>>> e40b5740
     // TODO(XXX) Why do we do this? Removing it results in clipping at unity
     // gain so I think it was trying to compensate for some issue when we added
     // replaygain but even at unity gain (no RG) we are clipping. rryan 5/2012
     fGain = fGain/2;
-<<<<<<< HEAD
 
     // Override replaygain value if passing through
-    if (fPassing == 0.0) {
+    if (fPassing == 1.0) {
         fReplayGain = 1.0;
     }
-
     else if (fReplayGain*fEnableReplayGain != 0) {
-=======
-    if (fReplayGain*fEnableReplayGain != 0) {
->>>>>>> e40b5740
         // Here is the point, when ReplayGain Analyser takes its action, suggested gain changes from 0 to a nonzero value
         // We want to smoothly fade to this last.
         // Anyway we have some the problem that code cannot block the full process for one second.
         // So we need to alter gain each time ::process is called.
         if (m_bSmoothFade) { // This means that a ReplayGain value has been calculated after the track has been loaded
 
-<<<<<<< HEAD
-            if (m_fClock==0) {
-                m_fClock=clock();
-            }
-            m_fSumClock += (float)((clock()-m_fClock)/CLOCKS_PER_SEC);
-            m_fClock=clock();
-            if (m_fSumClock<1) {
-                //Fade smoothly
-                m_fReplayGainCorrection=(1-m_fSumClock)+(m_fSumClock)*fReplayGain*pow(10, fReplayGainBoost/20);
-            }
-            else {
-=======
         // This means that a ReplayGain value has been calculated after the track has been loaded
         if (m_bSmoothFade) {
             double seconds = static_cast<double>(m_timer.elapsed()) / 1e9;
@@ -116,7 +90,6 @@
                 // Fade smoothly
                 fReplayGainCorrection=(1.0-seconds)+seconds*fReplayGain*pow(10, fReplayGainBoost/20);
             } else {
->>>>>>> e40b5740
                 m_bSmoothFade = false;
                 fReplayGainCorrection = fReplayGain*pow(10, fReplayGainBoost/20);
             }
@@ -124,27 +97,11 @@
             // Passing a user defined boost
             fReplayGainCorrection = fReplayGain*pow(10, fReplayGainBoost/20);
         }
-<<<<<<< HEAD
-        else {
-            //Passing a user defined boost
-            m_fReplayGainCorrection=fReplayGain*pow(10, fReplayGainBoost/20);
-        }
-    }
-    else {
-        // If track has not ReplayGain value and ReplayGain is enabled
-        // we prepare for smoothfading to ReplayGain suggested gain
-        if(fEnableReplayGain != 0) {
-            m_bSmoothFade=true;
-            m_fClock=0;
-            m_fSumClock=0;
-        }
-=======
     } else if (fEnableReplayGain != 0) {
         // If track has not ReplayGain value and ReplayGain is enabled
         // we prepare for smoothfading to ReplayGain suggested gain
         m_bSmoothFade = true;
         m_timer.restart();
->>>>>>> e40b5740
     }
 
     // Clamp gain to within [0, 10.0] to prevent insane gains. This can happen
