--- conflicted
+++ resolved
@@ -195,15 +195,10 @@
 
     // We check for scratch condition in the public function, so this shouldn't
     // happen
-<<<<<<< HEAD
-    Q_ASSERT(rate_add_new * rate_add_old >= 0);
-    
-=======
     if (rate_add_new * rate_add_old < 0) {
         qDebug() << "ERROR: EBSL did not detect scratching correctly.";
     }
 
->>>>>>> efc20a89
     //special case -- no scaling needed!
     if (rate_add_old == 1.0 && rate_add_new == 1.0) {
         int read_size = 0;
