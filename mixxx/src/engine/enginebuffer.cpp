--- conflicted
+++ resolved
@@ -164,13 +164,9 @@
     m_rateEngine = new ControlObject(ConfigKey(m_group, "rateEngine"));
 
     // BPM to display in the UI (updated more slowly than the actual bpm)
-<<<<<<< HEAD
-    visualBpm = new ControlObject(ConfigKey(group, "visual_bpm"));
-    visualKey = new ControlObject(ConfigKey(group, "visual_key"));
-=======
     m_visualBpm = new ControlObject(ConfigKey(m_group, "visual_bpm"));
-
->>>>>>> e223d027
+    m_visualKey = new ControlObject(ConfigKey(m_group, "visual_key"));
+
     // Slider to show and change song position
     //these bizarre choices map conveniently to the 0-127 range of midi
     m_playposSlider = new ControlLinPotmeter(
@@ -238,15 +234,11 @@
     m_pKeylock->setButtonMode(ControlPushButton::TOGGLE);
     m_pKeylock->set(false);
 
-<<<<<<< HEAD
-    m_pTempolock = new ControlPushButton(ConfigKey(group, "tempolock"));
+    m_pTempolock = new ControlPushButton(ConfigKey(m_group, "tempolock"));
     m_pTempolock->setButtonMode(ControlPushButton::TOGGLE);
     m_pTempolock->set(false);
 
-    m_pEject = new ControlPushButton(ConfigKey(group, "eject"));
-=======
     m_pEject = new ControlPushButton(ConfigKey(m_group, "eject"));
->>>>>>> e223d027
     connect(m_pEject, SIGNAL(valueChanged(double)),
             this, SLOT(slotEjectTrack(double)),
             Qt::DirectConnection);
@@ -389,21 +381,15 @@
     return m_pBpmControl->getBpm();
 }
 
-<<<<<<< HEAD
-double EngineBuffer::getKey()
-{
+double EngineBuffer::getKey() {
     return m_pKeyControl->getKey();
 }
 
-void EngineBuffer::setOtherEngineBuffer(EngineBuffer * pOtherEngineBuffer)
-=======
 double EngineBuffer::getFileBpm() {
     return m_pBpmControl->getFileBpm();
 }
 
-void EngineBuffer::setEngineMaster(EngineMaster * pEngineMaster)
->>>>>>> e223d027
-{
+void EngineBuffer::setEngineMaster(EngineMaster * pEngineMaster) {
     m_pBpmControl->setEngineMaster(pEngineMaster);
 }
 
@@ -508,18 +494,11 @@
     m_pTrackSampleRate->set(0);
     TrackPointer pTrack = m_pCurrentTrack;
     m_pCurrentTrack.clear();
-<<<<<<< HEAD
-    file_srate_old = 0;
-    file_length_old = 0;
-    playButton->set(0.0);
-    visualBpm->set(0.0);
-    visualKey->set(0.0);
-=======
     m_file_srate_old = 0;
     m_file_length_old = 0;
     m_playButton->set(0.0);
     m_visualBpm->set(0.0);
->>>>>>> e223d027
+    m_visualKey->set(0.0);
     slotControlSeek(0.);
     m_pause.unlock();
 
@@ -651,23 +630,17 @@
         float sr = m_pSampleRate->get();
 
         double baserate = 0.0f;
-<<<<<<< HEAD
-
-        if (sr > 0)
-            baserate = ((double)file_srate_old/sr);
-=======
         if (sr > 0) {
             baserate = ((double)m_file_srate_old / sr);
         }
->>>>>>> e223d027
 
         bool paused = m_playButton->get() != 0.0f ? false : true;
 
-        bool is_scratching;
+        bool is_scratching = false;
         rate = m_pRateControl->calculateRate(baserate, paused, iBufferSize,
                                              &is_scratching);
         keyrate = m_pKeyControl->getRawRate();
-       // qDebug()<<m_pKeylock->get() << " " << m_pTempolock->get();
+        //qDebug()<<m_pKeylock->get() << " " << m_pTempolock->get();
         //qDebug()<<(m_pScale!=m_pScaleST)<<" ";
 
         // Update the slipped position
@@ -718,24 +691,11 @@
                 }
             }
 
-<<<<<<< HEAD
-            rate_old = rate;
-
-           // if (keyrate!=0)m_pScale->setKey(keyrate);
-
-            if (baserate > 0) //Prevent division by 0
-                if(!first) rate = baserate*m_pScale->setTempo(rate/baserate);
-            //first = false;
-            if(!first) m_pScale->setBaseRate(baserate);
-
-            rate_old = rate;
-=======
             if (baserate > 0) { // Prevent division by 0
                 rate = baserate * m_pScale->setTempo(rate/baserate);
             }
             m_pScale->setBaseRate(baserate);
             m_rate_old = rate;
->>>>>>> e223d027
             // Scaler is up to date now.
             m_bScalerChanged = false;
         }
@@ -767,17 +727,8 @@
             }
 
             // Perform scaling of Reader buffer into buffer.
-<<<<<<< HEAD
-            //if(!first)output = m_pScale->scale(0,iBufferSize,0,0);
-            output = m_pScale->scale(0,iBufferSize,0,0);
-            //first = false;
-            double samplesRead=0;
-            if(!first) samplesRead = m_pScale->getNewPlaypos();
-            first=false;
-=======
             CSAMPLE* output = m_pScale->getScaled(iBufferSize);
             double samplesRead = m_pScale->getSamplesRead();
->>>>>>> e223d027
 
             // qDebug() << "sourceSamples used " << iSourceSamples
             //          <<" samplesRead " << samplesRead
