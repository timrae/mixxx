/***************************************************************************
                          enginebuffer.cpp  -  description
                             -------------------
    begin                : Wed Feb 20 2002
    copyright            : (C) 2002 by Tue and Ken Haste Andersen
    email                :
***************************************************************************/

/***************************************************************************
*                                                                         *
*   This program is free software; you can redistribute it and/or modify  *
*   it under the terms of the GNU General Public License as published by  *
*   the Free Software Foundation; either version 2 of the License, or     *
*   (at your option) any later version.                                   *
*                                                                         *
***************************************************************************/

#include <QEvent>
#include <QtDebug>

#include "enginebuffer.h"
#include "cachingreader.h"

#include "controlpushbutton.h"
#include "configobject.h"
#include "controlpotmeter.h"
#include "enginebufferscalest.h"
#include "enginebufferscalelinear.h"
#include "enginebufferscalereal.h"
#include "enginebufferscaledummy.h"
#include "mathstuff.h"

<<<<<<< HEAD
#include "engine/readaheadmanager.h"
#include "engine/enginecontrol.h"
#include "loopingcontrol.h"
#include "ratecontrol.h"
#include "bpmcontrol.h"

#include "trackinfoobject.h"

=======
// Static default values for rate buttons (percents, not fractions)
double EngineBuffer::m_dTemp = 4.00; //(eg. 4.00%)
double EngineBuffer::m_dTempSmall = 1.00;
double EngineBuffer::m_dPerm = 0.50; 
double EngineBuffer::m_dPermSmall = 0.05;
>>>>>>> 4bc3c86f

#ifdef _MSC_VER
#include <float.h>  // for _isnan() on VC++
#define isnan(x) _isnan(x)  // VC++ uses _isnan() instead of isnan()
#else
#include <math.h>  // for isnan() everywhere else
#endif


EngineBuffer::EngineBuffer(const char * _group, ConfigObject<ConfigValue> * _config) :
    group(_group),
    m_pConfig(_config),
    m_pLoopingControl(NULL),
    m_pRateControl(NULL),
    m_pBpmControl(NULL),
    m_pReadAheadManager(NULL),
    m_pOtherEngineBuffer(NULL),
    m_pReader(NULL),
    filepos_play(0.),
    rate_old(0.),
    file_length_old(-1),
    file_srate_old(0),
    m_iSamplesCalculated(0),
    m_dAbsPlaypos(0.),
    m_pTrackEnd(NULL),
    m_pTrackEndMode(NULL),
    startButton(NULL),
    endButton(NULL),
    m_pScale(NULL),
    m_pScaleLinear(NULL),
    m_pScaleST(NULL),
    m_bScalerChanged(false),
    m_fLastSampleValue(0.),
    m_bLastBufferPaused(true),
    m_bResetPitchIndpTimeStretch(true) {

    // Play button
    playButton = new ControlPushButton(ConfigKey(group, "play"), true);
    connect(playButton, SIGNAL(valueChanged(double)),
            this, SLOT(slotControlPlay(double)));
    playButton->set(0);

    // Start button
    startButton = new ControlPushButton(ConfigKey(group, "start"));
    connect(startButton, SIGNAL(valueChanged(double)),
            this, SLOT(slotControlStart(double)));
    startButton->set(0);

    // End button
    endButton = new ControlPushButton(ConfigKey(group, "end"));
    connect(endButton, SIGNAL(valueChanged(double)),
            this, SLOT(slotControlEnd(double)));
    endButton->set(0);

    m_pMasterRate = ControlObject::getControl(ConfigKey("[Master]", "rate"));

    // Actual rate (used in visuals, not for control)
    rateEngine = new ControlObject(ConfigKey(group, "rateEngine"));

    // BJW Wheel touch sensor (makes wheel act as scratch)
    wheelTouchSensor = new ControlPushButton(ConfigKey(group, "wheel_touch_sensor"));
    // BJW Wheel touch-sens switch (toggles ignoring touch sensor)
    wheelTouchSwitch = new ControlPushButton(ConfigKey(group, "wheel_touch_switch"));
    wheelTouchSwitch->setToggleButton(true);
    // BJW Whether to revert to PitchIndpTimeStretch after scratching
    m_bResetPitchIndpTimeStretch = false;

    // Slider to show and change song position
    playposSlider = new ControlPotmeter(ConfigKey(group, "playposition"), 0., 1.);
    connect(playposSlider, SIGNAL(valueChanged(double)),
            this, SLOT(slotControlSeek(double)));

    // Control used to communicate ratio playpos to GUI thread
    visualPlaypos =
        new ControlPotmeter(ConfigKey(group, "visual_playposition"), 0., 1.);

    // m_pTrackEnd is used to signal when at end of file during playback
    m_pTrackEnd = new ControlObject(ConfigKey(group, "TrackEnd"));

    // TrackEndMode determines what to do at the end of a track
    m_pTrackEndMode = new ControlObject(ConfigKey(group,"TrackEndMode"));

#ifdef __VINYLCONTROL__
    // Vinyl Control status indicator
    //Disabled because it's not finished yet
    //m_pVinylControlIndicator =
    //    new ControlObject(ConfigKey(group, "VinylControlIndicator"));
#endif

    // Sample rate
    m_pSampleRate = ControlObject::getControl(ConfigKey("[Master]","samplerate"));

    m_pTrackSamples = new ControlObject(ConfigKey(group, "track_samples"));

    // Create the Loop Controller
    m_pLoopingControl = new LoopingControl(_group, _config);
    addControl(m_pLoopingControl);

    // Create the Rate Controller
    m_pRateControl = new RateControl(_group, _config);
    addControl(m_pRateControl);

    fwdButton = ControlObject::getControl(ConfigKey(_group, "fwd"));
    backButton = ControlObject::getControl(ConfigKey(_group, "back"));

    // Create the BPM Controller
    m_pBpmControl = new BpmControl(_group, _config);
    addControl(m_pBpmControl);

    m_pReader = new CachingReader(_group, _config);
    connect(m_pReader, SIGNAL(trackLoaded(TrackInfoObject*, int, int)),
            this, SLOT(slotTrackLoaded(TrackInfoObject*, int, int)));
    connect(m_pReader, SIGNAL(trackLoadFailed(TrackInfoObject*, QString)),
            this, SLOT(slotTrackLoadFailed(TrackInfoObject*, QString)));

    m_pReadAheadManager = new ReadAheadManager(m_pReader);
    m_pReadAheadManager->addEngineControl(m_pLoopingControl);

    // Construct scaling objects
    m_pScaleLinear = new EngineBufferScaleLinear(m_pReadAheadManager);

    m_pScaleST = new EngineBufferScaleST(m_pReadAheadManager);
    //m_pScaleST = (EngineBufferScaleST*)new EngineBufferScaleDummy(m_pReadAheadManager);
    //Figure out which one to use (setPitchIndpTimeStretch does this)
    int iPitchIndpTimeStretch =
        _config->getValueString(ConfigKey("[Soundcard]","PitchIndpTimeStretch")).toInt();
    this->setPitchIndpTimeStretch(iPitchIndpTimeStretch);

    setNewPlaypos(0.);
    m_pReader->start();
}

EngineBuffer::~EngineBuffer()
{
    delete m_pLoopingControl;
    delete m_pRateControl;
    delete m_pBpmControl;
    delete m_pReadAheadManager;
    delete m_pReader;

    delete playButton;
    delete startButton;
    delete endButton;
    delete rateEngine;
    delete wheelTouchSensor;
    delete wheelTouchSwitch;
    delete playposSlider;
    delete visualPlaypos;

    delete m_pTrackEnd;
    delete m_pTrackEndMode;

    delete m_pTrackSamples;

    delete m_pScaleLinear;
    delete m_pScaleST;

}

void EngineBuffer::setPitchIndpTimeStretch(bool b)
{
    pause.lock(); //Just to be safe - Albert

    // Change sound scale mode

    //SoundTouch's linear interpolation code doesn't sound very good.
    //Our own EngineBufferScaleLinear sounds slightly better, but it's
    //not working perfectly. Eventually we should have our own working
    //better, so scratching sounds good.

    //Update Dec 30/2007
    //If we delete the m_pScale object and recreate it, it eventually
    //causes some weird bad pointer somewhere, which will either cause
    //the waveform the roll in a weird way or fire an ASSERT from
    //visualchannel.cpp or something. Need to valgrind this or something.

    if (b == true) {
        m_pScale = m_pScaleST;
        ((EngineBufferScaleST *)m_pScaleST)->setPitchIndpTimeStretch(b);
    } else {
        m_pScale = m_pScaleLinear;
    }
    m_bScalerChanged = true;
    pause.unlock();
}

double EngineBuffer::getBpm()
{
    return m_pBpmControl->getBpm();
}

void EngineBuffer::setOtherEngineBuffer(EngineBuffer * pOtherEngineBuffer)
{
    if (!m_pOtherEngineBuffer) {
        m_pOtherEngineBuffer = pOtherEngineBuffer;
        m_pBpmControl->setOtherEngineBuffer(pOtherEngineBuffer);
    } else
        qCritical("EngineBuffer: Other engine buffer already set!");
}

void EngineBuffer::setNewPlaypos(double newpos)
{
    //qDebug() << "engine new pos " << newpos;

    filepos_play = newpos;

    // Ensures that the playpos slider gets updated in next process call
    m_iSamplesCalculated = 1000000;

    // The right place to do this?
    if (m_pScale)
        m_pScale->clear();
    m_pReadAheadManager->notifySeek(filepos_play);
}

const char * EngineBuffer::getGroup()
{
    return group;
}

double EngineBuffer::getRate()
{
    return m_pRateControl->getRawRate();
}

void EngineBuffer::slotTrackLoaded(TrackInfoObject *pTrack,
                                   int iTrackSampleRate,
                                   int iTrackNumSamples) {
    file_srate_old = iTrackSampleRate;
    file_length_old = iTrackNumSamples;
    pause.unlock();

    slotControlSeek(0.);

    m_pTrackSamples->set(iTrackNumSamples);
    emit(trackLoaded(pTrack));
}

void EngineBuffer::slotTrackLoadFailed(TrackInfoObject* pTrack,
                                       QString reason) {
    file_srate_old = 0;
    file_length_old = 0;
    slotControlSeek(0.);
    m_pTrackSamples->set(0);
    pause.unlock();
    emit(trackLoadFailed(pTrack, reason));
}


void EngineBuffer::slotControlSeek(double change)
{
    if(isnan(change) || change > 1.0 || change < 0.0) {
        // This seek is ridiculous.
        return;
    }

    // Find new playpos, restrict to valid ranges.
    double new_playpos = round(change*file_length_old);
    if (new_playpos > file_length_old)
        new_playpos = file_length_old;
    if (new_playpos < 0.)
        new_playpos = 0.;

    // Ensure that the file position is even (remember, stereo channel files...)
    if (!even((int)new_playpos))
        new_playpos--;

    // Give EngineControl's a chance to veto or correct the seek target.


    // Seek reader
    Hint seek_hint;
    seek_hint.sample = new_playpos;
    seek_hint.length = 0;
    seek_hint.priority = 1;
    QList<Hint> hint_list;
    hint_list.append(seek_hint);
    m_pReader->hintAndMaybeWake(hint_list);
    setNewPlaypos(new_playpos);
}

void EngineBuffer::slotControlSeekAbs(double abs)
{
    slotControlSeek(abs/file_length_old);
}

void EngineBuffer::slotControlPlay(double)
{
}

void EngineBuffer::slotControlStart(double)
{
    slotControlSeek(0.);
}

void EngineBuffer::slotControlEnd(double)
{
    slotControlSeek(1.);
}

void EngineBuffer::process(const CSAMPLE *, const CSAMPLE * pOut, const int iBufferSize)
{

    // Steps:
    // - Lookup new reader information
    // - Calculate current rate
    // - Scale the audio with m_pScale, copy the resulting samples into the
    //   output buffer
    // - Give EngineControl's a chance to do work / request seeks, etc
    // - Process EndOfTrack mode if we're at the end of a track
    // - Set last sample value (m_fLastSampleValue) so that rampOut works? Other
    //   miscellaneous upkeep issues.

    CSAMPLE * pOutput = (CSAMPLE *)pOut;

    bool bCurBufferPaused = false;

    if (!m_pTrackEnd->get() && pause.tryLock()) {
        double baserate = ((double)file_srate_old/m_pSampleRate->get());

        // Is a touch sensitive wheel being touched?
        bool wheelTouchSensorEnabled = wheelTouchSwitch->get() && wheelTouchSensor->get();

        bool paused = false;

        if (!playButton->get())
            paused = true;

        if (wheelTouchSensorEnabled) {
            paused = true;
        }

        // TODO(rryan) : review this touch sensitive business with the Mixxx
        // team to see if this is what we actually want.

        // BJW: Touch sensitive wheels: If enabled via the Switch, while the top of the wheel is touched it acts
        // as a "vinyl-like" scratch controller. Playback stops, pitch-independent time stretch is disabled, and
        // the wheel's motion is amplified to produce a scrub effect. Also note that playback speed factors like
        // rateSlider and reverseButton are ignored so that the feel of the wheel is always consistent.
        // TODO: Configurable vinyl stop effect.
        if (wheelTouchSensorEnabled) {
            // Act as scratch controller
            if (m_pConfig->getValueString(ConfigKey("[Soundcard]","PitchIndpTimeStretch")).toInt()) {
                // Use vinyl-style pitch bending
                // qDebug() << "Disabling Pitch-Independent Time Stretch for scratching";
                m_bResetPitchIndpTimeStretch = true;
                setPitchIndpTimeStretch(false);
            }
        } else if (!paused) {
            // BJW: Reset timestretch mode if required. NB it's intentional that this should not
            // get reset until playing; this enables released spinbacks in stop mode.
            if (m_bResetPitchIndpTimeStretch) {
                setPitchIndpTimeStretch(true);
                m_bResetPitchIndpTimeStretch = false;
                // qDebug() << "Re-enabling Pitch-Independent Time Stretch";
            }
        }


        double rate = m_pRateControl->calculateRate(baserate, paused);
        //qDebug() << "rate" << rate << " paused" << paused;

        // If the rate has changed, set it in the scale object
        if (rate != rate_old || m_bScalerChanged) {
            // The rate returned by the scale object can be different from the wanted rate!
            rate_old = rate;
            rate = baserate*m_pScale->setTempo(rate/baserate);
            m_pScale->setBaseRate(baserate);
            rate_old = rate;
            // Scaler is up to date now.
            m_bScalerChanged = false;
        }

        bool at_start = filepos_play <= 0;
        bool at_end = filepos_play >= file_length_old;
        bool backwards = rate < 0;

        // If we're playing past the end, playing before the start, or standing
        // still then by definition the buffer is paused.
        bCurBufferPaused = rate == 0 ||
            (at_start && backwards) ||
            (at_end && !backwards);

        // If paused, then ramp out.
        if (bCurBufferPaused) {
            // If this is the first process() since being paused, then ramp out.
            if (!m_bLastBufferPaused) {
                rampOut(pOut, iBufferSize);
            }
        // Otherwise, scale the audio.
        } else { // if (bCurBufferPaused)
            CSAMPLE *output;
            double idx;

            Q_ASSERT(even(iBufferSize));

            // The fileposition should be: (why is this thing a double anyway!?
            // Integer valued.
            Q_ASSERT(round(filepos_play) == filepos_play);
            // Even.
            Q_ASSERT(even(filepos_play));

            // Perform scaling of Reader buffer into buffer.
            output = m_pScale->scale(0,
                                     iBufferSize,
                                     0,
                                     0);
            idx = m_pScale->getNewPlaypos();

            // qDebug() << "sourceSamples used " << iSourceSamples
            //          <<" idx " << idx
            //          << ", buffer pos " << iBufferStartSample
            //          << ", play " << filepos_play
            //          << " bufferlen " << iBufferSize;

            // Copy scaled audio into pOutput
            memcpy(pOutput, output, sizeof(CSAMPLE) * iBufferSize);

            // for(int i=0; i<iBufferSize; i++) {
            //     pOutput[i] = output[i];
            // }

            // Adjust filepos_play by the amount we processed.
            filepos_play += idx;

            // Get rid of annoying decimals that the scaler sometimes produces
            filepos_play = round(filepos_play);

            if (!even(filepos_play))
                filepos_play--;

        } // else (bCurBufferPaused)

        QListIterator<EngineControl*> it(m_engineControls);
        while (it.hasNext()) {
            EngineControl* pControl = it.next();
            pControl->setCurrentSample(filepos_play);
            double control_seek = pControl->process(rate, filepos_play,
                                                    file_length_old, iBufferSize);

            if (control_seek != kNoTrigger) {
                filepos_play = control_seek;
                Q_ASSERT(round(filepos_play) == filepos_play);

                // Safety check that the EngineControl didn't pass us a bogus
                // value
                if (!even(filepos_play))
                    filepos_play--;

                // Fix filepos_play so that it is not out of bounds.
                if (file_length_old > 0) {
                    if(filepos_play > file_length_old) {
                        filepos_play = file_length_old;
                        at_end = true;
                    } else if(filepos_play < 0) {
                        filepos_play = 0;
                        at_start = true;
                    }
                }
            }
        }

        // Give the Reader hints as to which chunks of the current song we
        // really care about. It will try very hard to keep these in memory
        hintReader(rate, iBufferSize);

        // Update all the indicators that EngineBuffer publishes to allow
        // external parts of Mixxx to observe its status.
        updateIndicators(rate, iBufferSize);

        // Handle End-Of-Track mode
        at_start = filepos_play <= 0;
        at_end = filepos_play >= file_length_old;

        bool end_of_track = (at_start && backwards) ||
            (at_end && !backwards);

        // If playbutton is pressed, check if we are at start or end of track
        if ((playButton->get() || (fwdButton->get() || backButton->get())) &&
            !m_pTrackEnd->get() &&
            ((at_start && backwards) ||
             (at_end && !backwards))) {

            // If end of track mode is set to next, signal EndOfTrack to TrackList,
            // otherwise start looping, pingpong or stop the track
            int m = (int)m_pTrackEndMode->get();
            //qDebug() << "end mode " << m;
            switch (m)
            {
            case TRACK_END_MODE_STOP:
                //qDebug() << "stop";
                playButton->set(0.);
                break;
            case TRACK_END_MODE_NEXT:
                m_pTrackEnd->set(1.);
                emit(loadNextTrack());
                break;

            case TRACK_END_MODE_LOOP:
                //qDebug() << "loop";
                if(filepos_play <= 0)
                    slotControlSeek(file_length_old);
                else
                    slotControlSeek(0.);
                break;
/*
            case TRACK_END_MODE_PING:
                qDebug() << "Ping not implemented yet";

                if (reverseButton->get())
                reverseButton->set(0.);
                else
                reverseButton->set(1.);

                break;
 */
            default:
                qDebug() << "Invalid track end mode: " << m;
            }
        }

        // release the pauselock
        pause.unlock();
    } else { // if (!m_pTrackEnd->get() && pause.tryLock()) {
        if (!m_bLastBufferPaused)
            rampOut(pOut, iBufferSize);
        bCurBufferPaused = true;
    }

    // Force ramp in if this is the first buffer during a play
    if (m_bLastBufferPaused && !bCurBufferPaused) {
        // Ramp from zero
        int iLen = math_min(iBufferSize, kiRampLength);
        float fStep = pOutput[iLen-1]/(float)iLen;
        for (int i=0; i<iLen; ++i)
            pOutput[i] = fStep*i;
    }

    m_bLastBufferPaused = bCurBufferPaused;
    m_fLastSampleValue = pOutput[iBufferSize-1];
}


void EngineBuffer::rampOut(const CSAMPLE* pOut, int iBufferSize)
{
    CSAMPLE * pOutput = (CSAMPLE *)pOut;

    //qDebug() << "ramp out";

    // Ramp to zero
    int i=0;
    if (m_fLastSampleValue!=0.)
    {
        int iLen = math_min(iBufferSize, kiRampLength);
        float fStep = m_fLastSampleValue/(float)iLen;
        while (i<iLen)
        {
            pOutput[i] = fStep*(iLen-(i+1));
            ++i;
        }
    }

    // Reset rest of buffer
    while (i<iBufferSize)
    {
        pOutput[i]=0.;
        ++i;
    }
}

void EngineBuffer::updateIndicators(double rate, int iBufferSize) {

    // Increase samplesCalculated by the buffer size
    m_iSamplesCalculated += iBufferSize;

    double fFractionalPlaypos = 0.0;
    if (file_length_old!=0.) {
        fFractionalPlaypos = math_max(0.,math_min(filepos_play,file_length_old));
        fFractionalPlaypos /= file_length_old;
    } else {
        fFractionalPlaypos = 0.;
    }

    // Update indicators that are only updated after every
    // sampleRate/UPDATE_RATE samples processed.  (e.g. playposSlider,
    // rateEngine)
    if (m_iSamplesCalculated > (m_pSampleRate->get()/UPDATE_RATE)) {
        playposSlider->set(fFractionalPlaypos);

        if(rate != rateEngine->get())
            rateEngine->set(rate);

        // Reset sample counter
        m_iSamplesCalculated = 0;
    }

    // Update visual control object, this needs to be done more often than the
    // rateEngine and playpos slider
    visualPlaypos->set(fFractionalPlaypos);
}

void EngineBuffer::hintReader(const double dRate,
                              const int iSourceSamples) {
    m_hintList.clear();

    m_pReadAheadManager->hintReader(m_hintList, iSourceSamples);

    QListIterator<EngineControl*> it(m_engineControls);
    while (it.hasNext()) {
        EngineControl* pControl = it.next();
        pControl->hintReader(m_hintList);
    }

    m_pReader->hintAndMaybeWake(m_hintList);
}

void EngineBuffer::loadTrack(TrackInfoObject *pTrack) {
    pause.lock();
    m_pReader->newTrack(pTrack);
    m_pReader->wake();
}

void EngineBuffer::addControl(EngineControl* pControl) {
    // Connect to signals from EngineControl here...
    m_engineControls.push_back(pControl);
    connect(pControl, SIGNAL(seek(double)),
            this, SLOT(slotControlSeek(double)));
    connect(pControl, SIGNAL(seekAbs(double)),
            this, SLOT(slotControlSeekAbs(double)));
}<|MERGE_RESOLUTION|>--- conflicted
+++ resolved
@@ -30,7 +30,6 @@
 #include "enginebufferscaledummy.h"
 #include "mathstuff.h"
 
-<<<<<<< HEAD
 #include "engine/readaheadmanager.h"
 #include "engine/enginecontrol.h"
 #include "loopingcontrol.h"
@@ -38,14 +37,6 @@
 #include "bpmcontrol.h"
 
 #include "trackinfoobject.h"
-
-=======
-// Static default values for rate buttons (percents, not fractions)
-double EngineBuffer::m_dTemp = 4.00; //(eg. 4.00%)
-double EngineBuffer::m_dTempSmall = 1.00;
-double EngineBuffer::m_dPerm = 0.50; 
-double EngineBuffer::m_dPermSmall = 0.05;
->>>>>>> 4bc3c86f
 
 #ifdef _MSC_VER
 #include <float.h>  // for _isnan() on VC++
