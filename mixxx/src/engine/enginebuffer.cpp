--- conflicted
+++ resolved
@@ -159,10 +159,6 @@
     connect(m_pSlipButton, SIGNAL(valueChangedFromEngine(double)),
             this, SLOT(slotControlSlip(double)),
             Qt::DirectConnection);
-<<<<<<< HEAD
-            
-=======
->>>>>>> 47bea0e3
     m_pSlipPosition = new ControlObject(ConfigKey(m_group, "slip_playposition"));
 
     // Actual rate (used in visuals, not for control)
