--- conflicted
+++ resolved
@@ -51,12 +51,9 @@
 #include <math.h>  // for isnan() everywhere else
 #endif
 
-<<<<<<< HEAD
-=======
 const double kMaxPlayposRange = 1.14;
 const double kMinPlayposRange = -0.14;
 
->>>>>>> 8e30b71e
 EngineBuffer::EngineBuffer(const char * _group, ConfigObject<ConfigValue> * _config) :
     m_engineLock(QMutex::Recursive),
     group(_group),
@@ -350,7 +347,7 @@
     return m_pRateControl->getRawRate();
 }
 
-// WARNING: Always called from the EngineWorker thread pool
+// WARNING: Always calle<d from the EngineWorker thread pool
 void EngineBuffer::slotTrackLoaded(TrackPointer pTrack,
                                    int iTrackSampleRate,
                                    int iTrackNumSamples) {
