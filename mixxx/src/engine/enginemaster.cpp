--- conflicted
+++ resolved
@@ -114,15 +114,11 @@
                 this, SIGNAL(bytesRecorded(int)));
     }
 
-<<<<<<< HEAD
 	//df.setFileName("mixxx-debug.csv");
 	//df.open(QIODevice::WriteOnly | QIODevice::Text);
 	//writer.setDevice(&df);
 
-    //X-Fader Setup
-=======
     // X-Fader Setup
->>>>>>> 02139f55
     xFaderMode = new ControlPotmeter(
         ConfigKey("[Mixer Profile]", "xFaderMode"), 0., 1.);
     xFaderCurve = new ControlPotmeter(
