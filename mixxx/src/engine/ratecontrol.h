// ratecontrol.h
// Created 7/4/2009 by RJ Ryan (rryan@mit.edu)

#ifndef RATECONTROL_H
#define RATECONTROL_H

#include <QObject>

#include "configobject.h"
#include "engine/enginecontrol.h"

const int RATE_TEMP_STEP = 100.;
const int RATE_TEMP_STEP_SMALL = RATE_TEMP_STEP * 10.;

class Rotary;
class ControlTTRotary;
class ControlObject;
class ControlPotmeter;
class ControlPushButton;

class RateControl : public EngineControl {
    Q_OBJECT
public:
    RateControl(const char* _group, const ConfigObject<ConfigValue>* _config);
    ~RateControl();
<<<<<<< HEAD
    double process(const double currentSample, const double totalSamples, 
                        const double iBufferSize);
=======
    double process(const double dRate, 
                   const double currentSample,
                   const double totalSamples);
>>>>>>> 53726860
    double calculateRate(double baserate, bool paused);
    double getRawRate();

    /** Set rate change when temp rate button is pressed */
    static void setTemp(double v);
    /** Set rate change when temp rate small button is pressed */
    static void setTempSmall(double v);
    /** Set rate change when perm rate button is pressed */
    static void setPerm(double v);
    /** Set rate change when perm rate small button is pressed */
    static void setPermSmall(double v);

public slots:
    void slotControlRatePermDown(double);
    void slotControlRatePermDownSmall(double);
    void slotControlRatePermUp(double);
    void slotControlRatePermUpSmall(double);
    void slotControlRateTempDown(double);
    void slotControlRateTempDownSmall(double);
    void slotControlRateTempUp(double);
    void slotControlRateTempUpSmall(double);
    void slotControlFastForward(double);
    void slotControlFastBack(double);
private:
    double getJogFactor();
    double getWheelFactor();
    double getScratchFactor();
    
    /** Values used when temp and perm rate buttons are pressed */
    static double m_dTemp, m_dTempSmall, m_dPerm, m_dPermSmall;
    
    ControlPushButton *buttonRateTempDown, *buttonRateTempDownSmall,
        *buttonRateTempUp, *buttonRateTempUpSmall;
    ControlPushButton *buttonRatePermDown, *buttonRatePermDownSmall,
        *buttonRatePermUp, *buttonRatePermUpSmall;
    ControlObject *m_pRateDir, *m_pRateRange;
    ControlPotmeter* m_pRateSlider;
    ControlPotmeter* m_pRateSearch;
    ControlPushButton* m_pReverseButton;
    ControlObject* m_pBackButton;
    ControlObject* m_pForwardButton;

    ControlTTRotary* m_pWheel;
    ControlTTRotary* m_pScratch;
    ControlObject* m_pJog;
    Rotary* m_pJogFilter;

    /** Is true if a rate temp button is pressed */    
    bool m_bTempPress;
    /** Is true if a rate button was released */
    bool m_bTempRelease;
    /** Is true if a rate button is down */
    bool m_bTempDown;
    /** Set to the rate change used for rate temp */
    double m_dTempRateChange;
    /** Set the Temporary Rate Change Mode */
    bool m_bRateTempMode;
    
    /** Old playback rate. Stored in this variable while a temp pitch change
      * buttons is in effect. It does not work to just decrease the pitch slider
      * by the value it has been increased with when the temp button was
      * pressed, because there is a fixed limit on the range of the pitch
      * slider */
    double m_dOldRate;

};

#endif /* RATECONTROL_H */<|MERGE_RESOLUTION|>--- conflicted
+++ resolved
@@ -23,14 +23,9 @@
 public:
     RateControl(const char* _group, const ConfigObject<ConfigValue>* _config);
     ~RateControl();
-<<<<<<< HEAD
-    double process(const double currentSample, const double totalSamples, 
-                        const double iBufferSize);
-=======
     double process(const double dRate, 
                    const double currentSample,
                    const double totalSamples);
->>>>>>> 53726860
     double calculateRate(double baserate, bool paused);
     double getRawRate();
 
