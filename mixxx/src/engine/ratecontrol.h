// ratecontrol.h
// Created 7/4/2009 by RJ Ryan (rryan@mit.edu)

#ifndef RATECONTROL_H
#define RATECONTROL_H

#include <QObject>

#include "configobject.h"
#include "engine/enginecontrol.h"

const int RATE_TEMP_STEP = 100.;
const int RATE_TEMP_STEP_SMALL = RATE_TEMP_STEP * 10.;

class Rotary;
class ControlTTRotary;
class ControlObject;
class ControlPotmeter;
class ControlPushButton;

class RateControl : public EngineControl {
    Q_OBJECT
public:
    RateControl(const char* _group, const ConfigObject<ConfigValue>* _config);
    ~RateControl();
<<<<<<< HEAD
    double process(const double currentSample, const double totalSamples, 
                        const double iBufferSize);
=======
    double process(const double dRate, 
                   const double currentSample,
                   const double totalSamples);
>>>>>>> d99bb65a
    double calculateRate(double baserate, bool paused);
    double getRawRate();

    /** Set rate change when temp rate button is pressed */
    static void setTemp(double v);
    /** Set rate change when temp rate small button is pressed */
    static void setTempSmall(double v);
    /** Set rate change when perm rate button is pressed */
    static void setPerm(double v);
    /** Set rate change when perm rate small button is pressed */
    static void setPermSmall(double v);

public slots:
    void slotControlRatePermDown(double);
    void slotControlRatePermDownSmall(double);
    void slotControlRatePermUp(double);
    void slotControlRatePermUpSmall(double);
    void slotControlRateTempDown(double);
    void slotControlRateTempDownSmall(double);
    void slotControlRateTempUp(double);
    void slotControlRateTempUpSmall(double);
    void slotControlFastForward(double);
    void slotControlFastBack(double);
private:
    double getJogFactor();
    double getWheelFactor();
    double getScratchFactor();
    
    /** Values used when temp and perm rate buttons are pressed */
    static double m_dTemp, m_dTempSmall, m_dPerm, m_dPermSmall;
    
    ControlPushButton *buttonRateTempDown, *buttonRateTempDownSmall,
        *buttonRateTempUp, *buttonRateTempUpSmall;
    ControlPushButton *buttonRatePermDown, *buttonRatePermDownSmall,
        *buttonRatePermUp, *buttonRatePermUpSmall;
    ControlObject *m_pRateDir, *m_pRateRange;
    ControlPotmeter* m_pRateSlider;
    ControlPotmeter* m_pRateSearch;
    ControlPushButton* m_pReverseButton;
    ControlObject* m_pBackButton;
    ControlObject* m_pForwardButton;

    ControlTTRotary* m_pWheel;
    ControlTTRotary* m_pScratch;
    ControlObject* m_pJog;
    Rotary* m_pJogFilter;

    /** Is true if a rate temp button is pressed */    
    bool m_bTempPress;
    /** Is true if a rate button was released */
    bool m_bTempRelease;
    /** Is true if a rate button is down */
    bool m_bTempDown;
    /** Set to the rate change used for rate temp */
    double m_dTempRateChange;
    /** Set the Temporary Rate Change Mode */
    bool m_bRateTempMode;
    
    /** Old playback rate. Stored in this variable while a temp pitch change
      * buttons is in effect. It does not work to just decrease the pitch slider
      * by the value it has been increased with when the temp button was
      * pressed, because there is a fixed limit on the range of the pitch
      * slider */
    double m_dOldRate;

};

#endif /* RATECONTROL_H */<|MERGE_RESOLUTION|>--- conflicted
+++ resolved
@@ -23,14 +23,9 @@
 public:
     RateControl(const char* _group, const ConfigObject<ConfigValue>* _config);
     ~RateControl();
-<<<<<<< HEAD
-    double process(const double currentSample, const double totalSamples, 
-                        const double iBufferSize);
-=======
     double process(const double dRate, 
                    const double currentSample,
                    const double totalSamples);
->>>>>>> d99bb65a
     double calculateRate(double baserate, bool paused);
     double getRawRate();
 
