--- conflicted
+++ resolved
@@ -7,25 +7,15 @@
 msgstr ""
 "Project-Id-Version: mixxx\n"
 "Report-Msgid-Bugs-To: FULL NAME <EMAIL@ADDRESS>\n"
-<<<<<<< HEAD
-"POT-Creation-Date: 2011-12-22 11:41+0200\n"
-"PO-Revision-Date: 2011-12-22 09:00+0000\n"
-=======
 "POT-Creation-Date: 2011-12-26 09:32+0200\n"
 "PO-Revision-Date: 2011-10-07 14:28+0000\n"
->>>>>>> d3186d74
 "Last-Translator: RJ Ryan <Unknown>\n"
 "Language-Team: Norwegian Nynorsk <nn@li.org>\n"
 "MIME-Version: 1.0\n"
 "Content-Type: text/plain; charset=UTF-8\n"
 "Content-Transfer-Encoding: 8bit\n"
-<<<<<<< HEAD
-"X-Launchpad-Export-Date: 2011-12-23 07:46+0000\n"
-"X-Generator: Launchpad (build 14560)\n"
-=======
 "X-Launchpad-Export-Date: 2012-01-08 04:50+0000\n"
 "X-Generator: Launchpad (build 14640)\n"
->>>>>>> d3186d74
 
 #: AutoDJFeature#1
 msgid "Auto DJ"
@@ -2760,12 +2750,6 @@
 msgstr ""
 
 #: MixxxApp#105
-<<<<<<< HEAD
-msgid "Confirm Exit"
-msgstr ""
-
-#: MixxxApp#106
-=======
 msgid "Mixxx %1 Development Team"
 msgstr ""
 
@@ -2790,7 +2774,6 @@
 msgstr ""
 
 #: MixxxApp#111
->>>>>>> d3186d74
 msgid "A deck is currently playing. Exit Mixxx?"
 msgstr ""
 
@@ -3274,16 +3257,10 @@
 
 #: Ui#50
 msgid "Headphone listen button for Sampler %1"
-<<<<<<< HEAD
 msgstr ""
 
 #: Ui#51
 msgid "BPM tap button for Sampler %1"
-=======
-msgstr ""
-
-#: Ui#51
-msgid "BPM tap button for Sampler %1"
 msgstr ""
 
 #: Ui#52
@@ -3372,54 +3349,45 @@
 
 #: WSearchLineEdit#1
 msgid "Search..."
->>>>>>> d3186d74
-msgstr ""
-
-#: Ui#52
-msgid "Keylock button for Sampler %1"
-msgstr ""
-
-#: Ui#53
-msgid "Pitch control slider for Sampler %1"
-msgstr ""
-
-#: Ui#54
-msgid "Hotcue 1 button for Sampler %1"
-msgstr ""
-
-#: Ui#55
-msgid "Hotcue 2 button for Sampler %1"
-msgstr ""
-
-#: Ui#56
-msgid "Hotcue 3 button for Sampler %1"
-msgstr ""
-
-#: Ui#57
-msgid "Hotcue 4 button for Sampler %1"
-msgstr ""
-
-#: Ui#58
-msgid "Hotcue 1 delete button for Sampler %1"
-msgstr ""
-
-#: Ui#59
-msgid "Hotcue 2 delete button for Sampler %1"
-msgstr ""
-
-#: Ui#60
-msgid "Hotcue 3 delete button for Sampler %1"
-msgstr ""
-
-<<<<<<< HEAD
-#: Ui#61
-msgid "Hotcue 4 delete button for Sampler %1"
-msgstr ""
-
-#: Ui#62
-msgid "Switch to the next view (library, playlist..)"
-msgstr ""
-=======
+msgstr ""
+
+#: WTrackTableView#1
+msgid "Add to Playlist"
+msgstr ""
+
+#: WTrackTableView#2
+msgid "Add to Crate"
+msgstr ""
+
+#: WTrackTableView#3
+msgid "Load to Sampler"
+msgstr ""
+
+#: WTrackTableView#4
+msgctxt "WTrackTableView#4"
+msgid "Remove"
+msgstr ""
+
+#: WTrackTableView#5
+msgid "Properties..."
+msgstr ""
+
+#: WTrackTableView#6
+msgid "Add to Auto DJ Queue"
+msgstr ""
+
+#: WTrackTableView#7
+msgid "Reload Track Metadata"
+msgstr ""
+
+#: WTrackTableView#8
+msgid "Load to Deck %1"
+msgstr ""
+
+#: WTrackTableView#9
+msgid "Sampler %1"
+msgstr ""
+
 #: WTrackTableView#10
 msgid ""
 "Reloading track metadata on a loaded track may cause abrupt volume changes. "
@@ -3472,95 +3440,81 @@
 #~ msgctxt "DlgBpmTapDlg#4"
 #~ msgid "Song:"
 #~ msgstr "Sang:"
->>>>>>> d3186d74
-
-#: Ui#63
-msgid "Switch to the previous view (library, playlist..)"
-msgstr ""
-
-#: Ui#64
-msgid "Scroll to next track in library/playlist"
-msgstr ""
-
-#: Ui#65
-msgid "Scroll to previous track in library/playlist"
-msgstr ""
-
-#: Ui#66
-msgid "Load selected track into first stopped player"
-msgstr ""
-
-#: Ui#67
-msgid "Load selected track into Player %1"
-msgstr ""
-
-#: Ui#68
-msgid "Adjusts the wavelength of the flange effect"
-msgstr ""
-
-#: Ui#69
-msgid "Adjusts the intensity of the flange effect"
-msgstr ""
-
-#: Ui#70
-msgid "Adjusts the phase delay of the flange effect"
-msgstr ""
-
-#: Ui#71
-msgid "Microphone on/off"
-msgstr ""
-
-#: Ui#72
-msgid "Microphone volume"
-msgstr ""
-
-#: WSearchLineEdit#1
-msgid "Search..."
-msgstr ""
-
-#: WTrackTableView#1
-msgid "Add to Playlist"
-msgstr ""
-
-#: WTrackTableView#2
-msgid "Add to Crate"
-msgstr ""
-
-#: WTrackTableView#3
-msgid "Load to Sampler"
-msgstr ""
-
-#: WTrackTableView#4
-msgctxt "WTrackTableView#4"
-msgid "Remove"
-msgstr ""
-
-#: WTrackTableView#5
-msgid "Properties..."
-msgstr ""
-
-#: WTrackTableView#6
-msgid "Add to Auto DJ Queue"
-msgstr ""
-
-#: WTrackTableView#7
-msgid "Reload Track Metadata"
-msgstr ""
-
-#: WTrackTableView#8
-msgid "Load to Deck %1"
-msgstr ""
-
-#: WTrackTableView#9
-msgid "Sampler %1"
-msgstr ""
-
-#: WTrackTableView#10
-msgid ""
-"Reloading track metadata on a loaded track may cause abrupt volume changes. "
-"Are you sure?"
-msgstr ""
-
-#: WTrackTableViewHeader#1
-msgid "Show or hide columns."
-msgstr ""+
+#~ msgctxt "DlgBpmTapDlg#1"
+#~ msgid "Track Editor"
+#~ msgstr "Sang Redigerar"
+
+#~ msgid "&Close"
+#~ msgstr "&Lukk"
+
+#~ msgctxt "DlgBpmSchemeDlg#6"
+#~ msgid "Analyze Entire Song"
+#~ msgstr "Analyser Heile Sangen"
+
+#~ msgid "BPM Editor (Click to Expand)"
+#~ msgstr "BPM Redigerar (Klikk for å åpna)"
+
+#~ msgctxt "DlgBpmTapDlg#8"
+#~ msgid "BPM Detection"
+#~ msgstr "BPM Attkjenning"
+
+#~ msgctxt "DlgBpmTapDlg#18"
+#~ msgid "Track Information (Click to Expand)"
+#~ msgstr "Sang Informasjon (Klikk for å åpna)"
+
+#~ msgid "to"
+#~ msgstr "til"
+
+#~ msgid "BPM Scheme:"
+#~ msgstr "BPM Skjema:"
+
+#~ msgid "&Go"
+#~ msgstr "&Start"
+
+#~ msgid "BPM Range:"
+#~ msgstr "BPM Område:"
+
+#~ msgctxt "DlgBpmTapDlg#14"
+#~ msgid "Analyze Entire Song"
+#~ msgstr "Analyser Heile Sangen"
+
+#~ msgid "Alt+G"
+#~ msgstr "Alt+G"
+
+#~ msgid "BPM:"
+#~ msgstr "BPM:"
+
+#~ msgid "Alt+P"
+#~ msgstr "Alt+P"
+
+#~ msgctxt "DlgBpmTapDlg#20"
+#~ msgid "Artist:"
+#~ msgstr "Artist:"
+
+#~ msgctxt "DlgBpmTapDlg#19"
+#~ msgid "Title:"
+#~ msgstr "Namn:"
+
+#~ msgctxt "DlgBpmTapDlg#22"
+#~ msgid "Filename:"
+#~ msgstr "Filnamn:"
+
+#~ msgctxt "DlgBpmTapDlg#21"
+#~ msgid "Comments:"
+#~ msgstr "Kommentarar:"
+
+#~ msgid "Play Time:"
+#~ msgstr "Speletid:"
+
+#~ msgctxt "DlgBpmTapDlg#23"
+#~ msgid "3:00"
+#~ msgstr "3:00"
+
+#~ msgctxt "DlgBpmTapDlg#26"
+#~ msgid "77"
+#~ msgstr "77"
+
+#~ msgctxt "DlgBpmTapDlg#25"
+#~ msgid "File Type:"
+#~ msgstr "Filtype:"