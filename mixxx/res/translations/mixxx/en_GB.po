# English (United Kingdom) translation for mixxx
# Copyright (c) 2011 Rosetta Contributors and Canonical Ltd 2011
# This file is distributed under the same license as the mixxx package.
# FIRST AUTHOR <EMAIL@ADDRESS>, 2011.
#
msgid ""
msgstr ""
"Project-Id-Version: mixxx\n"
"Report-Msgid-Bugs-To: FULL NAME <EMAIL@ADDRESS>\n"
<<<<<<< HEAD
"POT-Creation-Date: 2011-12-22 11:41+0200\n"
"PO-Revision-Date: 2011-12-22 09:00+0000\n"
=======
"POT-Creation-Date: 2011-12-26 09:32+0200\n"
"PO-Revision-Date: 2011-11-22 13:32+0000\n"
>>>>>>> a3c4d660
"Last-Translator: colobot <engelbertmercelis@gmail.com>\n"
"Language-Team: English (United Kingdom) <en_GB@li.org>\n"
"MIME-Version: 1.0\n"
"Content-Type: text/plain; charset=UTF-8\n"
"Content-Transfer-Encoding: 8bit\n"
<<<<<<< HEAD
"X-Launchpad-Export-Date: 2011-12-23 07:47+0000\n"
"X-Generator: Launchpad (build 14560)\n"
=======
"X-Launchpad-Export-Date: 2012-01-08 04:51+0000\n"
"X-Generator: Launchpad (build 14640)\n"
>>>>>>> a3c4d660

#: AutoDJFeature#1
msgid "Auto DJ"
msgstr "Auto DJ"

#: BaseSqlTableModel#1
msgid "Played"
msgstr "Played"

#: BaseSqlTableModel#2
msgctxt "BaseSqlTableModel#2"
msgid "Artist"
msgstr "Artist"

#: BaseSqlTableModel#3
msgctxt "BaseSqlTableModel#3"
msgid "Title"
msgstr "Title"

#: BaseSqlTableModel#4
msgctxt "BaseSqlTableModel#4"
msgid "Album"
msgstr "Album"

#: BaseSqlTableModel#5
msgctxt "BaseSqlTableModel#5"
msgid "Genre"
msgstr "Genre"

#: BaseSqlTableModel#6
msgctxt "BaseSqlTableModel#6"
msgid "Year"
msgstr "Year"

#: BaseSqlTableModel#7
msgctxt "BaseSqlTableModel#7"
msgid "Type"
msgstr "Type"

#: BaseSqlTableModel#8
msgctxt "BaseSqlTableModel#8"
msgid "Location"
msgstr "Location"

#: BaseSqlTableModel#9
msgctxt "BaseSqlTableModel#9"
msgid "Comment"
msgstr "Comment"

#: BaseSqlTableModel#10
msgctxt "BaseSqlTableModel#10"
msgid "Duration"
msgstr "Duration"

#: BaseSqlTableModel#11
msgid "Rating"
msgstr "Rating"

#: BaseSqlTableModel#12
msgctxt "BaseSqlTableModel#12"
msgid "Bitrate"
msgstr "Bitrate"

#: BaseSqlTableModel#13
msgctxt "BaseSqlTableModel#13"
msgid "BPM"
msgstr "BPM"

#: BaseSqlTableModel#14
msgctxt "BaseSqlTableModel#14"
msgid "Track #"
msgstr "Track #"

#: BaseSqlTableModel#15
msgid "Date Added"
msgstr "Date Added"

#: BaseSqlTableModel#16
msgid "#"
msgstr "#"

#: BaseSqlTableModel#17
msgctxt "BaseSqlTableModel#17"
msgid "Key"
msgstr "Key"

#: BaseTrackPlayer#1
msgid "Couldn't load track."
msgstr "Couldn't load track."

#: BrowseFeature#1
msgid "Quick Links"
msgstr "Quick Links"

#: BrowseFeature#2
msgid "Devices"
msgstr "Devices"

#: BrowseFeature#3
msgid "Removable Devices"
msgstr "Removable Devices"

#: BrowseFeature#4
msgctxt "BrowseFeature#4"
msgid "Mixxx Library"
msgstr "Mixxx Library"

#: BrowseFeature#5
msgid "Home"
msgstr "Home"

#: BrowseFeature#6
msgid "Music"
msgstr "Music"

#: BrowseFeature#7
msgid "Documents"
msgstr "Documents"

#: BrowseFeature#8
msgid "Desktop"
msgstr "Desktop"

#: BrowseFeature#9
msgid "Browse"
msgstr "Browse"

#: BrowseTableModel#1
msgid "Filename"
msgstr "Filename"

#: BrowseTableModel#2
msgctxt "BrowseTableModel#2"
msgid "Artist"
msgstr "Artist"

#: BrowseTableModel#3
msgctxt "BrowseTableModel#3"
msgid "Title"
msgstr "Title"

#: BrowseTableModel#4
msgctxt "BrowseTableModel#4"
msgid "Album"
msgstr "Album"

#: BrowseTableModel#5
msgctxt "BrowseTableModel#5"
msgid "Track #"
msgstr "Track #"

#: BrowseTableModel#6
msgctxt "BrowseTableModel#6"
msgid "Year"
msgstr "Year"

#: BrowseTableModel#7
msgctxt "BrowseTableModel#7"
msgid "Genre"
msgstr "Genre"

#: BrowseTableModel#8
msgctxt "BrowseTableModel#8"
msgid "Comment"
msgstr "Comment"

#: BrowseTableModel#9
msgctxt "BrowseTableModel#9"
msgid "Duration"
msgstr "Duration"

#: BrowseTableModel#10
msgctxt "BrowseTableModel#10"
msgid "BPM"
msgstr "BPM"

#: BrowseTableModel#11
msgctxt "BrowseTableModel#11"
msgid "Key"
msgstr "Key"

#: BrowseTableModel#12
msgctxt "BrowseTableModel#12"
msgid "Type"
msgstr "Type"

#: BrowseTableModel#13
msgctxt "BrowseTableModel#13"
msgid "Bitrate"
msgstr "Bitrate"

#: BrowseTableModel#14
msgctxt "BrowseTableModel#14"
msgid "Location"
msgstr "Location"

#: BrowseTableModel#15
msgctxt "BrowseTableModel#15"
msgid "Mixxx Library"
msgstr "Mixxx Library"

#: BrowseTableModel#16
msgid ""
"Could not load the following file because it is in use by Mixxx or another "
"application."
msgstr ""
"Could not load the following file because it is in use by Mixxx or another "
"application."

#: BrowseTableModel#17
msgid "Warning: This will permanently delete the following files:"
msgstr "Warning: This will permanently delete the following files:"

#: BrowseTableModel#18
msgid "Are you sure you want to delete these files from your computer?"
msgstr "Are you sure you want to delete these files from your computer?"

#: BrowseTableModel#19
msgid ""
"Could not delete the following file because it is in use by Mixxx or another "
"application:"
msgstr ""
"Could not delete the following file because it is in use by Mixxx or another "
"application:"

#: BrowseTableModel#20
msgid "Could not update file metadata."
msgstr "Could not update file metadata."

#: CrateFeature#1
msgid "New Crate"
msgstr "New Crate"

#: CrateFeature#2
msgctxt "CrateFeature#2"
msgid "Remove"
msgstr "Remove"

#: CrateFeature#3
msgctxt "CrateFeature#3"
msgid "Rename"
msgstr "Rename"

#: CrateFeature#4
msgctxt "CrateFeature#4"
msgid "Lock"
msgstr "Lock"

#: CrateFeature#5
msgctxt "CrateFeature#5"
msgid "Import Playlist"
msgstr "Import Playlist"

#: CrateFeature#6
msgid "Crates"
msgstr "Crates"

#: CrateFeature#7
msgid "Import Crate"
msgstr "Import Crate"

#: CrateFeature#8
msgid "Export Crate"
msgstr "Export Crate"

#: CrateFeature#9
msgctxt "CrateFeature#9"
msgid "Unlock"
msgstr "Unlock"

#: CrateFeature#10
msgid "Crate name:"
msgstr "Crate name:"

#: CrateFeature#11
msgid "An unknown error occurred while creating crate: "
msgstr "An unknown error occurred while creating crate: "

#: CrateFeature#12
msgid "Rename Crate"
msgstr "Rename Crate"

#: CrateFeature#13
msgid "New crate name:"
msgstr "New crate name:"

#: CrateFeature#14
msgid "Renaming Crate Failed"
msgstr "Renaming Crate Failed"

#: CrateFeature#15
msgctxt "CrateFeature#15"
msgid "Playlist Files (*.m3u *.m3u8 *.pls)"
msgstr ""

#: CrateFeature#16
msgctxt "CrateFeature#16"
msgid "M3U Playlist (*.m3u);;M3U8 Playlist (*.m3u8);;PLS Playlist (*.pls)"
msgstr ""

#: CrateFeature#17
msgid "A crate cannot have a blank name."
msgstr "A crate cannot have a blank name."

#: CrateFeature#18
msgid "Creating Crate Failed"
msgstr "Creating Crate Failed"

#: CrateFeature#19
msgid "A crate by that name already exists."
msgstr "A crate by that name already exists."

#: DlgAboutDlg#1
msgid "About Mixxx"
msgstr "About Mixxx"

#: DlgAboutDlg#2
msgid "1.x.x"
msgstr "1.x.x"

#: DlgAboutDlg#3
msgid ""
"<!DOCTYPE HTML PUBLIC \"-//W3C//DTD HTML 4.0//EN\" "
"\"http://www.w3.org/TR/REC-html40/strict.dtd\">\n"
"<html><head><meta name=\"qrichtext\" content=\"1\" /><style "
"type=\"text/css\">\n"
"p, li { white-space: pre-wrap; }\n"
"</style></head><body style=\" font-family:'Sans'; font-size:10pt; font-"
"weight:400; font-style:normal;\">\n"
"<p style=\" margin-top:0px; margin-bottom:0px; margin-left:0px; margin-"
"right:0px; -qt-block-indent:0; text-indent:0px;\"><span style=\" font-"
"family:'Sans Serif'; font-size:9pt;\">Credits go here</span></p>\n"
"<p style=\"-qt-paragraph-type:empty; margin-top:0px; margin-bottom:0px; "
"margin-left:0px; margin-right:0px; -qt-block-indent:0; text-indent:0px; font-"
"family:'Sans Serif'; font-size:9pt;\"></p></body></html>"
msgstr ""

#: DlgAboutDlg#4
msgid "<a href=\"http://mixxx.org/\">Official Website</a>"
msgstr "<a href=\"http://mixxx.org/\">Official Website</a>"

#: DlgAutoDJ#1
msgid "Disable Auto DJ"
msgstr "Disable Auto DJ"

#: DlgAutoDJ#2
msgid "Enable Auto DJ"
msgstr "Enable Auto DJ"

#: DlgAutoDJ#3
msgctxt "DlgAutoDJ#3"
msgid "Manage"
msgstr "Manage"

#: DlgAutoDJ#4
msgid "Shuffle playlist"
msgstr "Shuffle playlist"

#: DlgAutoDJ#5
msgid "Add tracks to the queue below..."
msgstr "Add tracks to the queue below..."

#: DlgBpmSchemeDlg#1
msgid "BPM Scheme"
msgstr "BPM Scheme"

#: DlgBpmSchemeDlg#2
msgid "Scheme Name:"
msgstr "Scheme Name:"

#: DlgBpmSchemeDlg#3
msgid "BPM Range"
msgstr "BPM Range"

#: DlgBpmSchemeDlg#4
msgid "Max"
msgstr "Max"

#: DlgBpmSchemeDlg#5
msgid "Min"
msgstr "Min"

#: DlgBpmSchemeDlg#6
msgid "Analyze Entire Song"
msgstr "Analyse Entire Song"

#: DlgMidiLearning#1
msgid "Skip"
msgstr "Skip"

#: DlgMidiLearning#2
msgid "Successfully mapped to: "
msgstr "Successfully mapped to: "

#: DlgMidiLearning#3
msgid "Next"
msgstr "Next"

#: DlgMidiLearning#4
msgctxt "DlgMidiLearning#4"
msgid "MIDI Learning Wizard"
msgstr "MIDI Learning Wizard"

#: DlgMidiLearning#5
msgid "Welcome to the MIDI Learning Wizard"
msgstr "Welcome to the MIDI Learning Wizard"

#: DlgMidiLearning#6
msgid ""
"This wizard allows you to easily map the controls on your MIDI controller to "
"Mixxx's controls."
msgstr ""
"This wizard allows you to easily map the controls on your MIDI controller to "
"Mixxx's controls."

#: DlgMidiLearning#7
msgid "Begin"
msgstr "Begin"

#: DlgMidiLearning#8
msgid "Please tweak the control for:"
msgstr "Please tweak the control for:"

#: DlgMidiLearning#9
msgid "Mixxx Control"
msgstr "Mixxx Control"

#: DlgMidiLearning#10
msgid "Previous"
msgstr "Previous"

#: DlgMidiLearning#11
msgid "Press spacebar to proceed or skip."
msgstr "Press spacebar to proceed or skip."

#: DlgMidiLearning#12
msgid "MIDI learning complete!"
msgstr "MIDI learning complete!"

#: DlgMidiLearning#13
msgid ""
"<!DOCTYPE HTML PUBLIC \"-//W3C//DTD HTML 4.0//EN\" "
"\"http://www.w3.org/TR/REC-html40/strict.dtd\">\n"
"<html><head><meta name=\"qrichtext\" content=\"1\" /><style "
"type=\"text/css\">\n"
"p, li { white-space: pre-wrap; }\n"
"</style></head><body style=\" font-family:'Lucida Grande'; font-size:13pt; "
"font-weight:400; font-style:normal;\">\n"
"<p align=\"center\" style=\" margin-top:0px; margin-bottom:0px; margin-"
"left:0px; margin-right:0px; -qt-block-indent:0; text-indent:0px;\">This "
"wizard can be re-run at any time.</p>\n"
"<p align=\"center\" style=\" margin-top:0px; margin-bottom:0px; margin-"
"left:0px; margin-right:0px; -qt-block-indent:0; text-indent:0px;\"><br />Now "
"go spin some beats!</p></body></html>"
msgstr ""
"<!DOCTYPE HTML PUBLIC \"-//W3C//DTD HTML 4.0//EN\" "
"\"http://www.w3.org/TR/REC-html40/strict.dtd\">\n"
"<html><head><meta name=\"qrichtext\" content=\"1\" /><style "
"type=\"text/css\">\n"
"p, li { white-space: pre-wrap; }\n"
"</style></head><body style=\" font-family:'Lucida Grande'; font-size:13pt; "
"font-weight:400; font-style:normal;\">\n"
"<p align=\"center\" style=\" margin-top:0px; margin-bottom:0px; margin-"
"left:0px; margin-right:0px; -qt-block-indent:0; text-indent:0px;\">This "
"wizard can be re-run at any time.</p>\n"
"<p align=\"center\" style=\" margin-top:0px; margin-bottom:0px; margin-"
"left:0px; margin-right:0px; -qt-block-indent:0; text-indent:0px;\"><br />Now "
"go spin some beats!</p></body></html>"

#: DlgMidiLearning#14
msgid "Finito!"
msgstr "Finito!"

#: DlgPluginDownloader#1
msgid "Missing Audio Plugin Downloader"
msgstr "Missing Audio Plugin Downloader"

#: DlgPrefBPMDlg#1
msgctxt "DlgPrefBPMDlg#1"
msgid "BPM Detection Settings"
msgstr "BPM Detection Settings"

#: DlgPrefBPMDlg#2
msgctxt "DlgPrefBPMDlg#2"
msgid "BPM Detection"
msgstr "BPM Detection"

#: DlgPrefBPMDlg#3
msgid "Enable BPM Detection"
msgstr "Enable BPM Detection"

#: DlgPrefBPMDlg#4
msgid "Detect Song BPM on Import"
msgstr "Detect Song BPM on Import"

#: DlgPrefBPMDlg#5
msgid "Write BPM to ID3 Tag"
msgstr "Write BPM to ID3 Tag"

#: DlgPrefBPMDlg#6
msgid "If BPM can be detected but not within specified range"
msgstr "If BPM can be detected but not within specified range"

#: DlgPrefBPMDlg#7
msgid "Allow BPM above the range"
msgstr "Allow BPM above the range"

#: DlgPrefBPMDlg#8
msgid "BPM Schemes"
msgstr "BPM Schemes"

#: DlgPrefBPMDlg#9
msgctxt "DlgPrefBPMDlg#9"
msgid "Add"
msgstr "Add"

#: DlgPrefBPMDlg#10
msgctxt "DlgPrefBPMDlg#10"
msgid "Edit"
msgstr "Edit"

#: DlgPrefBPMDlg#11
msgid "Delete"
msgstr "Delete"

#: DlgPrefBPMDlg#12
msgid "Default"
msgstr "Default"

#: DlgPrefBpm#1
msgid "Error"
msgstr "Error"

#: DlgPrefBpm#2
msgid "Cannot open file %1"
msgstr "Cannot open file %1"

#: DlgPrefControls#1
msgid "This skin does not support schemes"
msgstr "This skin does not support schemes"

#: DlgPrefControls#2
msgid "8% (Technics SL1210)"
msgstr "8% (Technics SL1210)"

#: DlgPrefControls#3
msgid "10%"
msgstr "10%"

#: DlgPrefControls#4
msgid "20%"
msgstr "20%"

#: DlgPrefControls#5
msgid "30%"
msgstr "30%"

#: DlgPrefControls#6
msgid "40%"
msgstr "40%"

#: DlgPrefControls#7
msgid "50%"
msgstr "50%"

#: DlgPrefControls#8
msgid "60%"
msgstr "60%"

#: DlgPrefControls#9
msgid "70%"
msgstr "70%"

#: DlgPrefControls#10
msgid "80%"
msgstr "80%"

#: DlgPrefControls#11
msgid "90%"
msgstr "90%"

#: DlgPrefControls#12
msgid "Up increases speed"
msgstr "Up increases speed"

#: DlgPrefControls#13
msgid "Down increases speed (Technics SL1210)"
msgstr "Down increases speed (Technics SL1210)"

#: DlgPrefControls#14
msgctxt "DlgPrefControls#14"
msgid "Information"
msgstr "Information"

#: DlgPrefControls#15
msgid "Mixxx must be restarted before the changes will take effect."
msgstr "Mixxx must be restarted before the changes will take effect."

#: DlgPrefControlsDlg#1
msgctxt "DlgPrefControlsDlg#1"
msgid "Form1"
msgstr "Form1"

#: DlgPrefControlsDlg#2
msgid "Skin"
msgstr "Skin"

#: DlgPrefControlsDlg#3
msgid "Scheme"
msgstr "Scheme"

#: DlgPrefControlsDlg#4
msgid "Waveform display"
msgstr "Waveform display"

#: DlgPrefControlsDlg#5
msgid "Position display"
msgstr "Position display"

#: DlgPrefControlsDlg#6
msgid "Tool tips"
msgstr "Tool tips"

#: DlgPrefControlsDlg#7
msgctxt "DlgPrefControlsDlg#7"
msgid "On"
msgstr "On"

#: DlgPrefControlsDlg#8
msgctxt "DlgPrefControlsDlg#8"
msgid "Off"
msgstr "Off"

#: DlgPrefControlsDlg#9
msgid "Pitch/Rate slider range"
msgstr "Pitch/Rate slider range"

#: DlgPrefControlsDlg#10
msgid "Pitch/Rate slider direction"
msgstr "Pitch/Rate slider direction"

#: DlgPrefControlsDlg#11
msgid "Track load behaviour"
msgstr "Track load behaviour"

#: DlgPrefControlsDlg#12
msgid "Cue behaviour"
msgstr "Cue behaviour"

#: DlgPrefControlsDlg#13
msgid "Auto Recall Cue"
msgstr "Auto Recall Cue"

#: DlgPrefControlsDlg#14
msgid "Permanent Pitch/Rate Buttons"
msgstr "Permanent Pitch/Rate Buttons"

#: DlgPrefControlsDlg#15
msgid "Left click"
msgstr "Left click"

#: DlgPrefControlsDlg#16
msgid "Right click"
msgstr "Right click"

#: DlgPrefControlsDlg#17
msgid "Permanent rate change (between 1 and 8000) when left clicking"
msgstr "Permanent rate change (between 1 and 8000) when left clicking"

#: DlgPrefControlsDlg#18
msgid "%"
msgstr "%"

#: DlgPrefControlsDlg#19
msgid "Permanent rate change (between 1 and 8000) when right clicking"
msgstr "Permanent rate change (between 1 and 8000) when right clicking"

#: DlgPrefControlsDlg#20
msgid "Temporary Pitch/Rate Buttons"
msgstr "Temporary Pitch/Rate Buttons"

#: DlgPrefControlsDlg#21
msgid "Temporary rate change (between 1 and 8000) when left clicking"
msgstr "Temporary rate change (between 1 and 8000) when left clicking"

#: DlgPrefControlsDlg#22
msgid "Temporary rate change (between 1 and 8000) when right clicking"
msgstr "Temporary rate change (between 1 and 8000) when right clicking"

#: DlgPrefControlsDlg#23
msgid "Ramping Pitchbend"
msgstr "Ramping Pitchbend"

#: DlgPrefControlsDlg#24
msgid "Pitchbend sensitivity"
msgstr "Pitchbend sensitivity"

#: DlgPrefCrossfaderDlg#1
msgctxt "DlgPrefCrossfaderDlg#1"
msgid "Form1"
msgstr "Form1"

#: DlgPrefCrossfaderDlg#2
msgid "Crossfader Curve"
msgstr "Crossfader Curve"

#: DlgPrefCrossfaderDlg#3
msgid "Slow fade"
msgstr "Slow fade"

#: DlgPrefCrossfaderDlg#4
msgid "Fast cut"
msgstr "Fast cut"

#: DlgPrefCrossfaderDlg#5
msgid "Constant power"
msgstr "Constant power"

#: DlgPrefCrossfaderDlg#6
msgid "Mixing"
msgstr "Mixing"

#: DlgPrefCrossfaderDlg#7
msgid "Scratching"
msgstr "Scratching"

#: DlgPrefCrossfaderDlg#8
msgid "Linear"
msgstr "Linear"

#: DlgPrefCrossfaderDlg#9
msgid "Logarithmic"
msgstr "Logarithmic"

#: DlgPrefCrossfaderDlg#10
msgctxt "DlgPrefCrossfaderDlg#10"
msgid "Reset"
msgstr "Reset"

#: DlgPrefEQDlg#1
msgctxt "DlgPrefEQDlg#1"
msgid "Form1"
msgstr "Form1"

#: DlgPrefEQDlg#2
msgid "Static EQs (for slower CPUs)"
msgstr "Static EQs (for slower CPUs)"

#: DlgPrefEQDlg#3
msgid "High Shelf EQ"
msgstr "High Shelf EQ"

#: DlgPrefEQDlg#4
msgid "textLabel1"
msgstr "textLabel1"

#: DlgPrefEQDlg#5
msgid "16 Hz"
msgstr "16 Hz"

#: DlgPrefEQDlg#6
msgid "1.014 kHz"
msgstr ""

#: DlgPrefEQDlg#7
msgid "20.05 kHz"
msgstr "20.05 kHz"

#: DlgPrefEQDlg#8
msgid "Low Shelf EQ"
msgstr "Low Shelf EQ"

#: DlgPrefEQDlg#9
msgid "textLabel2"
msgstr "textLabel2"

#: DlgPrefEQDlg#10
msgctxt "DlgPrefEQDlg#10"
msgid "Reset"
msgstr "Reset"

#: DlgPrefMidiBindings#1
msgctxt "DlgPrefMidiBindings#1"
msgid "None"
msgstr "None"

#: DlgPrefMidiBindings#2
msgid "Apply MIDI device settings?"
msgstr "Apply MIDI device settings?"

#: DlgPrefMidiBindings#3
msgid ""
"Your settings must be applied before starting the MIDI learning wizard.\n"
"Apply settings and continue?"
msgstr ""
"Your settings must be applied before starting the MIDI learning wizard.\n"
"Apply settings and continue?"

#: DlgPrefMidiBindings#4
msgid "Overwrite existing mapping?"
msgstr "Overwrite existing mapping?"

#: DlgPrefMidiBindings#5
msgid ""
"Are you sure you'd like to load the %1 mapping?\n"
"This will overwrite your existing MIDI mapping."
msgstr ""
"Are you sure you'd like to load the %1 mapping?\n"
"This will overwrite your existing MIDI mapping."

#: DlgPrefMidiBindings#6
msgid "Export Mixxx MIDI Bindings"
msgstr "Export Mixxx MIDI Bindings"

#: DlgPrefMidiBindings#7
msgid "Preset Files (*.midi.xml)"
msgstr "Preset Files (*.midi.xml)"

#: DlgPrefMidiBindings#8
msgid "Select Control Group"
msgstr "Select Control Group"

#: DlgPrefMidiBindings#9
msgid "Select Control"
msgstr "Select Control"

#: DlgPrefMidiBindings#10
msgid "Clear Input Bindings"
msgstr "Clear Input Bindings"

#: DlgPrefMidiBindings#11
msgid "Are you sure you want to clear all bindings?"
msgstr "Are you sure you want to clear all bindings?"

#: DlgPrefMidiBindings#12
msgid "Clear Output Bindings"
msgstr "Clear Output Bindings"

#: DlgPrefMidiBindings#13
msgid "Are you sure you want to clear all output bindings?"
msgstr "Are you sure you want to clear all output bindings?"

#: DlgPrefMidiBindingsDlg#1
msgctxt "DlgPrefMidiBindingsDlg#1"
msgid "Dialog"
msgstr "Dialog"

#: DlgPrefMidiBindingsDlg#2
msgid "Your Device Name"
msgstr "Your Device Name"

#: DlgPrefMidiBindingsDlg#3
msgid "Load Preset:"
msgstr "Load Preset:"

#: DlgPrefMidiBindingsDlg#4
msgid "Export"
msgstr "Export"

#: DlgPrefMidiBindingsDlg#5
msgid "Output:"
msgstr "Output:"

#: DlgPrefMidiBindingsDlg#6
msgid "Enabled"
msgstr "Enabled"

#: DlgPrefMidiBindingsDlg#7
msgid "Controls"
msgstr "Controls"

#: DlgPrefMidiBindingsDlg#8
msgctxt "DlgPrefMidiBindingsDlg#8"
msgid "Add"
msgstr "Add"

#: DlgPrefMidiBindingsDlg#9
msgctxt "DlgPrefMidiBindingsDlg#9"
msgid "Remove"
msgstr "Remove"

#: DlgPrefMidiBindingsDlg#10
msgctxt "DlgPrefMidiBindingsDlg#10"
msgid "MIDI Learning Wizard"
msgstr "MIDI Learning Wizard"

#: DlgPrefMidiBindingsDlg#11
msgid "Clear All"
msgstr "Clear All"

#: DlgPrefMidiBindingsDlg#12
msgid ""
"<a "
"href=\"http://mixxx.org/wiki/doku.php/midi_controller_mapping_file_format\">T"
"roubleshooting</a>"
msgstr ""
"<a "
"href=\"http://mixxx.org/wiki/doku.php/midi_controller_mapping_file_format\">T"
"roubleshooting</a>"

#: DlgPrefMidiBindingsDlg#13
msgid "MIDI Input"
msgstr "MIDI Input"

#: DlgPrefMidiBindingsDlg#14
msgid "Outputs"
msgstr "Outputs"

#: DlgPrefMidiBindingsDlg#15
msgid "MIDI Output"
msgstr "MIDI Output"

#: DlgPrefNoMidiDlg#1
msgctxt "DlgPrefNoMidiDlg#1"
msgid "Form3"
msgstr "Form3"

#: DlgPrefNoMidiDlg#2
msgid "No MIDI devices available"
msgstr "No MIDI devices available"

#: DlgPrefNoVinylDlg#1
msgctxt "DlgPrefNoVinylDlg#1"
msgid "Form1"
msgstr "Form1"

#: DlgPrefNoVinylDlg#2
msgctxt "DlgPrefNoVinylDlg#2"
msgid "Input"
msgstr "Input"

#: DlgPrefNoVinylDlg#3
msgctxt "DlgPrefNoVinylDlg#3"
msgid ""
"<!DOCTYPE HTML PUBLIC \"-//W3C//DTD HTML 4.0//EN\" "
"\"http://www.w3.org/TR/REC-html40/strict.dtd\">\n"
"<html><head><meta name=\"qrichtext\" content=\"1\" /><style "
"type=\"text/css\">\n"
"p, li { white-space: pre-wrap; }\n"
"</style></head><body style=\" font-family:'DejaVu Sans'; font-size:9pt; font-"
"weight:400; font-style:normal;\">\n"
"<p style=\" margin-top:0px; margin-bottom:0px; margin-left:0px; margin-"
"right:0px; -qt-block-indent:0; text-indent:0px;\"><span style=\" font-"
"weight:600;\">Select sound devices for vinyl control in the Sound Hardware "
"pane.</span></p></body></html>"
msgstr ""
"<!DOCTYPE HTML PUBLIC \"-//W3C//DTD HTML 4.0//EN\" "
"\"http://www.w3.org/TR/REC-html40/strict.dtd\">\n"
"<html><head><meta name=\"qrichtext\" content=\"1\" /><style "
"type=\"text/css\">\n"
"p, li { white-space: pre-wrap; }\n"
"</style></head><body style=\" font-family:'DejaVu Sans'; font-size:9pt; font-"
"weight:400; font-style:normal;\">\n"
"<p style=\" margin-top:0px; margin-bottom:0px; margin-left:0px; margin-"
"right:0px; -qt-block-indent:0; text-indent:0px;\"><span style=\" font-"
"weight:600;\">Select sound devices for vinyl control in the Sound Hardware "
"pane.</span></p></body></html>"

#: DlgPrefNoVinylDlg#4
msgctxt "DlgPrefNoVinylDlg#4"
msgid ""
"<a "
"href=\"http://www.mixxx.org/wiki/doku.php/vinyl_control#troubleshooting\">Tro"
"ubleshooting</a>"
msgstr ""
"<a "
"href=\"http://www.mixxx.org/wiki/doku.php/vinyl_control#troubleshooting\">Tro"
"ubleshooting</a>"

#: DlgPrefNoVinylDlg#5
msgctxt "DlgPrefNoVinylDlg#5"
msgid "Turntable Preamp"
msgstr "Turntable Preamp"

#: DlgPrefNoVinylDlg#6
msgctxt "DlgPrefNoVinylDlg#6"
msgid "1 (Off)"
msgstr "1 (Off)"

#: DlgPrefNoVinylDlg#7
msgctxt "DlgPrefNoVinylDlg#7"
msgid "150"
msgstr "150"

#: DlgPrefNoVinylDlg#8
msgctxt "DlgPrefNoVinylDlg#8"
msgid "Vinyl Configuration"
msgstr "Vinyl Configuration"

#: DlgPrefNoVinylDlg#9
msgctxt "DlgPrefNoVinylDlg#9"
msgid "Deck 1 Vinyl Type"
msgstr "Deck 1 Vinyl Type"

#: DlgPrefNoVinylDlg#10
msgctxt "DlgPrefNoVinylDlg#10"
msgid "Deck 2 Vinyl Type"
msgstr "Deck 2 Vinyl Type"

#: DlgPrefNoVinylDlg#11
msgctxt "DlgPrefNoVinylDlg#11"
msgid "Lead-in time"
msgstr "Lead-in time"

#: DlgPrefNoVinylDlg#12
msgctxt "DlgPrefNoVinylDlg#12"
msgid "seconds"
msgstr "seconds"

#: DlgPrefNoVinylDlg#13
msgctxt "DlgPrefNoVinylDlg#13"
msgid "Show Signal Quality in Skin"
msgstr "Show Signal Quality in Skin"

#: DlgPrefNoVinylDlg#14
msgctxt "DlgPrefNoVinylDlg#14"
msgid "Control Mode"
msgstr ""

#: DlgPrefNoVinylDlg#15
msgctxt "DlgPrefNoVinylDlg#15"
msgid "Absolute Mode"
msgstr "Absolute Mode"

#: DlgPrefNoVinylDlg#16
msgctxt "DlgPrefNoVinylDlg#16"
msgid "Relative Mode"
msgstr "Relative Mode"

#: DlgPrefNoVinylDlg#17
msgctxt "DlgPrefNoVinylDlg#17"
msgid "Enable Needle Skip Prevention"
msgstr "Enable Needle Skip Prevention"

#: DlgPrefNoVinylDlg#18
msgctxt "DlgPrefNoVinylDlg#18"
msgid "Signal Quality"
msgstr "Signal Quality"

#: DlgPrefNoVinylDlg#19
msgctxt "DlgPrefNoVinylDlg#19"
msgid "http://www.xwax.co.uk"
msgstr "http://www.xwax.co.uk"

#: DlgPrefNoVinylDlg#20
msgctxt "DlgPrefNoVinylDlg#20"
msgid "Powered by xwax"
msgstr "Powered by xwax"

#: DlgPrefNoVinylDlg#21
msgid ""
"<b>This version of Mixxx does not support vinyl control.</b> <br> Please "
"visit <a href=\"http://mixxx.org\">Mixxx.org</a> for more information."
msgstr ""
"<b>This version of Mixxx does not support vinyl control.</b> <br> Please "
"visit <a href=\"http://mixxx.org\">Mixxx.org</a> for more information."

#: DlgPrefPlaylist#1
msgctxt "DlgPrefPlaylist#1"
msgid "Choose music library directory"
msgstr "Choose music library directory"

#: DlgPrefPlaylist#2
msgid "Multiple iPods Detected"
msgstr "Multiple iPods Detected"

#: DlgPrefPlaylist#3
msgid ""
"Mixxx has detected another iPod. \n"
"\n"
msgstr ""
"Mixxx has detected another iPod. \n"
"\n"

#: DlgPrefPlaylist#4
msgid "Choose Yes to use the newly found iPod @ "
msgstr "Choose Yes to use the newly found iPod @ "

#: DlgPrefPlaylist#5
msgid " or to continue to search for other iPods. \n"
msgstr " or to continue to search for other iPods. \n"

#: DlgPrefPlaylist#6
msgid "Choose No to use the existing iPod @ "
msgstr "Choose No to use the existing iPod @ "

#: DlgPrefPlaylist#7
msgid " and end detection. \n"
msgstr " and end detection. \n"

#: DlgPrefPlaylist#8
msgid "Choose iPod mount point"
msgstr "Choose iPod mount point"

#: DlgPrefPlaylistDlg#1
msgctxt "DlgPrefPlaylistDlg#1"
msgid "Form3"
msgstr "Form3"

#: DlgPrefPlaylistDlg#2
msgid "Audio File Formats"
msgstr "Audio File Formats"

#: DlgPrefPlaylistDlg#3
msgid "Additional Format Plugins:"
msgstr "Additional Format Plug-ins:"

#: DlgPrefPlaylistDlg#4
msgid "MP3, Ogg Vorbis, FLAC, WAVe, AIFF"
msgstr "MP3, Ogg Vorbis, FLAC, WAVe, AIFF"

#: DlgPrefPlaylistDlg#5
msgid "Loaded Plugins:"
msgstr "Loaded Plug-ins:"

#: DlgPrefPlaylistDlg#6
msgctxt "DlgPrefPlaylistDlg#6"
msgid "None"
msgstr "None"

#: DlgPrefPlaylistDlg#7
msgctxt "DlgPrefPlaylistDlg#7"
msgid "Miscellaneous"
msgstr "Miscellaneous"

#: DlgPrefPlaylistDlg#8
msgid "Synchronize ID3 tags on track modifications"
msgstr "Synchronise ID3 tags on track modifications"

#: DlgPrefPlaylistDlg#9
msgid "Rescan library on start-up"
msgstr "Rescan library on start-up"

#: DlgPrefPlaylistDlg#10
msgid "Use relative paths for playlist export if possible"
msgstr "Use relative paths for playlist export if possible"

#: DlgPrefPlaylistDlg#11
msgid "iPod"
msgstr "iPod"

#: DlgPrefPlaylistDlg#12
msgid "iPod mountpoint"
msgstr "iPod mountpoint"

#: DlgPrefPlaylistDlg#13
msgid "Browse..."
msgstr "Browse..."

#: DlgPrefPlaylistDlg#14
msgid "Detect"
msgstr "Detect"

#: DlgPrefPlaylistDlg#15
msgctxt "DlgPrefPlaylistDlg#15"
msgid "Library"
msgstr "Library"

#: DlgPrefPlaylistDlg#16
msgid "Music Directory:"
msgstr ""

#: DlgPrefPlaylistDlg#17
msgid "Built-in"
msgstr "Built-in"

#: DlgPrefPlaylistDlg#18
msgid "Available Online..."
msgstr "Available Online..."

#: DlgPrefPlaylistDlg#19
msgid "Bundled Songs"
msgstr "Bundled Songs"

#: DlgPrefPlaylistDlg#20
msgid ""
"Support Mixxx by counting and sharing bundled songs\n"
"playback and outbound link statistics"
msgstr ""

#: DlgPrefRecord#1
msgid "kbps"
msgstr "kbps"

#: DlgPrefRecordDlg#1
msgctxt "DlgPrefRecordDlg#1"
msgid "Form3"
msgstr "Form3"

#: DlgPrefRecordDlg#2
msgctxt "DlgPrefRecordDlg#2"
msgid "Encoding"
msgstr "Encoding"

#: DlgPrefRecordDlg#3
msgid "Quality"
msgstr "Quality"

#: DlgPrefRecordDlg#4
msgid "High"
msgstr "High"

#: DlgPrefRecordDlg#5
msgid "Low"
msgstr "Low"

#: DlgPrefRecordDlg#6
msgid "Tags"
msgstr "Tags"

#: DlgPrefRecordDlg#7
msgctxt "DlgPrefRecordDlg#7"
msgid "Title"
msgstr "Title"

#: DlgPrefRecordDlg#8
msgid "Author"
msgstr "Author"

#: DlgPrefRecordDlg#9
msgctxt "DlgPrefRecordDlg#9"
msgid "Album"
msgstr "Album"

#: DlgPrefRecordDlg#10
msgctxt "DlgPrefRecordDlg#10"
msgid "Miscellaneous"
msgstr "Miscellaneous"

#: DlgPrefRecordDlg#11
msgid "Create a CUE file"
msgstr "Create a CUE file"

#: DlgPrefRecordDlg#12
msgid "File Splitting"
msgstr "File Splitting"

#: DlgPrefRecordDlg#13
msgid "Split recordings at"
msgstr "Split recordings at"

#: DlgPrefReplayGainDlg#1
msgctxt "DlgPrefReplayGainDlg#1"
msgid "BPM Detection Settings"
msgstr "BPM Detection Settings"

#: DlgPrefReplayGainDlg#2
msgid "ReplayGain Normalization"
msgstr "ReplayGain Normalisation"

#: DlgPrefReplayGainDlg#3
msgid "Apply volume normalization to loaded songs."
msgstr "Apply volume normalisation to loaded songs."

#: DlgPrefReplayGainDlg#4
msgid "Enable Replay Gain"
msgstr "Enable Replay Gain"

#: DlgPrefReplayGainDlg#5
msgid ""
"Calculate ReplayGain normalization for songs which are missing ReplayGain "
"metadata."
msgstr ""
"Calculate ReplayGain normalisation for songs which are missing ReplayGain "
"metadata."

#: DlgPrefReplayGainDlg#6
msgid "Enable Replay Gain Analysis"
msgstr "Enable Replay Gain Analysis"

#: DlgPrefReplayGainDlg#7
msgid ""
"On older computers, it may take a few seconds before volume normalization is "
"applied to a new song. You may wish to wait before adjusting the pregain and "
"volume."
msgstr ""
"On older computers, it may take a few seconds before volume normalisation is "
"applied to a new song. You may wish to wait before adjusting the pregain and "
"volume."

#: DlgPrefReplayGainDlg#8
msgid "Initial Boost"
msgstr "Initial Boost"

#: DlgPrefReplayGainDlg#9
msgid "Initial Gain Boost"
msgstr "Initial Gain Boost"

#: DlgPrefReplayGainDlg#10
msgid "dB"
msgstr "dB"

#: DlgPrefReplayGainDlg#11
msgctxt "DlgPrefReplayGainDlg#11"
msgid "Reset"
msgstr "Reset"

#: DlgPrefShoutcastDlg#1
msgctxt "DlgPrefShoutcastDlg#1"
msgid "Form3"
msgstr "Form3"

#: DlgPrefShoutcastDlg#2
msgctxt "DlgPrefShoutcastDlg#2"
msgid "Enable live broadcasting"
msgstr ""

#: DlgPrefShoutcastDlg#3
msgid "Server connection"
msgstr "Server connection"

#: DlgPrefShoutcastDlg#4
msgctxt "DlgPrefShoutcastDlg#4"
msgid "Type"
msgstr "Type"

#: DlgPrefShoutcastDlg#5
msgid "Icecast 2"
msgstr ""

#: DlgPrefShoutcastDlg#6
msgid "Shoutcast"
msgstr ""

#: DlgPrefShoutcastDlg#7
msgid "Icecast 1"
msgstr ""

#: DlgPrefShoutcastDlg#8
msgid "Mount"
msgstr ""

#: DlgPrefShoutcastDlg#9
msgid "/mixxx.ogg"
msgstr ""

#: DlgPrefShoutcastDlg#10
msgid "Host"
msgstr "Host"

#: DlgPrefShoutcastDlg#11
msgid "192.168.123.8"
msgstr ""

#: DlgPrefShoutcastDlg#12
msgid "Port"
msgstr "Port"

#: DlgPrefShoutcastDlg#13
msgid "8000"
msgstr "8000"

#: DlgPrefShoutcastDlg#14
msgid "Login"
msgstr "Login"

#: DlgPrefShoutcastDlg#15
msgid "source"
msgstr "source"

#: DlgPrefShoutcastDlg#16
msgid "Password"
msgstr "Password"

#: DlgPrefShoutcastDlg#17
msgid "test1234"
msgstr ""

#: DlgPrefShoutcastDlg#18
msgid "Stream settings"
msgstr ""

#: DlgPrefShoutcastDlg#19
msgid "Stream name"
msgstr ""

#: DlgPrefShoutcastDlg#20
msgid "Mixxx Icecast Testing"
msgstr ""

#: DlgPrefShoutcastDlg#21
msgid "Website"
msgstr "Website"

#: DlgPrefShoutcastDlg#22
msgid "http://www.mixxx.org"
msgstr "http://www.mixxx.org"

#: DlgPrefShoutcastDlg#23
msgctxt "DlgPrefShoutcastDlg#23"
msgid "Description"
msgstr "Description:"

#: DlgPrefShoutcastDlg#24
msgid ""
"<!DOCTYPE HTML PUBLIC \"-//W3C//DTD HTML 4.0//EN\" "
"\"http://www.w3.org/TR/REC-html40/strict.dtd\">\n"
"<html><head><meta name=\"qrichtext\" content=\"1\" /><style "
"type=\"text/css\">\n"
"p, li { white-space: pre-wrap; }\n"
"</style></head><body style=\" font-family:'Lucida Grande'; font-size:13pt; "
"font-weight:400; font-style:normal;\">\n"
"<p style=\" margin-top:0px; margin-bottom:0px; margin-left:0px; margin-"
"right:0px; -qt-block-indent:0; text-indent:0px;\"><span style=\" font-"
"family:'DejaVu Sans'; font-size:9pt; font-style:italic;\">This stream is on "
"line for testing purposes!</span></p></body></html>"
msgstr ""
"<!DOCTYPE HTML PUBLIC \"-//W3C//DTD HTML 4.0//EN\" "
"\"http://www.w3.org/TR/REC-html40/strict.dtd\">\n"
"<html><head><meta name=\"qrichtext\" content=\"1\" /><style "
"type=\"text/css\">\n"
"p, li { white-space: pre-wrap; }\n"
"</style></head><body style=\" font-family:'Lucida Grande'; font-size:13pt; "
"font-weight:400; font-style:normal;\">\n"
"<p style=\" margin-top:0px; margin-bottom:0px; margin-left:0px; margin-"
"right:0px; -qt-block-indent:0; text-indent:0px;\"><span style=\" font-"
"family:'DejaVu Sans'; font-size:9pt; font-style:italic;\">This stream is on "
"line for testing purposes!</span></p></body></html>"

#: DlgPrefShoutcastDlg#25
msgctxt "DlgPrefShoutcastDlg#25"
msgid "Genre"
msgstr "Genre"

#: DlgPrefShoutcastDlg#26
msgid "Live mix"
msgstr ""

#: DlgPrefShoutcastDlg#27
msgid "Public stream"
msgstr "Public stream"

#: DlgPrefShoutcastDlg#28
msgctxt "DlgPrefShoutcastDlg#28"
msgid "Encoding"
msgstr "Encoding"

#: DlgPrefShoutcastDlg#29
msgctxt "DlgPrefShoutcastDlg#29"
msgid "Bitrate"
msgstr "Bitrate"

#: DlgPrefShoutcastDlg#30
msgid "320 kbps"
msgstr "320 kbps"

#: DlgPrefShoutcastDlg#31
msgid "256 kbps"
msgstr "256 kbps"

#: DlgPrefShoutcastDlg#32
msgid "224 kbps"
msgstr "224 kbps"

#: DlgPrefShoutcastDlg#33
msgid "192 kbps"
msgstr "192 kbps"

#: DlgPrefShoutcastDlg#34
msgid "160 kbps"
msgstr "160 kbps"

#: DlgPrefShoutcastDlg#35
msgid "128 kbps"
msgstr "128 kbps"

#: DlgPrefShoutcastDlg#36
msgid "112 kbps"
msgstr "112 kbps"

#: DlgPrefShoutcastDlg#37
msgid "96 kbps"
msgstr "96 kbps"

#: DlgPrefShoutcastDlg#38
msgid "80 kbps"
msgstr "80 kbps"

#: DlgPrefShoutcastDlg#39
msgid "64 kbps"
msgstr "64 kbps"

#: DlgPrefShoutcastDlg#40
msgid "48 kbps"
msgstr "48 kbps"

#: DlgPrefShoutcastDlg#41
msgid "Format"
msgstr "Format"

#: DlgPrefShoutcastDlg#42
msgid "Ogg Vorbis"
msgstr "Ogg Vorbis"

#: DlgPrefShoutcastDlg#43
msgid "MP3"
msgstr "MP3"

#: DlgPrefShoutcastDlg#44
msgid "Channels"
msgstr "Channels"

#: DlgPrefShoutcastDlg#45
msgid "Stereo"
msgstr "Stereo"

#: DlgPrefShoutcastDlg#46
msgid "Custom metadata"
msgstr "Custom metadata"

#: DlgPrefShoutcastDlg#47
msgid "Enable custom metadata"
msgstr "Enable custom metadata"

#: DlgPrefShoutcastDlg#48
msgctxt "DlgPrefShoutcastDlg#48"
msgid "Artist"
msgstr "Artist"

#: DlgPrefShoutcastDlg#49
msgid "%mainartist"
msgstr "%mainartist"

#: DlgPrefShoutcastDlg#50
msgctxt "DlgPrefShoutcastDlg#50"
msgid "Title"
msgstr "Title"

#: DlgPrefShoutcastDlg#51
msgid "%maintitle"
msgstr "%maintitle"

#: DlgPrefShoutcastDlg#52
msgid ""
"Please note that for technical reasons changing any shoutcast settings will "
"cause an established connection to disconnect and reconnect. "
msgstr ""
"Please note that for technical reasons changing any shoutcast settings will "
"cause an established connection to disconnect and reconnect. "

#: DlgPrefSound#1
msgctxt "DlgPrefSound#1"
msgid "None"
msgstr "None"

#: DlgPrefSound#2
msgid "%1 Hz"
msgstr "%1 Hz"

#: DlgPrefSound#3
msgid "a device"
msgstr "a device"

#: DlgPrefSound#4
msgid "An unknown error occurred"
msgstr "An unknown error occurred"

#: DlgPrefSound#5
msgid "sound device \"%1\""
msgstr "sound device \"%1\""

#: DlgPrefSound#6
msgid "Two outputs cannot share channels on %1"
msgstr "Two outputs cannot share channels on %1"

#: DlgPrefSound#7
msgid ""
"Error opening %1\n"
"%2"
msgstr ""
"Error opening %1\n"
"%2"

#: DlgPrefSound#8
msgid "%1 ms"
msgstr "%1 ms"

#: DlgPrefSound#9
msgid "Configuration error"
msgstr "Configuration error"

#: DlgPrefSoundDlg#1
msgid "Sound API"
msgstr "Sound API"

#: DlgPrefSoundDlg#2
msgid "Sample Rate"
msgstr "Sample Rate"

#: DlgPrefSoundDlg#3
msgid "Latency Tips"
msgstr "Latency Tips"

#: DlgPrefSoundDlg#4
msgid ""
"<ul>\n"
"<li>Increase your latency if you hear pops during playback</li>\n"
"<li>Reduce your latency to improve Mixxx's responsiveness</li>\n"
"</ul>"
msgstr ""
"<ul>\n"
"<li>Increase your latency if you hear pops during playback</li>\n"
"<li>Reduce your latency to improve Mixxx's responsiveness</li>\n"
"</ul>"

#: DlgPrefSoundDlg#5
msgid "Output"
msgstr "Output"

#: DlgPrefSoundDlg#6
msgctxt "DlgPrefSoundDlg#6"
msgid "Input"
msgstr "Input"

#: DlgPrefSoundDlg#7
msgid "Query Devices"
msgstr "Query Devices"

#: DlgPrefSoundDlg#8
msgid "Reset to Defaults"
msgstr "Reset to Defaults"

#: DlgPrefSoundDlg#9
msgctxt "DlgPrefSoundDlg#9"
msgid "Apply"
msgstr "Apply"

#: DlgPrefSoundDlg#10
msgid "Latency"
msgstr "Latency"

#: DlgPrefSoundItem#1
msgctxt "DlgPrefSoundItem#1"
msgid "None"
msgstr "None"

#: DlgPrefSoundItem#2
msgid "Channel %1"
msgstr "Channel %1"

#: DlgPrefSoundItem#3
msgid "Channels %1 - %2"
msgstr "Channels %1 - %2"

#: DlgPrefSoundItem#4
msgid "Form"
msgstr "Form"

#: DlgPrefSoundItem#5
msgid "Type (#)"
msgstr "Type (#)"

#: DlgPrefVinylDlg#1
msgctxt "DlgPrefVinylDlg#1"
msgid "Form1"
msgstr "Form1"

#: DlgPrefVinylDlg#2
msgctxt "DlgPrefVinylDlg#2"
msgid "Input"
msgstr "Input"

#: DlgPrefVinylDlg#3
msgctxt "DlgPrefVinylDlg#3"
msgid ""
"<!DOCTYPE HTML PUBLIC \"-//W3C//DTD HTML 4.0//EN\" "
"\"http://www.w3.org/TR/REC-html40/strict.dtd\">\n"
"<html><head><meta name=\"qrichtext\" content=\"1\" /><style "
"type=\"text/css\">\n"
"p, li { white-space: pre-wrap; }\n"
"</style></head><body style=\" font-family:'DejaVu Sans'; font-size:9pt; font-"
"weight:400; font-style:normal;\">\n"
"<p style=\" margin-top:0px; margin-bottom:0px; margin-left:0px; margin-"
"right:0px; -qt-block-indent:0; text-indent:0px;\"><span style=\" font-"
"weight:600;\">Select sound devices for vinyl control in the Sound Hardware "
"pane.</span></p></body></html>"
msgstr ""
"<!DOCTYPE HTML PUBLIC \"-//W3C//DTD HTML 4.0//EN\" "
"\"http://www.w3.org/TR/REC-html40/strict.dtd\">\n"
"<html><head><meta name=\"qrichtext\" content=\"1\" /><style "
"type=\"text/css\">\n"
"p, li { white-space: pre-wrap; }\n"
"</style></head><body style=\" font-family:'DejaVu Sans'; font-size:9pt; font-"
"weight:400; font-style:normal;\">\n"
"<p style=\" margin-top:0px; margin-bottom:0px; margin-left:0px; margin-"
"right:0px; -qt-block-indent:0; text-indent:0px;\"><span style=\" font-"
"weight:600;\">Select sound devices for vinyl control in the Sound Hardware "
"pane.</span></p></body></html>"

#: DlgPrefVinylDlg#4
msgctxt "DlgPrefVinylDlg#4"
msgid ""
"<a "
"href=\"http://www.mixxx.org/wiki/doku.php/vinyl_control#troubleshooting\">Tro"
"ubleshooting</a>"
msgstr ""
"<a "
"href=\"http://www.mixxx.org/wiki/doku.php/vinyl_control#troubleshooting\">Tro"
"ubleshooting</a>"

#: DlgPrefVinylDlg#5
msgctxt "DlgPrefVinylDlg#5"
msgid "Turntable Preamp"
msgstr "Turntable Preamp"

#: DlgPrefVinylDlg#6
msgctxt "DlgPrefVinylDlg#6"
msgid "1 (Off)"
msgstr "1 (Off)"

#: DlgPrefVinylDlg#7
msgctxt "DlgPrefVinylDlg#7"
msgid "150"
msgstr "150"

#: DlgPrefVinylDlg#8
msgctxt "DlgPrefVinylDlg#8"
msgid "Vinyl Configuration"
msgstr "Vinyl Configuration"

#: DlgPrefVinylDlg#9
msgctxt "DlgPrefVinylDlg#9"
msgid "Deck 1 Vinyl Type"
msgstr "Deck 1 Vinyl Type"

#: DlgPrefVinylDlg#10
msgctxt "DlgPrefVinylDlg#10"
msgid "Deck 2 Vinyl Type"
msgstr "Deck 2 Vinyl Type"

#: DlgPrefVinylDlg#11
msgctxt "DlgPrefVinylDlg#11"
msgid "Show Signal Quality in Skin"
msgstr "Show Signal Quality in Skin"

#: DlgPrefVinylDlg#12
msgctxt "DlgPrefVinylDlg#12"
msgid "Apply"
msgstr "Apply"

#: DlgPrefVinylDlg#13
msgctxt "DlgPrefVinylDlg#13"
msgid "Lead-in time"
msgstr "Lead-in time"

#: DlgPrefVinylDlg#14
msgctxt "DlgPrefVinylDlg#14"
msgid "seconds"
msgstr "seconds"

#: DlgPrefVinylDlg#15
msgctxt "DlgPrefVinylDlg#15"
msgid "Control Mode"
msgstr "Control Mode"

#: DlgPrefVinylDlg#16
msgctxt "DlgPrefVinylDlg#16"
msgid "Absolute Mode"
msgstr "Absolute Mode"

#: DlgPrefVinylDlg#17
msgctxt "DlgPrefVinylDlg#17"
msgid "Relative Mode"
msgstr "Relative Mode"

#: DlgPrefVinylDlg#18
msgctxt "DlgPrefVinylDlg#18"
msgid "Enable Needle Skip Prevention"
msgstr "Enable Needle Skip Prevention"

#: DlgPrefVinylDlg#19
msgctxt "DlgPrefVinylDlg#19"
msgid "Signal Quality"
msgstr "Signal Quality"

#: DlgPrefVinylDlg#20
msgctxt "DlgPrefVinylDlg#20"
msgid "http://www.xwax.co.uk"
msgstr "http://www.xwax.co.uk"

#: DlgPrefVinylDlg#21
msgctxt "DlgPrefVinylDlg#21"
msgid "Powered by xwax"
msgstr "Powered by xwax"

#: DlgPreferences#1
msgid "Sound Hardware"
msgstr "Sound Hardware"

#: DlgPreferences#2
msgid "MIDI Controllers"
msgstr "MIDI Controllers"

#: DlgPreferences#3
msgctxt "DlgPreferences#3"
msgid "Library"
msgstr "Library"

#: DlgPreferences#4
msgid "Interface"
msgstr "Interface"

#: DlgPreferences#5
msgid "Equalizers"
msgstr "Equalizers"

#: DlgPreferences#6
msgctxt "DlgPreferences#6"
msgid "Crossfader"
msgstr "Crossfader"

#: DlgPreferences#7
msgctxt "DlgPreferences#7"
msgid "Recording"
msgstr "Recording"

#: DlgPreferences#8
msgctxt "DlgPreferences#8"
msgid "BPM Detection"
msgstr "BPM Detection"

#: DlgPreferences#9
msgid "Normalization"
msgstr "Normalization"

#: DlgPreferences#10
msgctxt "DlgPreferences#10"
msgid "Vinyl Control"
msgstr "Vinyl Control"

#: DlgPreferences#11
msgid "Live Broadcasting"
msgstr "Live Broadcasting"

#: DlgPreferencesDlg#1
msgctxt "DlgPreferencesDlg#1"
msgid "Dialog"
msgstr "Dialog"

#: DlgPreferencesDlg#2
msgid "1"
msgstr "1"

#: DlgPrepare#1
msgctxt "DlgPrepare#1"
msgid "Manage"
msgstr "Manage"

#: DlgPrepare#2
msgid "New"
msgstr ""

#: DlgPrepare#3
msgid "All"
msgstr ""

#: DlgPrepare#4
msgid "Progress"
msgstr "Progress"

#: DlgPrepare#5
msgid "Select All"
msgstr "Select All"

#: DlgPrepare#6
msgctxt "DlgPrepare#6"
msgid "Analyze"
msgstr "Analyze"

#: DlgPrepare#7
msgid "Stop Analysis"
msgstr "Stop Analysis"

#: DlgPrepare#8
msgid "Analyzing %1%"
msgstr "Analyzing %1%"

#: DlgRecording#1
msgctxt "DlgRecording#1"
msgid "Manage"
msgstr "Manage"

#: DlgRecording#2
msgid "Status:"
msgstr "Status:"

#: DlgRecording#3
msgid "Start Recording"
msgstr "Start Recording"

#: DlgRecording#4
msgid "Start recording here ..."
msgstr "Start recording here ..."

#: DlgRecording#5
msgid "Stop Recording"
msgstr "Stop Recording"

#: DlgTrackInfo#1
msgid "Track Editor"
msgstr "Track Editor"

#: DlgTrackInfo#2
msgid "Song:"
msgstr "Song:"

#: DlgTrackInfo#3
msgid "Title:"
msgstr "Title:"

#: DlgTrackInfo#4
msgid "Artist:"
msgstr "Artist:"

#: DlgTrackInfo#5
msgid "Album:"
msgstr "Album:"

#: DlgTrackInfo#6
msgid "Date:"
msgstr "Date:"

#: DlgTrackInfo#7
msgid "Track #:"
msgstr "Track #:"

#: DlgTrackInfo#8
msgid "Genre:"
msgstr "Genre:"

#: DlgTrackInfo#9
msgid "Filename:"
msgstr "Filename:"

#: DlgTrackInfo#10
msgid "Duration:"
msgstr "Duration:"

#: DlgTrackInfo#11
msgid "3:00"
msgstr "3:00"

#: DlgTrackInfo#12
msgid "File Type:"
msgstr "File Type:"

#: DlgTrackInfo#13
msgid "77"
msgstr "77"

#: DlgTrackInfo#14
msgid "Comments:"
msgstr "Comments:"

#: DlgTrackInfo#15
msgid "Reload track metadata from file."
msgstr "Reload track metadata from file."

#: DlgTrackInfo#16
msgid "Track Information (Click to Expand)"
msgstr ""

#: DlgTrackInfo#17
msgid "Track BPM: "
msgstr ""

#: DlgTrackInfo#18
msgid "x2"
msgstr ""

#: DlgTrackInfo#19
msgid "/2"
msgstr ""

#: DlgTrackInfo#20
msgid "Tap to Beat"
msgstr ""

#: DlgTrackInfo#21
msgid "Hint: Use the Library Analyze view to run BPM detection."
msgstr ""

#: DlgTrackInfo#22
msgid "Track BPM"
msgstr ""

#: DlgTrackInfo#23
msgid "Cue Id"
msgstr ""

#: DlgTrackInfo#24
msgctxt "DlgTrackInfo#24"
msgid "Position"
msgstr ""

#: DlgTrackInfo#25
msgid "Hotcue"
msgstr ""

#: DlgTrackInfo#26
msgid "Label"
msgstr ""

#: DlgTrackInfo#27
msgid "Activate Cue"
msgstr ""

#: DlgTrackInfo#28
msgid "Delete Cue"
msgstr ""

#: DlgTrackInfo#29
msgid "Track Cuepoints"
msgstr ""

#: DlgTrackInfo#30
msgid "<< &Prev"
msgstr ""

#: DlgTrackInfo#31
msgid "&Apply"
msgstr ""

#: DlgTrackInfo#32
msgid "&Cancel"
msgstr ""

#: DlgTrackInfo#33
msgid "Alt+O"
msgstr ""

#: DlgTrackInfo#34
msgid "&Next >>"
msgstr ""

#: EncoderMp3#1
msgid "Encoder"
msgstr ""

#: EncoderMp3#2
msgid ""
"<html>Mixxx cannot record or stream in MP3 without the MP3 encoder "
"&quot;lame&quot;. Due to licensing issues, we cannot include this with "
"Mixxx. To record or stream in MP3, you must download <b>libmp3lame</b> and "
"install it on your system. <p>See <a "
"href='http://mixxx.org/wiki/doku.php/internet_broadcasting#linux'>Mixxx "
"Wiki</a> for more information. </html>"
msgstr ""

#: EncoderMp3#3
msgid ""
"<html>Mixxx cannot record or stream in MP3 without the MP3 encoder "
"&quot;lame&quot;. Due to licensing issues, we cannot include this with "
"Mixxx. To record or stream in MP3, you must download <b>lame_enc.dll</b> and "
"install it on your system. <p>See <a "
"href='http://mixxx.org/wiki/doku.php/internet_broadcasting#windows'>Mixxx "
"Wiki</a> for more information. </html>"
msgstr ""

#: EncoderMp3#4
msgid ""
"<html>Mixxx cannot record or stream in MP3 without the MP3 encoder "
"&quot;lame&quot;. Due to licensing issues, we cannot include this with "
"Mixxx. To record or stream in MP3, you must download <b>libmp3lame</b> and "
"install it on your system. <p>See <a "
"href='http://mixxx.org/wiki/doku.php/internet_broadcasting#mac_osx'>Mixxx "
"Wiki</a> for more information. </html>"
msgstr ""

#: EncoderMp3#5
msgid ""
"<html>Mixxx has detected that you use a modified version of libmp3lame. See "
"<a href='http://mixxx.org/wiki/doku.php/internet_broadcasting'>Mixxx "
"Wiki</a> for more information.</html>"
msgstr ""

#: EngineRecord#1
msgctxt "EngineRecord#1"
msgid "Recording"
msgstr ""

#: EngineRecord#2
msgid ""
"<html>Could not create audio file for recording!<p><br>Maybe you do not have "
"enough free disk space or file permissions.</html>"
msgstr ""

#: EngineShoutcast#1
msgid "Mixxx encountered a problem"
msgstr ""

#: EngineShoutcast#2
msgid "Could not allocate shout_t"
msgstr ""

#: EngineShoutcast#3
msgid "Could not allocate shout_metadata_t"
msgstr ""

#: EngineShoutcast#4
msgid "Error setting non-blocking mode:"
msgstr ""

#: EngineShoutcast#5
msgid "Lost connection to streaming server"
msgstr ""

#: EngineShoutcast#6
msgid ""
"Please check your connection to the Internet and verify that your username "
"and password are correct."
msgstr ""

#: EngineShoutcast#7
msgid "Live broadcasting"
msgstr ""

#: EngineShoutcast#8
msgid "Mixxx has successfully connected to the shoutcast server"
msgstr ""

#: EngineShoutcast#9
msgid "Mixxx could not connect to streaming server"
msgstr ""

#: EngineShoutcast#10
msgid "Mixxx has successfully disconnected to the shoutcast server"
msgstr ""

#: ErrorDialogHandler#1
msgid "Fatal error"
msgstr ""

#: ErrorDialogHandler#2
msgid "Critical error"
msgstr ""

#: ErrorDialogHandler#3
msgid "Warning"
msgstr ""

#: ErrorDialogHandler#4
msgctxt "ErrorDialogHandler#4"
msgid "Information"
msgstr ""

#: ErrorDialogHandler#5
msgid "Question"
msgstr ""

#: ITunesFeature#1
msgid "iTunes"
msgstr ""

#: ITunesFeature#2
msgid "Select your iTunes library"
msgstr ""

#: ITunesFeature#3
msgid "(loading) iTunes"
msgstr ""

#: ITunesFeature#4
msgid "Use Default Library"
msgstr ""

#: ITunesFeature#5
msgid "Choose Library..."
msgstr ""

#: ITunesFeature#6
msgid "Error Loading iTunes Library"
msgstr ""

#: ITunesFeature#7
msgid ""
"There was an error loading your iTunes library. Some of your iTunes tracks "
"or playlists may not have loaded."
msgstr ""

#: LADSPAPresetSlot#1
msgid "Drag a preset from the list & drop it here"
msgstr ""

#: LibraryScannerDlg#1
msgid "Library Scanner"
msgstr ""

#: LibraryScannerDlg#2
msgid "It's taking Mixxx a minute to scan your music library, please wait..."
msgstr ""

#: LibraryScannerDlg#3
msgid "Cancel"
msgstr ""

#: MidiInputMappingTableModel#1
msgid "Midi Status Type"
msgstr ""

#: MidiInputMappingTableModel#2
msgctxt "MidiInputMappingTableModel#2"
msgid "Midi Note"
msgstr ""

#: MidiInputMappingTableModel#3
msgctxt "MidiInputMappingTableModel#3"
msgid "Midi Channel"
msgstr ""

#: MidiInputMappingTableModel#4
msgctxt "MidiInputMappingTableModel#4"
msgid "Control Group"
msgstr ""

#: MidiInputMappingTableModel#5
msgctxt "MidiInputMappingTableModel#5"
msgid "Control Value"
msgstr ""

#: MidiInputMappingTableModel#6
msgctxt "MidiInputMappingTableModel#6"
msgid "Description"
msgstr ""

#: MidiMapping#1
msgid "MIDI script function not found"
msgstr ""

#: MidiMapping#2
msgid "The MIDI script function '%1' was not found in loaded scripts."
msgstr ""

#: MidiMapping#3
msgid ""
"The MIDI message %1 %2 will not be bound.\n"
"(Click Show Details for hints.)"
msgstr ""

#: MidiMapping#4
msgid ""
"* Check to see that the function name is spelled correctly in the mapping "
"file (.xml) and script file (.js)\n"
msgstr ""

#: MidiMapping#5
msgid ""
"* Check to see that the script file name (.js) is spelled correctly in the "
"mapping file (.xml)"
msgstr ""

#: MidiOutputMappingTableModel#1
msgid "Midi Status"
msgstr ""

#: MidiOutputMappingTableModel#2
msgctxt "MidiOutputMappingTableModel#2"
msgid "Midi Note"
msgstr ""

#: MidiOutputMappingTableModel#3
msgctxt "MidiOutputMappingTableModel#3"
msgid "Midi Channel"
msgstr ""

#: MidiOutputMappingTableModel#4
msgctxt "MidiOutputMappingTableModel#4"
msgid "Control Group"
msgstr ""

#: MidiOutputMappingTableModel#5
msgctxt "MidiOutputMappingTableModel#5"
msgid "Control Value"
msgstr ""

#: MidiOutputMappingTableModel#6
msgctxt "MidiOutputMappingTableModel#6"
msgid "Description"
msgstr ""

#: MidiOutputMappingTableModel#7
msgid "Threshold Min"
msgstr ""

#: MidiOutputMappingTableModel#8
msgid "Threshold Max"
msgstr ""

#: MidiScriptEngine#1
msgid "Uncaught exception at line %1 in file %2: %3"
msgstr ""

#: MidiScriptEngine#2
msgid "Uncaught exception at line %1 in passed code: %2"
msgstr ""

#: MidiScriptEngine#3
msgid "MIDI script error"
msgstr ""

#: MidiScriptEngine#4
msgid "A MIDI control you just used is not working properly."
msgstr ""

#: MidiScriptEngine#5
msgid ""
"<html>(The MIDI script code needs to be fixed.)<br>For now, you "
"can:<ul><li>Ignore this error for this session but you may experience "
"erratic behavior</li><li>Try to recover by resetting your "
"controller</li></ul></html>"
msgstr ""

#: MidiStatusDelegate#1
msgid "Unknown"
msgstr ""

#: MixxxApp#1
msgid "Mixxx "
msgstr ""

#: MixxxApp#2
msgid "Mixxx"
msgstr ""

#: MixxxApp#3
msgid ""
"Mixxx's development is driven by community feedback.  At your discretion, "
"Mixxx can automatically send data on your user experience back to the "
"developers. Would you like to help us make Mixxx better by enabling this "
"feature?"
msgstr ""

#: MixxxApp#4
msgid "Yes"
msgstr ""

#: MixxxApp#5
msgid "No"
msgstr ""

#: MixxxApp#6
msgid "Privacy Policy"
msgstr ""

#: MixxxApp#7
msgid "Mixxx: Privacy Policy"
msgstr ""

#: MixxxApp#8
msgid ""
"Mixxx's development is driven by community feedback. In order to help "
"improve future versions Mixxx will with your permission collect information "
"on your hardware and usage of Mixxx.  This information will primarily be "
"used to fix bugs, improve features, and determine the system requirements of "
"later versions.  Additionally this information may be used in aggregate for "
"statistical purposes.\n"
"\n"
"The hardware information will include:\n"
"\t- CPU model and features\n"
"\t- Total/Available Amount of RAM\n"
"\t- Available disk space\n"
"\t- OS version\n"
"\n"
"Your usage information will include:\n"
"\t- Settings/Preferences\n"
"\t- Internal errors\n"
"\t- Internal debugging messages\n"
"\t- Performance statistics (average latency, CPU usage)\n"
"\n"
"This information will not be used to personally identify you, contact you, "
"advertise to you, or otherwise bother you in any way.\n"
msgstr ""

#: MixxxApp#9
msgctxt "MixxxApp#9"
msgid "Choose music library directory"
msgstr ""

#: MixxxApp#10
msgid "Sound Device Busy"
msgstr ""

#: MixxxApp#11
msgid "Get <b>Help</b> from the Mixxx Wiki."
msgstr ""

#: MixxxApp#12
msgid ""
"Mixxx was unable to access all the configured sound devices. Another "
"application is using a sound device Mixxx is configured to use or a device "
"is not plugged in."
msgstr ""

#: MixxxApp#13
msgid ""
"<b>Retry</b> after closing the other application or reconnecting a sound "
"device"
msgstr ""

#: MixxxApp#14
msgid "<b>Reconfigure</b> Mixxx's sound device settings."
msgstr ""

#: MixxxApp#15
msgid "<b>Exit</b> Mixxx."
msgstr ""

#: MixxxApp#16
msgid "Retry"
msgstr ""

#: MixxxApp#17
msgid "Reconfigure"
msgstr ""

#: MixxxApp#18
msgid "Help"
msgstr ""

#: MixxxApp#19
msgid "Exit"
msgstr ""

#: MixxxApp#20
msgid "Continue"
msgstr ""

#: MixxxApp#21
msgid "&Load Song (Player 1)..."
msgstr ""

#: MixxxApp#22
msgid "Ctrl+O"
msgstr ""

#: MixxxApp#23
msgid "&Load Song (Player 2)..."
msgstr ""

#: MixxxApp#24
msgid "Ctrl+Shift+O"
msgstr ""

#: MixxxApp#25
msgid "&Exit"
msgstr ""

#: MixxxApp#26
msgid "Ctrl+Q"
msgstr ""

#: MixxxApp#27
msgid "&Rescan Library"
msgstr ""

#: MixxxApp#28
msgid "Add &new playlist"
msgstr ""

#: MixxxApp#29
msgid "Ctrl+N"
msgstr ""

#: MixxxApp#30
msgid "Add new &crate"
msgstr ""

#: MixxxApp#31
msgid "Ctrl+C"
msgstr ""

#: MixxxApp#32
msgid "&Import playlist"
msgstr ""

#: MixxxApp#33
msgid "Ctrl+I"
msgstr ""

#: MixxxApp#34
msgid "&Audio Beat Marks"
msgstr ""

#: MixxxApp#35
msgid "&Full Screen"
msgstr ""

#: MixxxApp#36
msgid "Ctrl+F"
msgstr ""

#: MixxxApp#37
msgid "F11"
msgstr ""

#: MixxxApp#38
msgid "&Preferences"
msgstr ""

#: MixxxApp#39
msgid "Ctrl+P"
msgstr ""

#: MixxxApp#40
msgid "&About"
msgstr ""

#: MixxxApp#41
msgid "&Community Support"
msgstr ""

#: MixxxApp#42
msgid "&User Manual"
msgstr ""

#: MixxxApp#43
msgid "Send Us &Feedback"
msgstr ""

#: MixxxApp#44
msgid "&Translate this application"
msgstr ""

#: MixxxApp#45
msgid "Enable &Vinyl Control 1"
msgstr ""

#: MixxxApp#46
msgid "Ctrl+Y"
msgstr ""

#: MixxxApp#47
msgid "Enable &Vinyl Control 2"
msgstr ""

#: MixxxApp#48
msgid "Ctrl+U"
msgstr ""

#: MixxxApp#49
msgctxt "MixxxApp#49"
msgid "Enable live broadcasting"
msgstr ""

#: MixxxApp#50
msgid "Ctrl+L"
msgstr ""

#: MixxxApp#51
msgid "&Record Mix"
msgstr ""

#: MixxxApp#52
msgid "Ctrl+R"
msgstr ""

#: MixxxApp#53
msgid "Show Studio"
msgstr ""

#: MixxxApp#54
msgid "Opens a song in player 1"
msgstr ""

#: MixxxApp#55
msgid ""
"Open\n"
"\n"
"Opens a song in player 1"
msgstr ""

#: MixxxApp#56
msgid "Opens a song in player 2"
msgstr ""

#: MixxxApp#57
msgid ""
"Open\n"
"\n"
"Opens a song in player 2"
msgstr ""

#: MixxxApp#58
msgid "Quits the application"
msgstr ""

#: MixxxApp#59
msgid ""
"Exit\n"
"\n"
"Quits the application"
msgstr ""

#: MixxxApp#60
msgid "Rescans the song library"
msgstr ""

#: MixxxApp#61
msgid ""
"Rescan library\n"
"\n"
"Rescans the song library"
msgstr ""

#: MixxxApp#62
msgid "Create a new playlist"
msgstr ""

#: MixxxApp#63
msgid ""
"New playlist\n"
"\n"
"Create a new playlist"
msgstr ""

#: MixxxApp#64
msgid "Create a new crate"
msgstr ""

#: MixxxApp#65
msgid ""
"New crate\n"
"\n"
"Create a new crate."
msgstr ""

#: MixxxApp#66
msgid "Import playlist"
msgstr ""

#: MixxxApp#67
msgid "Audio Beat Marks"
msgstr ""

#: MixxxApp#68
msgid ""
"Audio Beat Marks\n"
"Mark beats by audio clicks"
msgstr ""

#: MixxxApp#69
msgid "Activate Vinyl Control"
msgstr ""

#: MixxxApp#70
msgid "Use timecoded vinyls on external turntables to control Mixxx"
msgstr ""

#: MixxxApp#71
msgid "Activate live broadcasting"
msgstr ""

#: MixxxApp#72
msgid "Stream your mixes to a shoutcast or icecast server"
msgstr ""

#: MixxxApp#73
msgid "Start Recording your Mix"
msgstr ""

#: MixxxApp#74
msgid "Record your mix to a file"
msgstr ""

#: MixxxApp#75
msgid "Full Screen"
msgstr ""

#: MixxxApp#76
msgid "Display Mixxx using the full screen"
msgstr ""

#: MixxxApp#77
msgctxt "MixxxApp#77"
msgid "Preferences"
msgstr ""

#: MixxxApp#78
msgid ""
"Preferences\n"
"Playback and MIDI preferences"
msgstr ""

#: MixxxApp#79
msgid "Support..."
msgstr ""

#: MixxxApp#80
msgid ""
"Support\n"
"\n"
"Get help with Mixxx"
msgstr ""

#: MixxxApp#81
msgid "Read the Mixxx user manual."
msgstr ""

#: MixxxApp#82
msgid ""
"Support\n"
"\n"
"Read the Mixxx user manual."
msgstr ""

#: MixxxApp#83
msgid "Send feedback to the Mixxx team."
msgstr ""

#: MixxxApp#84
msgid ""
"Support\n"
"\n"
"Send feedback to the Mixxx team."
msgstr ""

#: MixxxApp#85
msgid "Help translate this application into your language."
msgstr ""

#: MixxxApp#86
msgid ""
"Support\n"
"\n"
"Help translate this application into your language."
msgstr ""

#: MixxxApp#87
msgid "About the application"
msgstr ""

#: MixxxApp#88
msgid ""
"About\n"
"\n"
"About the application"
msgstr ""

#: MixxxApp#89
msgid "Shows the macro studio window"
msgstr ""

#: MixxxApp#90
msgid ""
"Show Studio\n"
"\n"
"Makes the macro studio visible"
msgstr ""

#: MixxxApp#91
msgid "&File"
msgstr ""

#: MixxxApp#92
msgid "&Options"
msgstr ""

#: MixxxApp#93
msgid "&Library"
msgstr ""

#: MixxxApp#94
msgid "&View"
msgstr ""

#: MixxxApp#95
msgid "&Help"
msgstr ""

#: MixxxApp#96
msgid "&Macro"
msgstr ""

#: MixxxApp#97
msgid "&Vinyl Control"
msgstr ""

#: MixxxApp#98
msgid "Quit..."
msgstr ""

#: MixxxApp#99
msgid "Do your really want to quit?"
msgstr ""

#: MixxxApp#100
msgid ""
"Player 1 is currently playing a song.\n"
"Are you sure you want to load a new song?"
msgstr ""

#: MixxxApp#101
msgid "Load Song into Player 1"
msgstr ""

#: MixxxApp#102
msgid ""
"Player 2 is currently playing a song.\n"
"Are you sure you want to load a new song?"
msgstr ""

#: MixxxApp#103
msgid "Load Song into Player 2"
msgstr ""

#: MixxxApp#104
msgid ""
"No input device(s) select.\n"
"Please select your soundcard(s) in the sound hardware preferences."
msgstr ""

#: MixxxApp#105
<<<<<<< HEAD
msgid "Confirm Exit"
msgstr ""

#: MixxxApp#106
=======
msgid "Mixxx %1 Development Team"
msgstr ""

#: MixxxApp#106
msgid "With contributions from:"
msgstr ""

#: MixxxApp#107
msgid "And special thanks to:"
msgstr ""

#: MixxxApp#108
msgid "Past Developers"
msgstr ""

#: MixxxApp#109
msgid "Past Contributors"
msgstr ""

#: MixxxApp#110
msgid "Confirm Exit"
msgstr ""

#: MixxxApp#111
>>>>>>> a3c4d660
msgid "A deck is currently playing. Exit Mixxx?"
msgstr ""

#: MixxxLibraryFeature#1
msgctxt "MixxxLibraryFeature#1"
msgid "Library"
msgstr ""

#: ParserM3u#1
msgctxt "ParserM3u#1"
msgid "Playlist Export Failed"
msgstr ""

#: ParserM3u#2
msgid "File path contains characters, not allowed in m3u playlists.\n"
msgstr ""

#: ParserM3u#3
msgid "Export a m3u8 playlist instead!\n"
msgstr ""

#: ParserM3u#4
msgctxt "ParserM3u#4"
msgid "Could not create file"
msgstr ""

#: ParserPls#1
msgctxt "ParserPls#1"
msgid "Playlist Export Failed"
msgstr ""

#: ParserPls#2
msgctxt "ParserPls#2"
msgid "Could not create file"
msgstr ""

#: PlaylistFeature#1
msgid "New Playlist"
msgstr ""

#: PlaylistFeature#2
msgid "Add to Auto-DJ Queue"
msgstr ""

#: PlaylistFeature#3
msgctxt "PlaylistFeature#3"
msgid "Remove"
msgstr ""

#: PlaylistFeature#4
msgctxt "PlaylistFeature#4"
msgid "Rename"
msgstr ""

#: PlaylistFeature#5
msgctxt "PlaylistFeature#5"
msgid "Lock"
msgstr ""

#: PlaylistFeature#6
msgctxt "PlaylistFeature#6"
msgid "Import Playlist"
msgstr ""

#: PlaylistFeature#7
msgid "Export Playlist"
msgstr ""

#: PlaylistFeature#8
msgid "Playlists"
msgstr ""

#: PlaylistFeature#9
msgctxt "PlaylistFeature#9"
msgid "Unlock"
msgstr ""

#: PlaylistFeature#10
msgid "Playlist name:"
msgstr ""

#: PlaylistFeature#11
msgid "Playlist Creation Failed"
msgstr ""

#: PlaylistFeature#12
msgid "A playlist cannot have a blank name."
msgstr ""

#: PlaylistFeature#13
msgid "An unknown error occurred while creating playlist: "
msgstr ""

#: PlaylistFeature#14
msgid "Rename Playlist"
msgstr ""

#: PlaylistFeature#15
msgid "New playlist name:"
msgstr ""

#: PlaylistFeature#16
msgid "Renaming Playlist Failed"
msgstr ""

#: PlaylistFeature#17
msgctxt "PlaylistFeature#17"
msgid "Playlist Files (*.m3u *.m3u8 *.pls)"
msgstr ""

#: PlaylistFeature#18
msgctxt "PlaylistFeature#18"
msgid "M3U Playlist (*.m3u);;M3U8 Playlist (*.m3u8);;PLS Playlist (*.pls)"
msgstr ""

#: PlaylistFeature#19
msgid "A playlist by that name already exists."
msgstr ""

#: PrepareFeature#1
msgctxt "PrepareFeature#1"
msgid "Analyze"
msgstr ""

#: QObject#1
msgid "Invalid"
msgstr ""

#: QObject#2
msgid "Master"
msgstr ""

#: QObject#3
msgid "Headphones"
msgstr ""

#: QObject#4
msgid "Deck"
msgstr ""

#: QObject#5
msgctxt "QObject#5"
msgid "Vinyl Control"
msgstr ""

#: QObject#6
msgid "Microphone"
msgstr ""

#: QObject#7
msgid "Passthrough"
msgstr ""

#: QObject#8
msgid "Unknown path type %1"
msgstr ""

#: RecordingFeature#1
msgid "Recordings"
msgstr ""

#: RhythmboxFeature#1
msgid "Rhythmbox"
msgstr ""

#: SamplerBank#1
msgid "Save Sampler Bank"
msgstr ""

#: SamplerBank#2
msgid "Error Saving Sampler Bank"
msgstr ""

#: SamplerBank#3
msgid "Could not write the sampler bank to '%1'."
msgstr ""

#: SamplerBank#4
msgid "Load Sampler Bank"
msgstr ""

#: SamplerBank#5
msgid "Error Reading Sampler Bank"
msgstr ""

#: SamplerBank#6
msgid "Could not open the sampler bank file '%1'."
msgstr ""

#: SamplerBank#7
msgid "Could not read the sampler bank file '%1'."
msgstr ""

#: ScriptStudio#1
msgid "Mixxx Script Studio"
msgstr ""

#: ScriptStudio#2
msgid "File"
msgstr ""

#: ScriptStudio#3
msgctxt "ScriptStudio#3"
msgid "Edit"
msgstr ""

#: ScriptStudio#4
msgid "Run"
msgstr ""

#: ScriptStudio#5
msgid "Close"
msgstr ""

#: ScriptStudio#6
msgid "Import..."
msgstr ""

#: ScriptStudio#7
msgid "Export..."
msgstr ""

#: ScriptStudio#8
msgid "Delete Macro"
msgstr ""

#: ScriptStudio#9
msgid "New Macro..."
msgstr ""

#: ScriptStudio#10
msgid "Run Macro"
msgstr ""

#: TrackCollection#1
msgid "Cannot open database"
msgstr ""

#: TrackCollection#2
msgid ""
"Unable to establish a database connection.\n"
"Mixxx requires QT with SQLite support. Please read the Qt SQL driver "
"documentation for information on how to build it.\n"
"\n"
"Click OK to exit."
msgstr ""

#: TrackCollection#3
msgid "Cannot upgrade database schema"
msgstr ""

#: TrackCollection#4
msgid ""
"Unable to upgrade your database schema to version %1.\n"
"Your mixxx.db file may be corrupt.\n"
"Try renaming it and restarting Mixxx.\n"
"\n"
"Click OK to exit."
msgstr ""

#: TraktorFeature#1
msgid "Traktor"
msgstr ""

#: TraktorFeature#2
msgid "(loading) Traktor"
msgstr ""

#: TraktorFeature#3
msgid "Error Loading Traktor Library"
msgstr ""

#: TraktorFeature#4
msgid ""
"There was an error loading your Traktor library. Some of your Traktor tracks "
"or playlists may not have loaded."
msgstr ""

#: Ui#1
msgctxt "Ui#1"
msgid "Position"
msgstr ""

#: Ui#2
msgid "Remaining"
msgstr ""

#: Ui#3
msgctxt "Ui#3"
msgid "On"
msgstr ""

#: Ui#4
msgctxt "Ui#4"
msgid "Off"
msgstr ""

#: Ui#5
msgid "Don't load tracks into a playing deck"
msgstr ""

#: Ui#6
msgid "Load tracks into playing decks"
msgstr ""

#: Ui#7
msgid "CDJ Mode"
msgstr ""

#: Ui#8
msgid "Simple"
msgstr ""

#: Ui#9
msgid "Mixxx Detected a WVGA Screen"
msgstr ""

#: Ui#10
msgid "Mixxx has detected that your screen has a resolution of "
msgstr ""

#: Ui#11
msgid ""
"The only skin compatiable with this size display is Outline800x480-WVGA.  "
"Would you like to use that skin?"
msgstr ""

#: Ui#12
msgctxt "Ui#12"
msgid "Preferences"
msgstr ""

#: Ui#13
msgctxt "Ui#13"
msgid "Crossfader"
msgstr ""

#: Ui#14
msgid "Master volume"
msgstr ""

#: Ui#15
msgid "Master balance"
msgstr ""

#: Ui#16
msgid "Headphones volume"
msgstr ""

#: Ui#17
msgid "Headphones mix (pre/main)"
msgstr ""

#: Ui#18
msgid "Cue button for Player %1"
msgstr ""

#: Ui#19
msgid "Play button for Player %1"
msgstr ""

#: Ui#20
msgid "Fast rewind button for Player %1"
msgstr ""

#: Ui#21
msgid "Fast forward button for Player %1"
msgstr ""

#: Ui#22
msgid "Play reverse button for Player %1"
msgstr ""

#: Ui#23
msgid "Headphone listen button for Player %1"
msgstr ""

#: Ui#24
msgid "Beat sync button for Player %1"
msgstr ""

#: Ui#25
msgid "BPM tap button for Player %1"
msgstr ""

#: Ui#26
msgid "Keylock button for Player %1"
msgstr ""

#: Ui#27
msgid "Pitch control slider for Player %1"
msgstr ""

#: Ui#28
msgid "Flanger effect button for Player %1"
msgstr ""

#: Ui#29
msgid "Channel %1 volume fader"
msgstr ""

#: Ui#30
msgid "Gain knob for Channel %1"
msgstr ""

#: Ui#31
msgid "High EQ knob for Channel %1"
msgstr ""

#: Ui#32
msgid "Mid EQ knob for Channel %1"
msgstr ""

#: Ui#33
msgid "Low EQ knob for Channel %1"
msgstr ""

#: Ui#34
msgid "Loop In button for Player %1"
msgstr ""

#: Ui#35
msgid "Loop Out button for Player %1"
msgstr ""

#: Ui#36
msgid "Reloop / Exit button for Player %1"
msgstr ""

#: Ui#37
msgid "Setup a loop over 4 beats for Player %1"
msgstr ""

#: Ui#38
msgid "Halves the current loop's length for Player %1"
msgstr ""

#: Ui#39
msgid "Doubles the current loop's length for Player %1"
msgstr ""

#: Ui#40
msgid "Hotcue 1 button for Player %1"
msgstr ""

#: Ui#41
msgid "Hotcue 2 button for Player %1"
msgstr ""

#: Ui#42
msgid "Hotcue 3 button for Player %1"
msgstr ""

#: Ui#43
msgid "Hotcue 4 button for Player %1"
msgstr ""

#: Ui#44
msgid "Hotcue 1 delete button for Player %1"
msgstr ""

#: Ui#45
msgid "Hotcue 2 delete button for Player %1"
msgstr ""

#: Ui#46
msgid "Hotcue 3 delete button for Player %1"
msgstr ""

#: Ui#47
msgid "Hotcue 4 delete button for Player %1"
msgstr ""

#: Ui#48
msgid "Play button for Sampler %1"
msgstr ""

#: Ui#49
msgid "Gain knob for Sampler %1"
msgstr ""

#: Ui#50
msgid "Headphone listen button for Sampler %1"
msgstr ""

#: Ui#51
msgid "BPM tap button for Sampler %1"
msgstr ""

#: Ui#52
msgid "Keylock button for Sampler %1"
msgstr ""

#: Ui#53
msgid "Pitch control slider for Sampler %1"
msgstr ""

#: Ui#54
msgid "Hotcue 1 button for Sampler %1"
msgstr ""

#: Ui#55
msgid "Hotcue 2 button for Sampler %1"
msgstr ""

#: Ui#56
msgid "Hotcue 3 button for Sampler %1"
msgstr ""

#: Ui#57
msgid "Hotcue 4 button for Sampler %1"
msgstr ""

#: Ui#58
msgid "Hotcue 1 delete button for Sampler %1"
msgstr ""

#: Ui#59
msgid "Hotcue 2 delete button for Sampler %1"
msgstr ""

#: Ui#60
msgid "Hotcue 3 delete button for Sampler %1"
msgstr ""

#: Ui#61
msgid "Hotcue 4 delete button for Sampler %1"
msgstr ""

#: Ui#62
msgid "Switch to the next view (library, playlist..)"
msgstr ""

#: Ui#63
msgid "Switch to the previous view (library, playlist..)"
msgstr ""

#: Ui#64
msgid "Scroll to next track in library/playlist"
msgstr ""

#: Ui#65
msgid "Scroll to previous track in library/playlist"
msgstr ""

#: Ui#66
msgid "Load selected track into first stopped player"
msgstr ""

#: Ui#67
msgid "Load selected track into Player %1"
msgstr ""

#: Ui#68
msgid "Adjusts the wavelength of the flange effect"
msgstr ""

#: Ui#69
msgid "Adjusts the intensity of the flange effect"
msgstr ""

#: Ui#70
msgid "Adjusts the phase delay of the flange effect"
msgstr ""

#: Ui#71
msgid "Microphone on/off"
msgstr ""

#: Ui#72
msgid "Microphone volume"
msgstr ""

#: WSearchLineEdit#1
msgid "Search..."
msgstr ""

#: WTrackTableView#1
msgid "Add to Playlist"
msgstr ""

#: WTrackTableView#2
msgid "Add to Crate"
msgstr ""

#: WTrackTableView#3
msgid "Load to Sampler"
msgstr ""

#: WTrackTableView#4
msgctxt "WTrackTableView#4"
msgid "Remove"
msgstr ""

#: WTrackTableView#5
msgid "Properties..."
msgstr ""

#: WTrackTableView#6
msgid "Add to Auto DJ Queue"
msgstr ""

#: WTrackTableView#7
msgid "Reload Track Metadata"
msgstr ""

#: WTrackTableView#8
msgid "Load to Deck %1"
msgstr ""

#: WTrackTableView#9
msgid "Sampler %1"
msgstr ""

#: WTrackTableView#10
msgid ""
"Reloading track metadata on a loaded track may cause abrupt volume changes. "
"Are you sure?"
msgstr ""

#: WTrackTableViewHeader#1
msgid "Show or hide columns."
msgstr ""

<<<<<<< HEAD
#~ msgctxt "CrateFeature#15"
#~ msgid "Playlist Files (*.m3u *.pls)"
#~ msgstr "Playlist Files (*.m3u *.pls)"
=======
#~ msgid "You don't have permission to view this folder."
#~ msgstr "You don't have permission to view this folder."

#~ msgid "Permission Denied"
#~ msgstr "Permission Denied"

#~ msgid "Crate Creation Failed"
#~ msgstr "Crate Creation Failed"

#~ msgid ""
#~ "<!DOCTYPE HTML PUBLIC \"-//W3C//DTD HTML 4.0//EN\" "
#~ "\"http://www.w3.org/TR/REC-html40/strict.dtd\">\n"
#~ "<html><head><meta name=\"qrichtext\" content=\"1\" /><style "
#~ "type=\"text/css\">\n"
#~ "p, li { white-space: pre-wrap; }\n"
#~ "</style></head><body style=\" font-family:'MS Shell Dlg 2'; font-"
#~ "size:8.25pt; font-weight:400; font-style:normal;\">\n"
#~ "<p style=\" margin-top:0px; margin-bottom:0px; margin-left:0px; margin-"
#~ "right:0px; -qt-block-indent:0; text-indent:0px;\"><span style=\" font-"
#~ "family:'Sans Serif'; font-size:9pt;\">Credits go here</span></p>\n"
#~ "<p style=\"-qt-paragraph-type:empty; margin-top:0px; margin-bottom:0px; "
#~ "margin-left:0px; margin-right:0px; -qt-block-indent:0; text-indent:0px; font-"
#~ "family:'Sans Serif'; font-size:9pt;\"></p></body></html>"
#~ msgstr ""
#~ "<!DOCTYPE HTML PUBLIC \"-//W3C//DTD HTML 4.0//EN\" "
#~ "\"http://www.w3.org/TR/REC-html40/strict.dtd\">\n"
#~ "<html><head><meta name=\"qrichtext\" content=\"1\" /><style "
#~ "type=\"text/css\">\n"
#~ "p, li { white-space: pre-wrap; }\n"
#~ "</style></head><body style=\" font-family:'MS Shell Dlg 2'; font-"
#~ "size:8.25pt; font-weight:400; font-style:normal;\">\n"
#~ "<p style=\" margin-top:0px; margin-bottom:0px; margin-left:0px; margin-"
#~ "right:0px; -qt-block-indent:0; text-indent:0px;\"><span style=\" font-"
#~ "family:'Sans Serif'; font-size:9pt;\">Credits go here</span></p>\n"
#~ "<p style=\"-qt-paragraph-type:empty; margin-top:0px; margin-bottom:0px; "
#~ "margin-left:0px; margin-right:0px; -qt-block-indent:0; text-indent:0px; font-"
#~ "family:'Sans Serif'; font-size:9pt;\"></p></body></html>"

#~ msgid "BPM Scheme:"
#~ msgstr "BPM Scheme:"

#~ msgid "Next >>"
#~ msgstr "Next >>"

#~ msgid "<< Prev"
#~ msgstr "<< Prev"

#~ msgctxt "DlgBpmTapDlg#3"
#~ msgid "Alt+O"
#~ msgstr "Alt+O"

#~ msgctxt "DlgBpmTapDlg#4"
#~ msgid "Song:"
#~ msgstr "Song:"

#~ msgctxt "DlgBpmTapDlg#1"
#~ msgid "Track Editor"
#~ msgstr "Track Editor"

#~ msgid "&Close"
#~ msgstr "&Close"

#~ msgctxt "DlgBpmSchemeDlg#6"
#~ msgid "Analyze Entire Song"
#~ msgstr "Analyse Entire Song"

#~ msgid "BPM Editor (Click to Expand)"
#~ msgstr "BPM Editor (Click to Expand)"

#~ msgctxt "DlgBpmTapDlg#8"
#~ msgid "BPM Detection"
#~ msgstr "BPM Detection"

#~ msgctxt "DlgBpmTapDlg#18"
#~ msgid "Track Information (Click to Expand)"
#~ msgstr "Track Information (Click to Expand)"

#~ msgid "Alt+P"
#~ msgstr "Alt+P"

#~ msgid "to"
#~ msgstr "to"

#~ msgid "&Go"
#~ msgstr "&Go"

#~ msgid "BPM Range:"
#~ msgstr "BPM Range:"

#~ msgctxt "DlgBpmTapDlg#14"
#~ msgid "Analyze Entire Song"
#~ msgstr "Analyse Entire Song"

#~ msgid "Alt+G"
#~ msgstr "Alt+G"

#~ msgid "&Push to tap tempo"
#~ msgstr "&Push to tap tempo"

#~ msgid "BPM:"
#~ msgstr "BPM:"

#~ msgctxt "DlgBpmTapDlg#19"
#~ msgid "Title:"
#~ msgstr "Title:"

#~ msgctxt "DlgBpmTapDlg#20"
#~ msgid "Artist:"
#~ msgstr "Artist:"

#~ msgctxt "DlgBpmTapDlg#22"
#~ msgid "Filename:"
#~ msgstr "Filename:"
>>>>>>> a3c4d660

#~ msgctxt "CrateFeature#16"
#~ msgid "Export Playlist"
#~ msgstr "Export Playlist"

#~ msgctxt "CrateFeature#17"
#~ msgid "M3U Playlist (*.m3u);;PLS Playlist (*.pls)"
#~ msgstr "M3U Playlist (*.m3u);;PLS Playlist (*.pls)"

#~ msgid "2.045 kHz"
#~ msgstr "2.045 kHz"

#~ msgctxt "DlgPrefNoVinylDlg#21"
#~ msgid "Apply"
#~ msgstr "Apply"

#~ msgid "Recently Added"
#~ msgstr "Recently Added"

<<<<<<< HEAD
=======
#~ msgid "2.045 kHz"
#~ msgstr "2.045 kHz"

#~ msgctxt "DlgPrefControls#4"
#~ msgid "Information"
#~ msgstr "Information"

#~ msgid "Recently Added"
#~ msgstr "Recently Added"

>>>>>>> a3c4d660
#~ msgid "All Songs"
#~ msgstr "All Songs"<|MERGE_RESOLUTION|>--- conflicted
+++ resolved
@@ -7,25 +7,15 @@
 msgstr ""
 "Project-Id-Version: mixxx\n"
 "Report-Msgid-Bugs-To: FULL NAME <EMAIL@ADDRESS>\n"
-<<<<<<< HEAD
-"POT-Creation-Date: 2011-12-22 11:41+0200\n"
-"PO-Revision-Date: 2011-12-22 09:00+0000\n"
-=======
 "POT-Creation-Date: 2011-12-26 09:32+0200\n"
 "PO-Revision-Date: 2011-11-22 13:32+0000\n"
->>>>>>> a3c4d660
 "Last-Translator: colobot <engelbertmercelis@gmail.com>\n"
 "Language-Team: English (United Kingdom) <en_GB@li.org>\n"
 "MIME-Version: 1.0\n"
 "Content-Type: text/plain; charset=UTF-8\n"
 "Content-Transfer-Encoding: 8bit\n"
-<<<<<<< HEAD
-"X-Launchpad-Export-Date: 2011-12-23 07:47+0000\n"
-"X-Generator: Launchpad (build 14560)\n"
-=======
 "X-Launchpad-Export-Date: 2012-01-08 04:51+0000\n"
 "X-Generator: Launchpad (build 14640)\n"
->>>>>>> a3c4d660
 
 #: AutoDJFeature#1
 msgid "Auto DJ"
@@ -2838,12 +2828,6 @@
 msgstr ""
 
 #: MixxxApp#105
-<<<<<<< HEAD
-msgid "Confirm Exit"
-msgstr ""
-
-#: MixxxApp#106
-=======
 msgid "Mixxx %1 Development Team"
 msgstr ""
 
@@ -2868,7 +2852,6 @@
 msgstr ""
 
 #: MixxxApp#111
->>>>>>> a3c4d660
 msgid "A deck is currently playing. Exit Mixxx?"
 msgstr ""
 
@@ -3493,11 +3476,6 @@
 msgid "Show or hide columns."
 msgstr ""
 
-<<<<<<< HEAD
-#~ msgctxt "CrateFeature#15"
-#~ msgid "Playlist Files (*.m3u *.pls)"
-#~ msgstr "Playlist Files (*.m3u *.pls)"
-=======
 #~ msgid "You don't have permission to view this folder."
 #~ msgstr "You don't have permission to view this folder."
 
@@ -3611,28 +3589,26 @@
 #~ msgctxt "DlgBpmTapDlg#22"
 #~ msgid "Filename:"
 #~ msgstr "Filename:"
->>>>>>> a3c4d660
-
-#~ msgctxt "CrateFeature#16"
-#~ msgid "Export Playlist"
-#~ msgstr "Export Playlist"
-
-#~ msgctxt "CrateFeature#17"
-#~ msgid "M3U Playlist (*.m3u);;PLS Playlist (*.pls)"
-#~ msgstr "M3U Playlist (*.m3u);;PLS Playlist (*.pls)"
-
-#~ msgid "2.045 kHz"
-#~ msgstr "2.045 kHz"
-
-#~ msgctxt "DlgPrefNoVinylDlg#21"
-#~ msgid "Apply"
-#~ msgstr "Apply"
-
-#~ msgid "Recently Added"
-#~ msgstr "Recently Added"
-
-<<<<<<< HEAD
-=======
+
+#~ msgctxt "DlgBpmTapDlg#21"
+#~ msgid "Comments:"
+#~ msgstr "Comments:"
+
+#~ msgid "Play Time:"
+#~ msgstr "Play Time:"
+
+#~ msgctxt "DlgBpmTapDlg#23"
+#~ msgid "3:00"
+#~ msgstr "3:00"
+
+#~ msgctxt "DlgBpmTapDlg#26"
+#~ msgid "77"
+#~ msgstr "77"
+
+#~ msgctxt "DlgBpmTapDlg#25"
+#~ msgid "File Type:"
+#~ msgstr "File Type:"
+
 #~ msgid "2.045 kHz"
 #~ msgstr "2.045 kHz"
 
@@ -3643,6 +3619,5 @@
 #~ msgid "Recently Added"
 #~ msgstr "Recently Added"
 
->>>>>>> a3c4d660
 #~ msgid "All Songs"
 #~ msgstr "All Songs"