PhoneyDark , Skin for Mixxx 1.11.x
www.mixxx.org
Copyright (C) 2010-2012 jus ; s.brandt@mixxx.org
This file is part of the "PhoneyDark" Skin for Mixxx
"PhoneyDark" is licensed under the Creative Commons Attribution-ShareAlike 3.0 Unported license.
http://creativecommons.org/licenses/by-sa/3.0/

With every copy of the work, you are required to either provide a copy of the license it self
or a link (URI). Failure to do this is a failure to complete the terms of the CC license.

You are free:
to Share - to copy, distribute and transmit the work
to Remix - to adapt the work

Under the following conditions:
Attribution - You must attribute the work in the manner specified by the author or licensor
(but not in any way that suggests that they endorse you or your use of the work).
A attribution should include the following: The name of the author and/or licensor, 
the title of the work, the URL that is associated with the work.

Share Alike - If you alter, transform, or build upon this work, you may distribute
the resulting work only under the same or similar license to this one.

CHANGELOG
<<<<<<< HEAD
=======
v1.11.0.07	(16/12/2012)
* Feature: Add custom Preview button to library
* Feature: Construct the library from individual widgets <SearchBox>, <LibrarySidebar>, <Library>, fixes lp:1090905
* Remove: <TableView> replaced by the above library wdgets. Makes future layouts more flexible  
* Update: Clarify the text of the license terms
* Update: Links to MixxxControls and QT documentation updated
* Feature: Added <SignalHighColor>,<SignalMidColor>,<SignalLowColor> to color waveforms based on features of the audio.
* Feature: Added <Align> to the main waveforms that allows to display only those portions of the waveform which would 
  have been above or below the center
* Feature: Added <AxesColor> to define the color for horizontal/vertical line in in the waveform
  Note: Only empty <Signal$Color>,<Align> keys were added for now
* Update: Moved knobs and style elements to subfolders

v1.11.0.06	(25/10/2012)
* Feature: Added the <manifest> skin section that allows you to specify the skin title, author, description, etc. 
  and set Mixxx controls on skin load , lp:1017399

v1.11.0.05	(18/10/2012)
* Feature: Added a clock widget that shows the current time. lp:661439

v1.11.0.04	(24/05/2012)
* Feature: Support <DefaultMark> cue style that define any non explicitly defined ones, lp:994647
  This allows to view all 36 Hotcues in the waveform (Overview) without the need to declare each of them individually.

>>>>>>> 70c70a3d
v1.11.0.03	(08/05/2012)
* Feature: Removed individual Tooltip text, tooltip now use a <TooltipId>, available IDs are in src/skin/tooltips.cpp
  This allows tooltips translation and makes skin more coherent and maintenance easier 

v1.11.0.02	(04/05/2012)
* Update: Apply styles to spinbox in AutoDJ tab

v1.11.0.01	(01/05/2012)
* Feature: Support <Mark> (Hot)Cue and <MarkRange> Loop marker in waveform <Overview>, lp:507215
  Note that only Hotcues 1-4 are currently customizable for [Channel$] & [Samplers$]
* Feature: Support <EndOfTrackColor> notification within the last seconds of a track in waveform & waveform overview, lp:661443
  Note that this feature currently only works for regular decks [Channel$] but not for sampler decks [Sampler$]
* Feature: Support temporary EQ kill switches too instead of toggle only, lp:918470
* Feature: Support microphone toggle button too instead of push-to-talk only, lp:876139
* Update: Tooltips for EQ kill & microphone buttons
* Update: Tooltips & use of EmitOnPressAndRelease for bpm_tab
* Remove: <HfcColor>, the horizontal line`s color in the waveform , obsolete in Mixxx 1.11+
* Remove: <ProgressColor> & <ProgressAlpha> for track analysis progress visualization in waveform overview , obsolete in Mixxx 1.11+

v1.10.0.10	(25/04/2012)
* Update: Tooltips for waveform (Pitch bend on right click)
* Change: Use global QToolTip style declaration instead of one per node

v1.10.0.09	(22/12/2011)
* Update: Attach right-click of SYNC button to beatsync_tempo, lp:905800

v1.10.0.08	(14/12/2011)
* Update: Unify word choice in tooltips, replaces "player" with "deck", lp:879084

v1.10.0.07	(05/12/2011)
* Fix: Changed stylesheets for tooltip so that they are not cut off anymore on Windows,
  working around a QT issue, lp:712718

v1.10.0.06	(26/11/2011)
* Feature: Added "ProgressColor" & "ProgressAlpha" for track analysis progress visualization
  in waveform overview, lp:803740

v1.10.0.05	(02/11/2011)
* Fix: use "visual_bpm" key instead "bpm" so bpm display does not updates too quickly

v1.10.0.04	(29/10/2011)
* Fix: Selected sidebar item's branch indicator shows wrong color when out of focus

v1.10.0.03	(16/10/2011)
* Update: Tooltips for waveform (overview) due to changes in functionality

v1.10.0.02	(29/03/2011)
* Added Mixxx 1.10.0 feature:
  EmitOnDownPress double-skin connection block replaced with EmitOnPressAndRelease

v1.10.0.01	(21/03/2011)
* Introduce new version number scheme for skins that follows the target Mixxx versioning
  <Mixxx.major>.<Mixxx.minor>.<Mixxx.patch>.<Skin.patch>
* Added Mixxx 1.10.0 feature:
  Tracks duration can be displayed independent from tracks remaining time using Trackproperty
* Updated text positioning & tooltips accordingly

v1.09.1	(13/03/2011)
* Added Mixxx 1.9.1 feature: Expanded to support 36 hot cues

v1.09	(20/02/2011)
* Changed Playing position tooltips to reflect new toggle functionality

v1.08	(14/12/2010)
* Added custom images for splitter in library
* Added custom images for branch triangle in treeview
* Added visual feedback when searchbox has focus

v1.07	(02/12/2010)
* Added Mixxx 1.9 feature: BPM tap buttons
* Added custom images for checkboxes in library
* Updated styles

v1.06	(19/11/2010)
* Added Mixxx 1.9 features: Keylock & Repeat buttons
* Deleted end-of-track mode buttons

v1.05	(20/09/2010)
* Added stylesheet support for library & tooltips

v1.04	(16/09/2010)
* Added support for up to 32 Hotcues with MIDI-controllers
* Hotcue buttons now reflect its toggle state

v1.03	(14/09/2010)
* Corrected errors in (Hot)cues resulting in unexpected behavior
* Reloop button now reflect its toggle state

v1.02	(13/09/2010)
* Change skin license to Creative Commons Attribution-ShareAlike 3.0 Unported
  Skin now DFSG-compatible see http://wiki.debian.org/DebianFreeSoftwareGuidelines
* Major Tooltips overhaul, they provide more helpful informations now

v1.01	(10/09/2010)
* (Hot)Cue marker now drawn on top of loop overlay for better visibility
* Fine-tuning on various VUmeter keys
- Removed some orphaned keys no longer in Mixxx codebase

v1.00	(02/08/2010)
* Version bump
* some alignment & positioning corrections
* fine-tuned some buttons and background graphic's
+ added 2 more Hotcue buttons ( makes 6 now )
- removed separate Hotcue delete buttons (delete is now right-click)
- removed Hotcue behavior "goto and stop" (was right-click) ,
  cause Hotcues worked different than on all other skins
* changed Tooltips accordingly
- removed "Preview" watermark

v0.81b	(23/03/2010)
+ Hotcues preview the Cue when the deck is stopped
v0.80b	(19/03/2010)
Initial Developer Preview for Mixxx 1.8.x<|MERGE_RESOLUTION|>--- conflicted
+++ resolved
@@ -22,8 +22,6 @@
 the resulting work only under the same or similar license to this one.
 
 CHANGELOG
-<<<<<<< HEAD
-=======
 v1.11.0.07	(16/12/2012)
 * Feature: Add custom Preview button to library
 * Feature: Construct the library from individual widgets <SearchBox>, <LibrarySidebar>, <Library>, fixes lp:1090905
@@ -48,7 +46,6 @@
 * Feature: Support <DefaultMark> cue style that define any non explicitly defined ones, lp:994647
   This allows to view all 36 Hotcues in the waveform (Overview) without the need to declare each of them individually.
 
->>>>>>> 70c70a3d
 v1.11.0.03	(08/05/2012)
 * Feature: Removed individual Tooltip text, tooltip now use a <TooltipId>, available IDs are in src/skin/tooltips.cpp
   This allows tooltips translation and makes skin more coherent and maintenance easier 
