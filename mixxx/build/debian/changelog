--- conflicted
+++ resolved
@@ -1,14 +1,8 @@
-<<<<<<< HEAD
 mixxx (1.10.0-beta1-0ubuntu1) karmic; urgency=low
 
   * New upstream beta release
-=======
-mixxx (1.9.2-0ubuntu1) lucid; urgency=low
-
-  * New upstream release
   * Bump Qt requirement to 4.6.0
   * Drop Karmic support
->>>>>>> 73f03ecd
 
  -- RJ Ryan <rryan@mixxx.org>  Wed, 08 Jun 2011 17:28:00 -0500
 
