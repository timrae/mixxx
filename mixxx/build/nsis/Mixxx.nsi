; Mixxx.nsi
;
; Mixxx NSI install script.
; This has uninstall support, optional mutli-user install support,
;	and optionally installs start menu shortcuts, controller mappings and additional skins.
;
; By Tue Haste Andersen <haste@diku.dk>, June 2004.
; Heavily modified since by Albert Santoni, Garth Dahlstrom and Sean Pappalardo.
;
; Lots of bits lifted from http://www.improve.dk/downloads/InstallScript.txt
;
; Use best compression
SetCompressor /SOLID lzma

;--------------------------------
; Definitions

!define PRODUCT_NAME "Mixxx"
;!define PRODUCT_VERSION ""  ; Specified by the SConscript
!define PRODUCT_PUBLISHER "The Mixxx Team"
!define PRODUCT_WEB_SITE "http://www.mixxx.org"

!define DEFAULT_SKIN "Outline1024x600-Netbook"

; Assumes this script is locaed in <base>\mixxx\build\nsis
!define BASE_BUILD_DIR "..\.."

!define PRODUCT_DIR_REGKEY "Software\Microsoft\Windows\CurrentVersion\App Paths\Mixxx.exe"
!define PRODUCT_UNINST_KEY "Software\Microsoft\Windows\CurrentVersion\Uninstall\${PRODUCT_NAME} (${PRODUCT_VERSION})"

!define MULTIUSER_INSTALLMODE_INSTDIR "${PRODUCT_NAME}"
!define MULTIUSER_INSTALLMODE_DEFAULT_REGISTRY_KEY "${PRODUCT_UNINST_KEY}"
!define MULTIUSER_INSTALLMODE_DEFAULT_REGISTRY_VALUENAME "InstallDir"
!define MULTIUSER_INSTALLMODE_INSTDIR_REGISTRY_KEY "${PRODUCT_UNINST_KEY}"
!define MULTIUSER_INSTALLMODE_INSTDIR_REGISTRY_VALUENAME "InstallDir"

!define PRODUCT_UNINST_ROOT_KEY SHELL_CONTEXT

!define MULTIUSER_EXECUTIONLEVEL Highest
!define MULTIUSER_MUI
!define MULTIUSER_INSTALLMODE_COMMANDLINE   ; Allows command-line installs to specify the mode
                                            ;   with /AllUsers or /CurrentUser
!include MultiUser.nsh

;Include Modern UI
!include "MUI2.nsh"

; The name of the installer
!ifdef x64
    Name "${PRODUCT_NAME} ${PRODUCT_VERSION} (64-bit)"
    !define BITWIDTH "64"
!else
    Name "${PRODUCT_NAME} ${PRODUCT_VERSION}"
    !define BITWIDTH "32"
!endif

; Disable the Nullsoft Installer branding text at the bottom.
BrandingText " "

; The file to write and default installation directory
!ifdef x64
    OutFile "${PRODUCT_NAME}-${PRODUCT_VERSION}-x64.exe"
    ;InstallDir "$PROGRAMFILES64\${PRODUCT_NAME}"
!else
    OutFile "${PRODUCT_NAME}-${PRODUCT_VERSION}-x86.exe"
!endif

; Registry key to check for directory (so if you install again, it will
; overwrite the old one automatically)
;InstallDirRegKey ${PRODUCT_UNINST_ROOT_KEY} "${PRODUCT_DIR_REGKEY}" ""

;--------------------------------
; Interface Settings

!define MUI_ABORTWARNING

!define MUI_HEADERIMAGE
;!define MUI_HEADERIMAGE_RIGHT
!define MUI_HEADERIMAGE_BITMAP_NOSTRETCH
!define MUI_HEADERIMAGE_BITMAP ${BASE_BUILD_DIR}\res\images\mixxx_install_logo.bmp
!define MUI_ICON "${BASE_BUILD_DIR}\res\images\ic_mixxx.ico"

; Pages
!insertmacro MUI_PAGE_LICENSE "${BASE_BUILD_DIR}\LICENSE"
!insertmacro MULTIUSER_PAGE_INSTALLMODE
!insertmacro MUI_PAGE_COMPONENTS
!insertmacro MUI_PAGE_DIRECTORY
!insertmacro MUI_PAGE_INSTFILES

!insertmacro MUI_UNPAGE_CONFIRM
!insertmacro MUI_UNPAGE_INSTFILES

;Languages
!insertmacro MUI_LANGUAGE "English"

;--------------------------------
; Install functions

Function .onInit    ; Prevent multiple installer instances
    System::Call 'kernel32::CreateMutexA(i 0, i 0, t "runningMixxxInstallerMutex") i .r1 ?e'
    Pop $R0

    StrCmp $R0 0 +3
        MessageBox MB_OK|MB_ICONEXCLAMATION "The installer is already running."
        Abort

    !insertmacro MULTIUSER_INIT

FunctionEnd

;--------------------------------
; The stuff to install

Section "Mixxx (required)" SecMixxx

  SectionIn RO

  ; Set output path to the installation directory.
  SetOutPath $INSTDIR

  ; Put binary files there
  File "${BASE_BUILD_DIR}\dist${BITWIDTH}\mixxx.exe"
  File "${BASE_BUILD_DIR}\dist${BITWIDTH}\*.dll"

  ; Put other files there
  File "${BASE_BUILD_DIR}\dist${BITWIDTH}\*.xml"

  ; NOTE: you need to check the mixxx.exe.manifest file in the win??_build directory
  ; and place the appropriate versions of the listed DLL files and their manifest files
  ; into the mixxx-win[64]lib-msvc directory for packaging before making the installer
  ; (Visual C++ 2005 is msvc?80.dll and Microsoft.VC80.CRT.manifest,
  ;  Visual C++ 2008 is msvc?90.dll and Microsoft.VC90.CRT.manifest)
  ;
  ; See http://mixxx.org/wiki/doku.php/build_windows_installer for full details.

  File ${BASE_BUILD_DIR}\..\mixxx-win${BITWIDTH}lib-msvc\msvcr*.dll
  File ${BASE_BUILD_DIR}\..\mixxx-win${BITWIDTH}lib-msvc\msvcp*.dll
  File /nonfatal ${BASE_BUILD_DIR}\..\mixxx-win64lib-msvc\msvcm*.dll
  File ${BASE_BUILD_DIR}\..\mixxx-win${BITWIDTH}lib-msvc\Microsoft.VC*.CRT.manifest

  ; And documentation, licence etc.
  File "${BASE_BUILD_DIR}\Mixxx-Manual.pdf"
  File "${BASE_BUILD_DIR}\LICENSE"
  File "${BASE_BUILD_DIR}\README"
  File "${BASE_BUILD_DIR}\COPYING"

  SetOutPath $INSTDIR\promo\${PRODUCT_VERSION}
  File /nonfatal /r "${BASE_BUILD_DIR}\dist${BITWIDTH}\promo\${PRODUCT_VERSION}\*"

  SetOutPath $INSTDIR\keyboard
  File "${BASE_BUILD_DIR}\dist${BITWIDTH}\keyboard\Standard.kbd.cfg"
  File "${BASE_BUILD_DIR}\dist${BITWIDTH}\keyboard\Old.kbd.cfg"

  ; MIDI mapping tools (mappings are below) & common script file
  SetOutPath $INSTDIR\midi
  File /r /x ".svn" /x ".bzr" /x "*.midi.xml" /x "*.js" ${BASE_BUILD_DIR}\dist${BITWIDTH}\midi\*.*
  File ${BASE_BUILD_DIR}\dist${BITWIDTH}\midi\midi-mappings-scripts.js

  ; Common skin files
  SetOutPath "$INSTDIR\skins"
  File /x ".svn" /x ".bzr" ${BASE_BUILD_DIR}\dist${BITWIDTH}\skins\*.*

  ; Just the default skin
  SetOutPath "$INSTDIR\skins\${DEFAULT_SKIN}"
  File /r /x ".svn" /x ".bzr" ${BASE_BUILD_DIR}\dist${BITWIDTH}\skins\${DEFAULT_SKIN}\*.*

  ; Write the installation path into the registry
  WriteRegStr ${PRODUCT_UNINST_ROOT_KEY} "${PRODUCT_DIR_REGKEY}" "" "$INSTDIR\Mixxx.exe"

  ; Write the uninstall keys for Windows
  WriteUninstaller "$INSTDIR\uninst.exe"
  WriteRegStr ${PRODUCT_UNINST_ROOT_KEY} "${PRODUCT_UNINST_KEY}" "DisplayName" "$(^Name)"
  WriteRegStr ${PRODUCT_UNINST_ROOT_KEY} "${PRODUCT_UNINST_KEY}" "UninstallString" "$INSTDIR\uninst.exe"
  WriteRegStr ${PRODUCT_UNINST_ROOT_KEY} "${PRODUCT_UNINST_KEY}" "DisplayIcon" "$INSTDIR\Mixxx.exe"
  WriteRegStr ${PRODUCT_UNINST_ROOT_KEY} "${PRODUCT_UNINST_KEY}" "DisplayVersion" "${PRODUCT_VERSION}"
  WriteRegStr ${PRODUCT_UNINST_ROOT_KEY} "${PRODUCT_UNINST_KEY}" "URLInfoAbout" "${PRODUCT_WEB_SITE}"
  WriteRegStr ${PRODUCT_UNINST_ROOT_KEY} "${PRODUCT_UNINST_KEY}" "Publisher" "${PRODUCT_PUBLISHER}"
  WriteRegDWORD ${PRODUCT_UNINST_ROOT_KEY} "${PRODUCT_UNINST_KEY}" "NoModify" 1
  WriteRegDWORD ${PRODUCT_UNINST_ROOT_KEY} "${PRODUCT_UNINST_KEY}" "NoRepair" 1

SectionEnd

; Optional sections (can be disabled by the user)

SectionGroup "MIDI controller mappings" SecControllerMappings

  SectionGroup "Certified mappings" SecCertifiedMappings

	Section "Hercules DJ Console Mk2"
	  SetOutPath $INSTDIR\midi
	  File "${BASE_BUILD_DIR}\dist${BITWIDTH}\midi\Hercules DJ Console Mk2.midi.xml"
	  File "${BASE_BUILD_DIR}\dist${BITWIDTH}\midi\Hercules-DJ-Console-Mk2-scripts.js"
	SectionEnd

	Section "Hercules DJ Console RMX"
	  SetOutPath $INSTDIR\midi
	  File "${BASE_BUILD_DIR}\dist${BITWIDTH}\midi\Hercules DJ Console RMX.midi.xml"
	  File "${BASE_BUILD_DIR}\dist${BITWIDTH}\midi\Hercules-DJ-Console-RMX-scripts.js"
	SectionEnd

	Section "Hercules DJ Control MP3 e2"
	  SetOutPath $INSTDIR\midi
	  File "${BASE_BUILD_DIR}\dist${BITWIDTH}\midi\Hercules DJ Control MP3 e2.midi.xml"
	  File "${BASE_BUILD_DIR}\dist${BITWIDTH}\midi\Hercules DJ Control MP3 e2-scripts.js"
	SectionEnd

	Section "Stanton SCS.3d"
	  SetOutPath $INSTDIR\midi
	  File "${BASE_BUILD_DIR}\dist${BITWIDTH}\midi\Stanton SCS.3d.midi.xml"
	  File "${BASE_BUILD_DIR}\dist${BITWIDTH}\midi\Stanton-SCS3d-scripts.js"
	SectionEnd

	Section "Stanton SCS.3m"
	  SetOutPath $INSTDIR\midi
	  File "${BASE_BUILD_DIR}\dist${BITWIDTH}\midi\Stanton SCS.3m.midi.xml"
	  File "${BASE_BUILD_DIR}\dist${BITWIDTH}\midi\Stanton-SCS3m-scripts.js"
	SectionEnd
<<<<<<< HEAD
	
    Section /o "Stanton SCS.1d" SecSCS1d
	  SetOutPath $INSTDIR\midi
	  File "${BASE_BUILD_DIR}\dist${BITWIDTH}\midi\Stanton SCS.1d.midi.xml"
	  File "${BASE_BUILD_DIR}\dist${BITWIDTH}\midi\Stanton-SCS1d-scripts.js"
	SectionEnd
	
=======

>>>>>>> 1217e713
	Section "Stanton SCS.1m" SecSCS1m
	  SetOutPath $INSTDIR\midi
	  File "${BASE_BUILD_DIR}\dist${BITWIDTH}\midi\Stanton SCS.1m.midi.xml"
	  File "${BASE_BUILD_DIR}\dist${BITWIDTH}\midi\Stanton-SCS1m-scripts.js"
	SectionEnd

	Section "DJ TechTools MIDIFighter"
	  SetOutPath $INSTDIR\midi
	  File "${BASE_BUILD_DIR}\dist${BITWIDTH}\midi\DJTechTools MIDI Fighter.midi.xml"
	  File "${BASE_BUILD_DIR}\dist${BITWIDTH}\midi\DJTechTools-MIDIFighter-scripts.js"
	SectionEnd

	Section "M-Audio X-Session Pro"
	  SetOutPath $INSTDIR\midi
	  File "${BASE_BUILD_DIR}\dist${BITWIDTH}\midi\M-Audio_Xsession_pro.midi.xml"
	SectionEnd

  SectionGroupEnd

  Section "Community-supported mappings" SecCommunityMappings
    SetOutPath $INSTDIR\midi
	File ${BASE_BUILD_DIR}\dist${BITWIDTH}\midi\*.midi.xml
	File ${BASE_BUILD_DIR}\dist${BITWIDTH}\midi\*.js
  SectionEnd

SectionGroupEnd

SectionGroup "Additional Skins" SecAddlSkins

<<<<<<< HEAD
	Section "Minimalist skins" SecBasicSkins
	  
	  SetOutPath "$INSTDIR\skins"
	  File /r /x ".svn" /x ".bzr" ${BASE_BUILD_DIR}\dist${BITWIDTH}\skins\Outline*
	  
	  SetOutPath "$INSTDIR\skins\Outline800x480-WVGA"
	  File /r /x ".svn" /x ".bzr" ${BASE_BUILD_DIR}\dist${BITWIDTH}\skins\Outline800x480-WVGA\*.*
	  SetOutPath "$INSTDIR\skins\Outline1024x768-XGA"
	  File /r /x ".svn" /x ".bzr" ${BASE_BUILD_DIR}\dist${BITWIDTH}\skins\Outline1024x768-XGA\*.*
	  
	SectionEnd
=======
	;Section /o "Minimalist skins" SecBasicSkins
	;
	;  SetOutPath "$INSTDIR\skins"
	;  File /r /x ".svn" /x ".bzr" ${BASE_BUILD_DIR}\dist${BITWIDTH}\skins\outline*
	;
	;  ;SetOutPath "$INSTDIR\skins\outline"
	;  ;File /r /x ".svn" /x ".bzr" ${BASE_BUILD_DIR}\dist${BITWIDTH}\skins\outline\*.*
	;  ;SetOutPath "$INSTDIR\skins\outlineClose"
	;  ;File /r /x ".svn" /x ".bzr" ${BASE_BUILD_DIR}\dist${BITWIDTH}\skins\outlineClose\*.*
	;  ;SetOutPath "$INSTDIR\skins\outlineSmall"
	;  ;File /r /x ".svn" /x ".bzr" ${BASE_BUILD_DIR}\dist${BITWIDTH}\skins\outlineSmall\*.*
	;  ;SetOutPath "$INSTDIR\skins\outlineMini"
	;  ;File /r /x ".svn" /x ".bzr" ${BASE_BUILD_DIR}\dist${BITWIDTH}\skins\outlineMini\*.*
	;
	;SectionEnd

	;Section "Additional skins (recommended)" SecFancySkins
	;
	;  SetOutPath "$INSTDIR\skins"
	;  File /r /x ".svn" /x ".bzr" /x "outline*" ${BASE_BUILD_DIR}\dist${BITWIDTH}\skins\*.*
	;
	;SectionEnd
>>>>>>> 1217e713

	Section "Netbook-size (1024x600)" SecNetbookSkins
	  SetOutPath "$INSTDIR\skins"
	  File /r /x ".svn" /x ".bzr" /x "Outline*" ${BASE_BUILD_DIR}\dist${BITWIDTH}\skins\*-Netbook*
	SectionEnd

	Section "XGA-size (1024x768)" SecXGASkins
	  SetOutPath "$INSTDIR\skins"
	  File /r /x ".svn" /x ".bzr" /x "Outline*" ${BASE_BUILD_DIR}\dist${BITWIDTH}\skins\*-XGA*
	SectionEnd

	Section "WXGA-size (1280x800)" SecWXGASkins
	  SetOutPath "$INSTDIR\skins"
	  File /r /x ".svn" /x ".bzr" /x "Outline*" ${BASE_BUILD_DIR}\dist${BITWIDTH}\skins\*-WXGA*
	SectionEnd

	Section "SXGA-size (1280x1024)" SecSXGASkins
	  SetOutPath "$INSTDIR\skins"
	  File /r /x ".svn" /x ".bzr" /x "Outline*" ${BASE_BUILD_DIR}\dist${BITWIDTH}\skins\*-SXGA*
	SectionEnd

	Section "UXGA-size (1600x1200)" SecUXGASkins
	  SetOutPath "$INSTDIR\skins"
	  File /r /x ".svn" /x ".bzr" /x "Outline*" ${BASE_BUILD_DIR}\dist${BITWIDTH}\skins\*-UXGA*
	SectionEnd

	Section "WSXGA-size (1680x1050)" SecWSXGASkins
	  SetOutPath "$INSTDIR\skins"
	  File /r /x ".svn" /x ".bzr" /x "Outline*" ${BASE_BUILD_DIR}\dist${BITWIDTH}\skins\*-WSXGA*
	SectionEnd

SectionGroupEnd

Section "Start Menu Shortcuts" SecStartMenu

  CreateDirectory "$SMPROGRAMS\Mixxx"
  SetOutPath $INSTDIR
  CreateShortCut "$SMPROGRAMS\Mixxx\Mixxx.lnk" "$INSTDIR\mixxx.exe" "" "$INSTDIR\mixxx.exe" 0
  CreateShortCut "$SMPROGRAMS\Mixxx\Manual.lnk" "$INSTDIR\Mixxx-Manual.pdf" "" "$INSTDIR\Mixxx-Manual.pdf" 0
  CreateShortCut "$SMPROGRAMS\Mixxx\Uninstall.lnk" "$INSTDIR\uninst.exe" "" "$INSTDIR\uninst.exe" 0

SectionEnd

Section "Desktop Shortcut" SecDesktop

  SetOutPath $INSTDIR
  CreateShortCut "$DESKTOP\Mixxx.lnk" "$INSTDIR\mixxx.exe" "" "$INSTDIR\mixxx.exe" 0

SectionEnd

;--------------------------------
; Descriptions

  ; Language strings
  LangString DESC_SecMixxx ${LANG_ENGLISH} "Mixxx itself with the default wide-format netbook-sized skin (1024x600) using the Outline theme"
  LangString DESC_SecStartMenu ${LANG_ENGLISH} "Mixxx program group containing useful shortcuts appearing under the [All] Programs section under the Start menu"
  LangString DESC_SecDesktop ${LANG_ENGLISH} "Shortcut to Mixxx placed on the Desktop"

  ; Controller mapping descriptions
  LangString DESC_SecControllerMappings ${LANG_ENGLISH} "Mappings that enable popular MIDI controllers to be used with Mixxx"
  LangString DESC_SecCertifiedMappings ${LANG_ENGLISH} "Mappings developed and supported by the Mixxx team."
  LangString DESC_SecCommunityMappings ${LANG_ENGLISH} "User-developed mappings that the Mixxx team is unable to directly support. Please visit the Mixxx forum for help with these: http://mixxx.org/forums/"
<<<<<<< HEAD
  LangString DESC_SecSCS1d ${LANG_ENGLISH} "UNFINISHED mapping for the Stanton SCS.1d. DaRouter must be closed to use it."
  LangString DESC_SecSCS1m ${LANG_ENGLISH} "Mapping for the Stanton SCS.1m. DaRouter must be closed to use it."
  
=======
  LangString DESC_SecSCS1m ${LANG_ENGLISH} "Mapping for the Stanton SCS.1m. This requires using the SCS.1m_thru preset in DaRouter."

>>>>>>> 1217e713
  ; Skin group descriptions
  LangString DESC_SecBasicSkins ${LANG_ENGLISH} "Additional skins using the Outline theme (featuring a clear, clean and simple layout,) including one for 800 pixel-wide screens"
  LangString DESC_SecAddlSkins ${LANG_ENGLISH} "Additional good-looking skins with varying themes and larger screen sizes."
  LangString DESC_SecNetbookSkins ${LANG_ENGLISH} "Includes Shade and Shade Dark"
  LangString DESC_SecXGASkins ${LANG_ENGLISH} "Includes Shade and Shade Dark"
  LangString DESC_SecWXGASkins ${LANG_ENGLISH} "Includes Deere, Late Night (Blues) and Campcaster"
  LangString DESC_SecSXGASkins ${LANG_ENGLISH} "Includes Deere, Late Night (Blues) and Campcaster"
  LangString DESC_SecUXGASkins ${LANG_ENGLISH} "Includes Phoney and Phoney Dark"
  LangString DESC_SecWSXGASkins ${LANG_ENGLISH} "Includes Phoney and Phoney Dark"
<<<<<<< HEAD
=======
  LangString DESC_Sec17Skins ${LANG_ENGLISH} "Collusion (1280) and smaller Outline skins from v1.7. These have not been updated to use the new features in v1.8."

>>>>>>> 1217e713

  ;Assign language strings to sections
  !insertmacro MUI_FUNCTION_DESCRIPTION_BEGIN
    !insertmacro MUI_DESCRIPTION_TEXT ${SecMixxx} $(DESC_SecMixxx)
    !insertmacro MUI_DESCRIPTION_TEXT ${SecStartMenu} $(DESC_SecStartMenu)
    !insertmacro MUI_DESCRIPTION_TEXT ${SecDesktop} $(DESC_SecDesktop)
    !insertmacro MUI_DESCRIPTION_TEXT ${SecControllerMappings} $(DESC_SecControllerMappings)
    !insertmacro MUI_DESCRIPTION_TEXT ${SecCertifiedMappings} $(DESC_SecCertifiedMappings)
    !insertmacro MUI_DESCRIPTION_TEXT ${SecCommunityMappings} $(DESC_SecCommunityMappings)
    !insertmacro MUI_DESCRIPTION_TEXT ${SecAddlSkins} $(DESC_SecAddlSkins)
    !insertmacro MUI_DESCRIPTION_TEXT ${SecBasicSkins} $(DESC_SecBasicSkins)
    !insertmacro MUI_DESCRIPTION_TEXT ${SecNetbookSkins} $(DESC_SecNetbookSkins)
    !insertmacro MUI_DESCRIPTION_TEXT ${SecXGASkins} $(DESC_SecXGASkins)
	!insertmacro MUI_DESCRIPTION_TEXT ${SecWXGASkins} $(DESC_SecWXGASkins)
	!insertmacro MUI_DESCRIPTION_TEXT ${SecSXGASkins} $(DESC_SecSXGASkins)
	!insertmacro MUI_DESCRIPTION_TEXT ${SecUXGASkins} $(DESC_SecUXGASkins)
	!insertmacro MUI_DESCRIPTION_TEXT ${SecWSXGASkins} $(DESC_SecWSXGASkins)
    !insertmacro MUI_DESCRIPTION_TEXT ${SecSCS1d} $(DESC_SecSCS1d)
    !insertmacro MUI_DESCRIPTION_TEXT ${SecSCS1m} $(DESC_SecSCS1m)
  !insertmacro MUI_FUNCTION_DESCRIPTION_END


;--------------------------------
; Uninstaller

Function un.onUninstSuccess
  HideWindow
  MessageBox MB_ICONINFORMATION|MB_OK "$(^Name) was successfully removed from your computer."
FunctionEnd

Function un.onInit
    !insertmacro MUI_UNGETLANGUAGE
    MessageBox MB_ICONQUESTION|MB_YESNO|MB_DEFBUTTON2 "Are you sure you want to completely remove $(^Name) and all of its components?" IDYES +2
    Abort
    !insertmacro MULTIUSER_UNINIT
FunctionEnd

Section "Uninstall"

  ; Remove files and uninstaller
  Delete $INSTDIR\mixxx.exe
  Delete $INSTDIR\mixxx.log
  Delete $INSTDIR\*.dll
  Delete $INSTDIR\*.xml
  Delete $INSTDIR\*.manifest
  Delete $INSTDIR\uninst.exe
  Delete $INSTDIR\Mixxx-Manual.pdf
  Delete $INSTDIR\LICENSE
  Delete $INSTDIR\README
  Delete $INSTDIR\COPYING

  ; Remove skins, keyboard, midi mappings, promos
  Delete "$INSTDIR\skins\${DEFAULT_SKIN}\*.*"
  Delete "$INSTDIR\skins\Deere1280x1024-SXGA\*.*"
  Delete "$INSTDIR\skins\Deere1280x800-WXGA\*.*"
  Delete "$INSTDIR\skins\LateNight1280x1024-SXGA\*.*"
  Delete "$INSTDIR\skins\LateNight1280x800-WXGA\*.*"
  Delete "$INSTDIR\skins\LateNightBlues1280x1024-SXGA\*.*"
  Delete "$INSTDIR\skins\LateNightBlues1280x800-WXGA\*.*"
  Delete "$INSTDIR\skins\Outline1024x600-Netbook\*.*"
  Delete "$INSTDIR\skins\Outline800x480-WVGA\*.*"
  Delete "$INSTDIR\skins\Outline1024x768-XGA\*.*"
  Delete "$INSTDIR\skins\Phoney1600x1200-UXGA\*.*"
  Delete "$INSTDIR\skins\Phoney1680x1050-WSXGA\*.*"
  Delete "$INSTDIR\skins\PhoneyDark1600x1200-UXGA\*.*"
  Delete "$INSTDIR\skins\PhoneyDark1680x1050-WSXGA\*.*"
  Delete "$INSTDIR\skins\Shade1024x600-Netbook\*.*"
  Delete "$INSTDIR\skins\Shade1024x768-XGA\*.*"
  Delete "$INSTDIR\skins\ShadeDark1024x600-Netbook\*.*"
  Delete "$INSTDIR\skins\ShadeDark1024x768-XGA\*.*"
  Delete $INSTDIR\skins\*.*

  Delete $INSTDIR\keyboard\*.*
  Delete $INSTDIR\midi\*.*
  Delete $INSTDIR\promo\${PRODUCT_VERSION}\*.*
  Delete $INSTDIR\promo\*.*

  RMDir "$INSTDIR\skins\${DEFAULT_SKIN}"
  RMDir "$INSTDIR\skins\Deere1280x1024-SXGA"
  RMDir "$INSTDIR\skins\Deere1280x800-WXGA"
  RMDir "$INSTDIR\skins\LateNight1280x1024-SXGA"
  RMDir "$INSTDIR\skins\LateNight1280x800-WXGA"
  RMDir "$INSTDIR\skins\LateNightBlues1280x1024-SXGA"
  RMDir "$INSTDIR\skins\LateNightBlues1280x800-WXGA"
  RMDir "$INSTDIR\skins\Outline1024x600-Netbook"
  RMDir "$INSTDIR\skins\Outline800x480-WVGA"
  RMDir "$INSTDIR\skins\Outline1024x768-XGA"
  RMDir "$INSTDIR\skins\Phoney1600x1200-UXGA"
  RMDir "$INSTDIR\skins\Phoney1680x1050-WSXGA"
  RMDir "$INSTDIR\skins\PhoneyDark1600x1200-UXGA"
  RMDir "$INSTDIR\skins\PhoneyDark1680x1050-WSXGA"
  RMDir "$INSTDIR\skins\Shade1024x600-Netbook"
  RMDir "$INSTDIR\skins\Shade1024x768-XGA"
  RMDir "$INSTDIR\skins\ShadeDark1024x600-Netbook"
  RMDir "$INSTDIR\skins\ShadeDark1024x768-XGA"
  RMDir "$INSTDIR\skins"

  RMDir "$INSTDIR\midi"
  RMDir "$INSTDIR\keyboard"
  RMDir /r "$INSTDIR\promo\${PRODUCT_VERSION}"
  RMDir "$INSTDIR\promo"


  ; Remove shortcuts, if any
  Delete "$SMPROGRAMS\Mixxx\*.*"
  Delete "$DESKTOP\Mixxx.lnk"

  ; Remove directories used
  RMDir "$SMPROGRAMS\Mixxx"
  RMDir "$INSTDIR"

  ; Remove registry keys
  DeleteRegKey ${PRODUCT_UNINST_ROOT_KEY} "${PRODUCT_UNINST_KEY}"
  DeleteRegKey ${PRODUCT_UNINST_ROOT_KEY} "${PRODUCT_DIR_REGKEY}"
  SetAutoClose true

SectionEnd<|MERGE_RESOLUTION|>--- conflicted
+++ resolved
@@ -215,7 +215,6 @@
 	  File "${BASE_BUILD_DIR}\dist${BITWIDTH}\midi\Stanton SCS.3m.midi.xml"
 	  File "${BASE_BUILD_DIR}\dist${BITWIDTH}\midi\Stanton-SCS3m-scripts.js"
 	SectionEnd
-<<<<<<< HEAD
 	
     Section /o "Stanton SCS.1d" SecSCS1d
 	  SetOutPath $INSTDIR\midi
@@ -223,9 +222,6 @@
 	  File "${BASE_BUILD_DIR}\dist${BITWIDTH}\midi\Stanton-SCS1d-scripts.js"
 	SectionEnd
 	
-=======
-
->>>>>>> 1217e713
 	Section "Stanton SCS.1m" SecSCS1m
 	  SetOutPath $INSTDIR\midi
 	  File "${BASE_BUILD_DIR}\dist${BITWIDTH}\midi\Stanton SCS.1m.midi.xml"
@@ -255,7 +251,6 @@
 
 SectionGroup "Additional Skins" SecAddlSkins
 
-<<<<<<< HEAD
 	Section "Minimalist skins" SecBasicSkins
 	  
 	  SetOutPath "$INSTDIR\skins"
@@ -267,30 +262,6 @@
 	  File /r /x ".svn" /x ".bzr" ${BASE_BUILD_DIR}\dist${BITWIDTH}\skins\Outline1024x768-XGA\*.*
 	  
 	SectionEnd
-=======
-	;Section /o "Minimalist skins" SecBasicSkins
-	;
-	;  SetOutPath "$INSTDIR\skins"
-	;  File /r /x ".svn" /x ".bzr" ${BASE_BUILD_DIR}\dist${BITWIDTH}\skins\outline*
-	;
-	;  ;SetOutPath "$INSTDIR\skins\outline"
-	;  ;File /r /x ".svn" /x ".bzr" ${BASE_BUILD_DIR}\dist${BITWIDTH}\skins\outline\*.*
-	;  ;SetOutPath "$INSTDIR\skins\outlineClose"
-	;  ;File /r /x ".svn" /x ".bzr" ${BASE_BUILD_DIR}\dist${BITWIDTH}\skins\outlineClose\*.*
-	;  ;SetOutPath "$INSTDIR\skins\outlineSmall"
-	;  ;File /r /x ".svn" /x ".bzr" ${BASE_BUILD_DIR}\dist${BITWIDTH}\skins\outlineSmall\*.*
-	;  ;SetOutPath "$INSTDIR\skins\outlineMini"
-	;  ;File /r /x ".svn" /x ".bzr" ${BASE_BUILD_DIR}\dist${BITWIDTH}\skins\outlineMini\*.*
-	;
-	;SectionEnd
-
-	;Section "Additional skins (recommended)" SecFancySkins
-	;
-	;  SetOutPath "$INSTDIR\skins"
-	;  File /r /x ".svn" /x ".bzr" /x "outline*" ${BASE_BUILD_DIR}\dist${BITWIDTH}\skins\*.*
-	;
-	;SectionEnd
->>>>>>> 1217e713
 
 	Section "Netbook-size (1024x600)" SecNetbookSkins
 	  SetOutPath "$INSTDIR\skins"
@@ -353,14 +324,9 @@
   LangString DESC_SecControllerMappings ${LANG_ENGLISH} "Mappings that enable popular MIDI controllers to be used with Mixxx"
   LangString DESC_SecCertifiedMappings ${LANG_ENGLISH} "Mappings developed and supported by the Mixxx team."
   LangString DESC_SecCommunityMappings ${LANG_ENGLISH} "User-developed mappings that the Mixxx team is unable to directly support. Please visit the Mixxx forum for help with these: http://mixxx.org/forums/"
-<<<<<<< HEAD
   LangString DESC_SecSCS1d ${LANG_ENGLISH} "UNFINISHED mapping for the Stanton SCS.1d. DaRouter must be closed to use it."
   LangString DESC_SecSCS1m ${LANG_ENGLISH} "Mapping for the Stanton SCS.1m. DaRouter must be closed to use it."
   
-=======
-  LangString DESC_SecSCS1m ${LANG_ENGLISH} "Mapping for the Stanton SCS.1m. This requires using the SCS.1m_thru preset in DaRouter."
-
->>>>>>> 1217e713
   ; Skin group descriptions
   LangString DESC_SecBasicSkins ${LANG_ENGLISH} "Additional skins using the Outline theme (featuring a clear, clean and simple layout,) including one for 800 pixel-wide screens"
   LangString DESC_SecAddlSkins ${LANG_ENGLISH} "Additional good-looking skins with varying themes and larger screen sizes."
@@ -370,11 +336,6 @@
   LangString DESC_SecSXGASkins ${LANG_ENGLISH} "Includes Deere, Late Night (Blues) and Campcaster"
   LangString DESC_SecUXGASkins ${LANG_ENGLISH} "Includes Phoney and Phoney Dark"
   LangString DESC_SecWSXGASkins ${LANG_ENGLISH} "Includes Phoney and Phoney Dark"
-<<<<<<< HEAD
-=======
-  LangString DESC_Sec17Skins ${LANG_ENGLISH} "Collusion (1280) and smaller Outline skins from v1.7. These have not been updated to use the new features in v1.8."
-
->>>>>>> 1217e713
 
   ;Assign language strings to sections
   !insertmacro MUI_FUNCTION_DESCRIPTION_BEGIN
