--- conflicted
+++ resolved
@@ -479,12 +479,8 @@
                    "engine/enginepregain.cpp",
                    "engine/enginechannel.cpp",
                    "engine/enginemaster.cpp",
-<<<<<<< HEAD
-                   "engine/enginepfldelay.cpp",
-=======
                    "engine/enginesync.cpp",
                    "engine/enginedelay.cpp",
->>>>>>> 8b71c3a2
                    "engine/engineflanger.cpp",
                    "engine/enginevumeter.cpp",
                    "engine/enginevinylsoundemu.cpp",
