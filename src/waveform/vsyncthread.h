#ifndef VSYNCTHREAD_H
#define VSYNCTHREAD_H

#include <QTime>
#include <QThread>
#include <QSemaphore>
#include <QPair>

#if defined(__APPLE__)

#elif defined(__WINDOWS__)

#else
    #include <qx11info_x11.h>
#endif

#include "util/performancetimer.h"


#if defined(__APPLE__)

#elif defined(__WINDOWS__)

#else
    #include <GL/glx.h>
    #include "GL/glxext.h"
    // clean up after Xlib.h, which #defines values that conflict with QT.
    #undef Bool
    #undef Unsorted
#endif

class QGLWidget;
class GuiTick;
class MixxxApp;

class VSyncThread : public QThread {
    Q_OBJECT
  public:
    enum VSyncMode {
        ST_TIMER = 0,
        ST_MESA_VBLANK_MODE_1,
        ST_SGI_VIDEO_SYNC,
        ST_OML_SYNC_CONTROL,
        ST_FREE,
        ST_COUNT // Dummy Type at last, counting possible types
    };

<<<<<<< HEAD
    VSyncThread(MixxxApp* mixxApp);
=======
    static void swapGl(QGLWidget* glw, int index);

    VSyncThread(QWidget* parent);
>>>>>>> 2d661f56
    ~VSyncThread();

    void run();
    void stop();

    bool waitForVideoSync(QGLWidget* glw);
    int elapsed();
    int usToNextSync();
    void setUsSyncIntervalTime(int usSyncTimer);
    void setVSyncType(int mode);
    int rtErrorCnt();
    void setSwapWait(int sw);
    int usFromTimerToNextSync(PerformanceTimer* timer);
    void vsyncSlotFinished();
    void getAvailableVSyncTypes(QList<QPair<int, QString > >* list);
    void setupSync(QGLWidget* glw, int index);
    void waitUntilSwap(QGLWidget* glw);

  signals:
    void vsyncRender();
    void vsyncSwap();

  private:
    bool doRendering;
    QGLWidget *m_glw;

#if defined(__APPLE__)

#elif defined(__WINDOWS__)

#else
    void initGlxext(QGLWidget* glw);
    bool glXExtensionSupported(Display *dpy, int screen, const char *extension);

    PFNGLXGETVIDEOSYNCSGIPROC glXGetVideoSyncSGI;
    PFNGLXWAITVIDEOSYNCSGIPROC glXWaitVideoSyncSGI;

    PFNGLXSWAPINTERVALSGIPROC glXSwapIntervalSGI;

    PFNGLXSWAPINTERVALEXTPROC glXSwapIntervalEXT;

    PFNGLXGETSYNCVALUESOMLPROC glXGetSyncValuesOML;
    PFNGLXGETMSCRATEOMLPROC glXGetMscRateOML;
    PFNGLXSWAPBUFFERSMSCOMLPROC glXSwapBuffersMscOML;
    PFNGLXWAITFORMSCOMLPROC glXWaitForMscOML;
    PFNGLXWAITFORSBCOMLPROC  glXWaitForSbcOML;

    PFNGLXSWAPINTERVALSGIPROC glXSwapIntervalMESA;

    uint m_counter;

    int64_t m_target_msc;
    Display* m_dpy;
    GLXDrawable m_drawable;

#endif

    bool m_vSyncTypeChanged;
    int m_usSyncIntervalTime;
    int m_usWaitToSwap;
    enum VSyncMode m_vSyncMode;
    bool m_syncOk;
    int m_rtErrorCnt;
    int m_swapWait;
    PerformanceTimer m_timer;
    QSemaphore m_semaVsyncSlot;
    double m_displayFrameRate;
    int m_vSyncPerRendering;


    GuiTick* m_pGuiTick;
};


#endif // VSYNCTHREAD_H<|MERGE_RESOLUTION|>--- conflicted
+++ resolved
@@ -45,13 +45,9 @@
         ST_COUNT // Dummy Type at last, counting possible types
     };
 
-<<<<<<< HEAD
-    VSyncThread(MixxxApp* mixxApp);
-=======
     static void swapGl(QGLWidget* glw, int index);
 
-    VSyncThread(QWidget* parent);
->>>>>>> 2d661f56
+    VSyncThread(MixxxApp* mixxApp);
     ~VSyncThread();
 
     void run();
