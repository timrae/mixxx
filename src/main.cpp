--- conflicted
+++ resolved
@@ -41,15 +41,7 @@
 }
 #endif
 
-<<<<<<< HEAD
-#ifdef Q_WS_X11
-=======
-#ifdef __LADSPA__
-#include <ladspa/ladspaloader.h>
-#endif
-
-#ifdef Q_OS_LINUX 
->>>>>>> 492aeca0
+#ifdef Q_OS_LINUX
 #include <X11/Xlib.h>
 #endif
 
@@ -162,7 +154,7 @@
 int main(int argc, char * argv[])
 {
 
-#ifdef Q_OS_LINUX 
+#ifdef Q_OS_LINUX
     XInitThreads();
 #endif
 
