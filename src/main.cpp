/***************************************************************************
                          main.cpp  -  description
                             -------------------
    begin                : Mon Feb 18 09:48:17 CET 2002
    copyright            : (C) 2002 by Tue and Ken Haste Andersen
    email                :
***************************************************************************/

/***************************************************************************
*                                                                         *
*   This program is free software; you can redistribute it and/or modify  *
*   it under the terms of the GNU General Public License as published by  *
*   the Free Software Foundation; either version 2 of the License, or     *
*   (at your option) any later version.                                   *
*                                                                         *
***************************************************************************/

#include <QThread>
#include <QDir>
#include <QtDebug>
#include <QApplication>
#include <QStringList>
#include <QString>
#include <QTextCodec>
#include <QIODevice>
#include <QFile>

#include <stdio.h>
#include <math.h>

#include "mixxx.h"
#include "soundsourceproxy.h"
#include "errordialoghandler.h"
#include "util/cmdlineargs.h"
#include "util/version.h"

#ifdef __FFMPEGFILE__
extern "C" {
#include <libavcodec/avcodec.h>
#include <libavformat/avformat.h>
}
#endif

<<<<<<< HEAD
=======
#ifdef __LADSPA__
#include <ladspa/ladspaloader.h>
#endif

>>>>>>> 3c6d496c
#ifdef Q_OS_LINUX
#include <X11/Xlib.h>
#endif

#ifdef __WINDOWS__
#ifdef DEBUGCONSOLE
#include <io.h> // Debug Console
#include <windows.h>

void InitDebugConsole() { // Open a Debug Console so we can printf
    int fd;
    FILE *fp;

    FreeConsole();
    if (AllocConsole()) {
        SetConsoleTitleA("Mixxx Debug Messages");

        fd = _open_osfhandle((long) GetStdHandle(STD_OUTPUT_HANDLE), 0);
        fp = _fdopen(fd, "w");

        *stdout = *fp;
        setvbuf(stdout, NULL, _IONBF, 0);

        fd = _open_osfhandle((long) GetStdHandle(STD_ERROR_HANDLE), 0);
        fp = _fdopen(fd, "w");

        *stderr = *fp;
        setvbuf(stderr, NULL, _IONBF, 0);
    }
}
#endif // DEBUGCONSOLE
#endif // __WINDOWS__

QStringList plugin_paths; //yes this is global. sometimes global is good.

//void qInitImages_mixxx();

QFile Logfile; // global logfile variable
QMutex mutexLogfile;

/* Debug message handler which outputs to both a logfile and a
 * and prepends the thread the message came from too.
 */
void MessageHandler(QtMsgType type,
#if QT_VERSION < QT_VERSION_CHECK(5, 0, 0)
                    const char* input) {
#else
                    const QMessageLogContext&, const QString& input) {
#endif
    QMutexLocker locker(&mutexLogfile);
    QByteArray ba;
    QThread* thread = QThread::currentThread();
    if (thread) {
        ba = "[" + QThread::currentThread()->objectName().toLocal8Bit() + "]: ";
    } else {
        ba = "[?]: ";
    }
#if QT_VERSION < QT_VERSION_CHECK(5, 0, 0)
    ba += input;
#else
    ba += input.toLocal8Bit();
#endif
    ba += "\n";

    if (!Logfile.isOpen()) {
        // This Must be done in the Message Handler itself, to guarantee that the
        // QApplication is initialized
        QString logFileName = CmdlineArgs::Instance().getSettingsPath() + "/mixxx.log";

        // XXX will there ever be a case that we can't write to our current
        // working directory?
        Logfile.setFileName(logFileName);
        Logfile.open(QIODevice::WriteOnly | QIODevice::Text);
    }

    switch (type) {
    case QtDebugMsg:
#ifdef __WINDOWS__  //wtf? -kousu 2/2009
        if (strstr(input, "doneCurrent")) {
            break;
        }
#endif
        fprintf(stderr, "Debug %s", ba.constData());
        Logfile.write("Debug ");
        Logfile.write(ba);
        break;
    case QtWarningMsg:
        fprintf(stderr, "Warning %s", ba.constData());
        Logfile.write("Warning ");
        Logfile.write(ba);
        break;
    case QtCriticalMsg:
        fprintf(stderr, "Critical %s", ba.constData());
        Logfile.write("Critical ");
        Logfile.write(ba);
        break; //NOTREACHED
    case QtFatalMsg:
        fprintf(stderr, "Fatal %s", ba.constData());
        Logfile.write("Fatal ");
        Logfile.write(ba);
        break; //NOTREACHED
    default:
        fprintf(stderr, "Unknown %s", ba.constData());
        Logfile.write("Unknown ");
        Logfile.write(ba);
        break;
    }
    Logfile.flush();
}

int main(int argc, char * argv[])
{

#ifdef Q_OS_LINUX
    XInitThreads();
#endif

    // Check if an instance of Mixxx is already running
    // See http://qt.nokia.com/products/appdev/add-on-products/catalog/4/Utilities/qtsingleapplication

    // These need to be set early on (not sure how early) in order to trigger
    // logic in the OS X appstore support patch from QTBUG-16549.
    QCoreApplication::setOrganizationDomain("mixxx.org");
    QCoreApplication::setOrganizationName("Mixxx");
    QCoreApplication::setApplicationName("Mixxx");
    QString mixxxVersion = Version::version();
    QByteArray mixxxVersionBA = mixxxVersion.toLocal8Bit();
    QCoreApplication::setApplicationVersion(mixxxVersion);

    // Construct a list of strings based on the command line arguments
    CmdlineArgs& args = CmdlineArgs::Instance();
    if (!args.Parse(argc, argv)) {
        fputs("Mixxx DJ Software v", stdout);
        fputs(mixxxVersionBA.constData(), stdout);
        fputs(" - Command line options", stdout);
        fputs(
                   "\n(These are case-sensitive.)\n\n\
    [FILE]                  Load the specified music file(s) at start-up.\n\
                            Each must be one of the following file types:\n\
                            ", stdout);

        QString fileExtensions = SoundSourceProxy::supportedFileExtensionsString();
        QByteArray fileExtensionsBA = QString(fileExtensions).toUtf8();
        fputs(fileExtensionsBA.constData(), stdout);
        fputs("\n\n", stdout);
        fputs("\
                            Each file you specify will be loaded into the\n\
                            next virtual deck.\n\
\n\
    --resourcePath PATH     Top-level directory where Mixxx should look\n\
                            for its resource files such as MIDI mappings,\n\
                            overriding the default installation location.\n\
\n\
    --pluginPath PATH       Top-level directory where Mixxx should look\n\
                            for sound source plugins in addition to default\n\
                            locations.\n\
\n\
    --settingsPath PATH     Top-level directory where Mixxx should look\n\
                            for settings. Default is:\n", stdout);
        fprintf(stdout, "\
                            %s\n", args.getSettingsPath().toLocal8Bit().constData());
        fputs("\
\n\
    --controllerDebug       Causes Mixxx to display/log all of the controller\n\
                            data it receives and script functions it loads\n\
\n\
    --developer             Enables developer-mode. Includes extra log info,\n\
                            stats on performance, and a Developer tools menu.\n\
\n\
    --locale LOCALE         Use a custom locale for loading translations\n\
                            (e.g 'fr')\n\
\n\
    -f, --fullScreen        Starts Mixxx in full-screen mode\n\
\n\
    -h, --help              Display this help message and exit", stdout);

        fputs("\n\n(For more information, see http://mixxx.org/wiki/doku.php/command_line_options)\n",stdout);
        return(0);
    }

    //it seems like this code should be inline in MessageHandler() but for some reason having it there corrupts the messages sometimes -kousu 2/2009

#ifdef __WINDOWS__
  #ifdef DEBUGCONSOLE
    InitDebugConsole();
  #endif
#endif

#if QT_VERSION < QT_VERSION_CHECK(5, 0, 0)
    qInstallMsgHandler(MessageHandler);
#else
    qInstallMessageHandler(MessageHandler);
#endif

    // Other things depend on this name to enforce thread exclusivity,
    //  so if you change it here, change it also in:
    //      * ErrorDialogHandler::errorDialog()
    QThread::currentThread()->setObjectName("Main");
    QApplication a(argc, argv);

    // Support utf-8 for all translation strings. Not supported in Qt 5.
    // TODO(rryan): Is this needed when we switch to qt5? Some sources claim it
    // isn't.
#if QT_VERSION < QT_VERSION_CHECK(5, 0, 0)
    QTextCodec::setCodecForTr(QTextCodec::codecForName("UTF-8"));
#endif

    //Enumerate and load SoundSource plugins
    SoundSourceProxy::loadPlugins();

#ifdef __FFMPEGFILE__
     av_register_all();
     avcodec_register_all();
#endif

     // Check if one of the command line arguments is "--no-visuals"
//    bool bVisuals = true;
//    for (int i=0; i<argc; ++i)
//        if(QString("--no-visuals")==argv[i])
//            bVisuals = false;

#ifdef __APPLE__
     QDir dir(QApplication::applicationDirPath());
     // Set the search path for Qt plugins to be in the bundle's PlugIns
     // directory, but only if we think the mixxx binary is in a bundle.
     if (dir.path().contains(".app/")) {
         // If in a bundle, applicationDirPath() returns something formatted
         // like: .../Mixxx.app/Contents/MacOS
         dir.cdUp();
         dir.cd("PlugIns");
         qDebug() << "Setting Qt plugin search path to:" << dir.absolutePath();
         // asantoni: For some reason we need to do setLibraryPaths() and not
         // addLibraryPath(). The latter causes weird problems once the binary
         // is bundled (happened with 1.7.2 when Brian packaged it up).
         QApplication::setLibraryPaths(QStringList(dir.absolutePath()));
     }
#endif

    MixxxApp* mixxx = new MixxxApp(&a, args);

    //a.setMainWidget(mixxx);
    QObject::connect(&a, SIGNAL(lastWindowClosed()), &a, SLOT(quit()));

    int result = -1;

    if (!(ErrorDialogHandler::instance()->checkError())) {
        qDebug() << "Displaying mixxx";
        mixxx->show();

        qDebug() << "Running Mixxx";
        result = a.exec();
    }

    delete mixxx;

    qDebug() << "Mixxx shutdown complete with code" << result;

#if QT_VERSION < QT_VERSION_CHECK(5, 0, 0)
    qInstallMsgHandler(NULL);  // Reset to default.
#else
    qInstallMessageHandler(NULL);  // Reset to default.
#endif

    // Don't make any more output after this
    //    or mixxx.log will get clobbered!
    { // scope
        QMutexLocker locker(&mutexLogfile);
        if(Logfile.isOpen()) {
            Logfile.close();
        }
    }

    //delete plugin_paths;
    return result;
}<|MERGE_RESOLUTION|>--- conflicted
+++ resolved
@@ -41,13 +41,6 @@
 }
 #endif
 
-<<<<<<< HEAD
-=======
-#ifdef __LADSPA__
-#include <ladspa/ladspaloader.h>
-#endif
-
->>>>>>> 3c6d496c
 #ifdef Q_OS_LINUX
 #include <X11/Xlib.h>
 #endif
