--- conflicted
+++ resolved
@@ -1,6 +1,6 @@
 #include "test/mixxxtest.h"
 #include "util/singleton.h"
-<<<<<<< HEAD
+#include "mixxxapplication.h"
 
 #ifdef __FFMPEGFILE__
 extern "C" {
@@ -9,10 +9,6 @@
 }
 #endif
 
-=======
-#include "mixxxapplication.h"
->>>>>>> 20ddd8f3
-
 // Specialize the Singleton template for QApplication because it doesn't have a
 // 0-args constructor.
 template <>
@@ -20,15 +16,11 @@
     if (!m_instance) {
         static int argc = 1;
         static char* argv[1] = { strdup("test") };
-<<<<<<< HEAD
 #ifdef __FFMPEGFILE__
          av_register_all();
          avcodec_register_all();
 #endif
-        m_instance = new QApplication(argc, argv);
-=======
         m_instance = new MixxxApplication(argc, argv);
->>>>>>> 20ddd8f3
     }
     return m_instance;
 }
