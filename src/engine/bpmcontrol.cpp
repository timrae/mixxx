// bpmcontrol.cpp
// Created 7/5/2009 by RJ Ryan (rryan@mit.edu)

#include <QStringList>

#include "controlobject.h"
#include "controlpushbutton.h"

#include "engine/enginebuffer.h"
#include "engine/bpmcontrol.h"
#include "visualplayposition.h"
#include "engine/enginechannel.h"
#include "engine/enginemaster.h"
#include "controlobjectslave.h"

const int minBpm = 30;
const int maxInterval = (int)(1000.*(60./(CSAMPLE)minBpm));
const int filterLength = 5;

BpmControl::BpmControl(const char* _group,
                       ConfigObject<ConfigValue>* _config) :
        EngineControl(_group, _config),
        m_dPreviousSample(0),
        m_dSyncAdjustment(1.0),
        m_dUserOffset(0.0),
        m_tapFilter(this, filterLength, maxInterval),
        m_sGroup(_group) {

    m_pPlayButton = new ControlObjectSlave(_group, "play", this);
    m_pPlayButton->connectValueChanged(SLOT(slotControlPlay(double)), Qt::DirectConnection);
    m_pRateSlider = new ControlObjectSlave(_group, "rate", this);
    m_pRateSlider->connectValueChanged(SLOT(slotAdjustRateSlider()), Qt::DirectConnection);
    m_pQuantize = ControlObject::getControl(_group, "quantize");
    m_pRateRange = new ControlObjectSlave(_group, "rateRange", this);
    m_pRateRange->connectValueChanged(SLOT(slotAdjustRateSlider()), Qt::DirectConnection);
    m_pRateDir = new ControlObjectSlave(_group, "rate_dir", this);
    m_pRateDir->connectValueChanged(SLOT(slotAdjustRateSlider()), Qt::DirectConnection);


    m_pLoopEnabled = new ControlObjectSlave(_group, "loop_enabled", this);
    m_pLoopStartPosition = new ControlObjectSlave(_group, "loop_start_position", this);
    m_pLoopEndPosition = new ControlObjectSlave(_group, "loop_end_position", this);

    m_pFileBpm = new ControlObject(ConfigKey(_group, "file_bpm"));
    connect(m_pFileBpm, SIGNAL(valueChanged(double)),
            this, SLOT(slotFileBpmChanged(double)),
            Qt::DirectConnection);
    connect(m_pFileBpm, SIGNAL(valueChangedFromEngine(double)),
            this, SLOT(slotFileBpmChanged(double)),
            Qt::DirectConnection);

    m_pEngineBpm = new ControlObject(ConfigKey(_group, "bpm"));
    connect(m_pEngineBpm, SIGNAL(valueChanged(double)),
            this, SLOT(slotSetEngineBpm(double)),
            Qt::DirectConnection);

    m_pButtonTap = new ControlPushButton(ConfigKey(_group, "bpm_tap"));
    connect(m_pButtonTap, SIGNAL(valueChanged(double)),
            this, SLOT(slotBpmTap(double)),
            Qt::DirectConnection);

    // Beat sync (scale buffer tempo relative to tempo of other buffer)
    m_pButtonSync = new ControlPushButton(ConfigKey(_group, "beatsync"));
    connect(m_pButtonSync, SIGNAL(valueChanged(double)),
            this, SLOT(slotControlBeatSync(double)),
            Qt::DirectConnection);

    m_pButtonSyncPhase = new ControlPushButton(ConfigKey(_group, "beatsync_phase"));
    connect(m_pButtonSyncPhase, SIGNAL(valueChanged(double)),
            this, SLOT(slotControlBeatSyncPhase(double)),
            Qt::DirectConnection);

    m_pButtonSyncTempo = new ControlPushButton(ConfigKey(_group, "beatsync_tempo"));
    connect(m_pButtonSyncTempo, SIGNAL(valueChanged(double)),
            this, SLOT(slotControlBeatSyncTempo(double)),
            Qt::DirectConnection);

    m_pTranslateBeats = new ControlPushButton(ConfigKey(_group, "beats_translate_curpos"));
    connect(m_pTranslateBeats, SIGNAL(valueChanged(double)),
            this, SLOT(slotBeatsTranslate(double)),
            Qt::DirectConnection);

    connect(&m_tapFilter, SIGNAL(tapped(double,int)),
            this, SLOT(slotTapFilter(double,int)),
            Qt::DirectConnection);

    // Measures distance from last beat in percentage: 0.5 = half-beat away.
    m_pThisBeatDistance = ControlObject::getControl(ConfigKey(_group, "beat_distance"));

    m_pMasterBeatDistance = ControlObject::getControl(ConfigKey("[Master]", "beat_distance"));

    // TODO: should we only hook these up if we are a slave?  beat distance
    // is updated on every iteration so it may be heavy.
    m_pMasterBpm = ControlObject::getControl(ConfigKey("[Master]","sync_bpm"));

    m_pMasterSyncSlider = ControlObject::getControl(ConfigKey("[Master]","sync_slider"));
    connect(m_pMasterSyncSlider, SIGNAL(valueChanged(double)),
            this, SLOT(slotMasterSyncSliderChanged(double)),
            Qt::DirectConnection);
    connect(m_pMasterSyncSlider, SIGNAL(valueChangedFromEngine(double)),
            this, SLOT(slotMasterSyncSliderChanged(double)),
            Qt::DirectConnection);

<<<<<<< HEAD
    m_pSyncMasterEnabled = new ControlPushButton(ConfigKey(_group, "sync_master"));
    m_pSyncMasterEnabled->setButtonMode(ControlPushButton::TOGGLE);

    m_pSyncSlaveEnabled = new ControlPushButton(ConfigKey(_group, "sync_slave"));
    m_pSyncSlaveEnabled->setButtonMode(ControlPushButton::TOGGLE);

=======
    m_pSyncMasterEnabled = ControlObject::getControl(ConfigKey(_group, "sync_master"));
    m_pSyncEnabled = ControlObject::getControl(ConfigKey(_group, "sync_enabled"));
>>>>>>> 9d21e547
    m_pSyncMode = ControlObject::getControl(ConfigKey(_group, "sync_mode"));
    connect(m_pSyncMode, SIGNAL(valueChanged(double)),
            this, SLOT(slotSyncModeChanged(double)),
            Qt::DirectConnection);
    connect(m_pSyncMode, SIGNAL(valueChangedFromEngine(double)),
            this, SLOT(slotSyncModeChanged(double)),
            Qt::DirectConnection);

#ifdef __VINYLCONTROL__
    m_pVCEnabled = ControlObject::getControl(ConfigKey(_group, "vinylcontrol_enabled"));
    // Throw a hissy fit if somebody moved us such that the vinylcontrol_enabled
    // control doesn't exist yet. This will blow up immediately, won't go unnoticed.
    Q_ASSERT(m_pVCEnabled);
#endif
}

BpmControl::~BpmControl() {
    delete m_pPlayButton;
    delete m_pRateSlider;
    delete m_pRateRange;
    delete m_pRateDir;
    delete m_pLoopEnabled;
    delete m_pLoopStartPosition;
    delete m_pLoopEndPosition;
    delete m_pFileBpm;
    delete m_pEngineBpm;
    delete m_pButtonTap;
    delete m_pButtonSync;
    delete m_pButtonSyncPhase;
    delete m_pButtonSyncTempo;
    delete m_pTranslateBeats;
}

double BpmControl::getBpm() const {
    return m_pEngineBpm->get();
}

void BpmControl::slotFileBpmChanged(double bpm) {
    // Adjust the file-bpm with the current setting of the rate to get the
    // engine BPM.
    double dRate = 1.0 + m_pRateDir->get() * m_pRateRange->get() * m_pRateSlider->get();
    m_pEngineBpm->set(bpm * dRate);
    if (m_pSyncMode->get() == SYNC_MASTER) {
        m_pMasterBpm->set(bpm * dRate);
<<<<<<< HEAD
    } else if (m_pSyncMode->get() == SYNC_SLAVE) {
=======
    } else if (m_pSyncMode->get() == SYNC_FOLLOWER) {
>>>>>>> 9d21e547
        slotMasterSyncSliderChanged(m_pMasterSyncSlider->get());
    }
}

void BpmControl::slotSetEngineBpm(double bpm) {
    double filebpm = m_pFileBpm->get();
    double ratedir = m_pRateDir->get();
    double raterange = m_pRateRange->get();

    if (filebpm && ratedir && raterange) {
        double newRate = bpm / filebpm;
        m_pRateSlider->set((newRate - 1.0) / ratedir / raterange);
    }
}

void BpmControl::slotBpmTap(double v) {
    if (v > 0) {
        m_tapFilter.tap();
    }
}

void BpmControl::slotTapFilter(double averageLength, int numSamples) {
    // averageLength is the average interval in milliseconds tapped over
    // numSamples samples.  Have to convert to BPM now:

    if (averageLength <= 0)
        return;

    if (numSamples < 4)
        return;

    // (60 seconds per minute) * (1000 milliseconds per second) / (X millis per
    // beat) = Y beats/minute
    double averageBpm = 60.0 * 1000.0 / averageLength;
    double dRate = 1.0 + m_pRateDir->get() * m_pRateRange->get() * m_pRateSlider->get();
    m_pFileBpm->set(averageBpm / dRate);
    slotAdjustRateSlider();
}

void BpmControl::slotControlPlay(double v) {
    if (v > 0.0) {
        if (m_pQuantize->get() > 0.0) {
            syncPhase();
        }
    }
}

void BpmControl::slotControlBeatSyncPhase(double v) {
    if (!v) return;
    syncPhase();
}

void BpmControl::slotControlBeatSyncTempo(double v) {
    if (!v) return;
    syncTempo();
}

void BpmControl::slotControlBeatSync(double v) {
    if (!v) return;

    // If the player is playing, and adjusting its tempo succeeded, adjust its
    // phase so that it plays in sync.
    if (syncTempo() && m_pPlayButton->get() > 0) {
        syncPhase();
    }
}

bool BpmControl::syncTempo() {
    EngineBuffer* pOtherEngineBuffer = pickSyncTarget();

    if (!pOtherEngineBuffer) {
        return false;
    }

    double fThisBpm = m_pEngineBpm->get();
    double fThisFileBpm = m_pFileBpm->get();

    double fOtherBpm = pOtherEngineBuffer->getBpm();
    double fOtherFileBpm = pOtherEngineBuffer->getFileBpm();

    //qDebug() << "this" << "bpm" << fThisBpm << "filebpm" << fThisFileBpm;
    //qDebug() << "other" << "bpm" << fOtherBpm << "filebpm" << fOtherFileBpm;

    ////////////////////////////////////////////////////////////////////////////
    // Rough proof of how syncing works -- rryan 3/2011
    // ------------------------------------------------
    //
    // Let this and other denote this deck versus the sync-target deck.
    //
    // The goal is for this deck's effective BPM to equal the other decks.
    //
    // thisBpm = otherBpm
    //
    // The overall rate is the product of range, direction, and scale plus 1:
    //
    // rate = 1.0 + rateDir * rateRange * rateScale
    //
    // An effective BPM is the file-bpm times the rate:
    //
    // bpm = fileBpm * rate
    //
    // So our goal is to tweak thisRate such that this equation is true:
    //
    // thisFileBpm * (1.0 + thisRate) = otherFileBpm * (1.0 + otherRate)
    //
    // so rearrange this equation in terms of thisRate:
    //
    // thisRate = (otherFileBpm * (1.0 + otherRate)) / thisFileBpm - 1.0
    //
    // So the new rateScale to set is:
    //
    // thisRateScale = ((otherFileBpm * (1.0 + otherRate)) / thisFileBpm - 1.0) / (thisRateDir * thisRateRange)

    if (fOtherBpm > 0.0 && fThisBpm > 0.0) {
        // The desired rate is the other decks effective rate divided by this
        // deck's file BPM. This gives us the playback rate that will produce an
        // effective BPM equivalent to the other decks.
        double desiredRate = fOtherBpm / fThisFileBpm;

        // Test if this buffer's bpm is the double of the other one, and adjust
        // the rate scale. I believe this is intended to account for our BPM
        // algorithm sometimes finding double or half BPMs. This avoids drastic
        // scales.

        float fFileBpmDelta = fabs(fThisFileBpm - fOtherFileBpm);
        if (fabs(fThisFileBpm * 2.0 - fOtherFileBpm) < fFileBpmDelta) {
            desiredRate /= 2.0;
        } else if (fabs(fThisFileBpm - 2.0 * fOtherFileBpm) < fFileBpmDelta) {
            desiredRate *= 2.0;
        }

        // Subtract the base 1.0, now fDesiredRate is the percentage
        // increase/decrease in playback rate, not the playback rate.
        double desiredRateShift = desiredRate - 1.0;

        // Ensure the rate is within resonable boundaries. Remember, this is the
        // percent to scale the rate, not the rate itself. If fDesiredRate was -1,
        // that would mean the deck would be completely stopped. If fDesiredRate
        // is 1, that means it is playing at 2x speed. This limit enforces that
        // we are scaled between 0.5x and 2x.
        if (desiredRateShift < 1.0 && desiredRateShift > -0.5)
        {
            m_pEngineBpm->set(m_pFileBpm->get() * desiredRate);


            // Adjust the rateScale. We have to divide by the range and
            // direction to get the correct rateScale.
            double desiredRateSlider = desiredRateShift / (m_pRateRange->get() * m_pRateDir->get());
            // And finally, set the slider
            m_pRateSlider->set(desiredRateSlider);

            return true;
        }
    }
    return false;
}

double BpmControl::getSyncedRate() const {
    // TODO: let's ignore x2, /2 issues for now
    // This is reproduced from bpmcontrol::syncTempo -- should break this out
    if (m_pFileBpm->get() == 0.0) {
        // XXX TODO: what to do about this case
        return 1.0;
    } else {
        return m_pMasterBpm->get() / m_pFileBpm->get();
    }
}

void BpmControl::slotMasterSyncSliderChanged(double bpm) {
    // Vinyl overrides
    if (m_pVCEnabled && m_pVCEnabled->get() > 0) {
        return;
    }
    if (m_pSyncMode->get() != SYNC_NONE) {
        // If the bpm is the same, nothing to do.
        if (qFuzzyCompare(bpm, m_pEngineBpm->get())) {
            return;
        }
        double newRate = bpm / m_pFileBpm->get();
        m_pRateSlider->set((newRate - 1.0) / m_pRateDir->get() / m_pRateRange->get());
        m_pEngineBpm->set(bpm);
<<<<<<< HEAD
=======
    }
}

void BpmControl::slotSyncModeChanged(double state) {
    slotSetStatuses();
    if (state == SYNC_FOLLOWER) {
        // Update the slider immediately.
        slotMasterSyncSliderChanged(m_pMasterSyncSlider->get());
    }
}

void BpmControl::slotSetStatuses() {
    switch (static_cast<int>(m_pSyncMode->get())) {
    case SYNC_NONE:
        m_pSyncMasterEnabled->set(false);
        m_pSyncEnabled->set(false);
        break;
    case SYNC_FOLLOWER:
        m_pSyncMasterEnabled->set(false);
        m_pSyncEnabled->set(true);
        break;
    case SYNC_MASTER:
        m_pSyncMasterEnabled->set(true);
        m_pSyncEnabled->set(true);
    }
}

double BpmControl::getSyncAdjustment(bool userTweakingSync) {
    // This runs when ratecontrol wants to know what rate to use.

    if (m_pBeats == NULL) {
        // No track loaded.
        return m_dSyncAdjustment;
    }

    // This is the deck position at the start of the callback.
    double dThisPosition = getCurrentSample();
    double dPrevBeat = m_pBeats->findPrevBeat(dThisPosition);
    double dNextBeat = m_pBeats->findNextBeat(dThisPosition);
    double beat_length = dNextBeat - dPrevBeat;
    if (fabs(beat_length) < 0.01) {
        // close enough, we are on a beat
        dNextBeat = m_pBeats->findNthBeat(dThisPosition, 2);
        beat_length = dNextBeat - dPrevBeat;
    }

    // If we aren't quantized or looping, don't worry about offset
    // We might be seeking outside the loop.
    const bool loop_enabled = m_pLoopEnabled->get() > 0.0;
    const double loop_size = (m_pLoopEndPosition->get() -
                                  m_pLoopStartPosition->get()) /
                              beat_length;
    if (!m_pQuantize->get() || (loop_enabled && loop_size < 1.0 && loop_size > 0)) {
        m_dSyncAdjustment = 1.0;
        return m_dSyncAdjustment;
    }

    // my_distance is our percentage distance through the beat
    double my_distance = (dThisPosition - dPrevBeat) / beat_length;
    double master_distance = m_pMasterBeatDistance->get();

    if (my_distance - m_dUserOffset < 0) {
        my_distance += 1.0;
    }

    // Beat wraparound -- any other way to account for this?
    // if we're at .99% and the master is 0.1%, we are *not* 98% off!
    // Don't do anything if we're at the edges of the beat (wraparound issues)
    if (my_distance < 0.2 || my_distance > 0.8 ||
        master_distance < 0.2 || master_distance > 0.8) {
        // Intentionally return the previous value (adjustment is a slow process, and it's
        // more important that it be steady).
        return m_dSyncAdjustment;
>>>>>>> 9d21e547
    }
}

<<<<<<< HEAD
void BpmControl::slotSyncModeChanged(double state) {
    slotSetStatuses();
    if (state == SYNC_SLAVE) {
        // Update the slider immediately.
        slotMasterSyncSliderChanged(m_pMasterSyncSlider->get());
    }
}

void BpmControl::slotSetStatuses() {
    switch (static_cast<int>(m_pSyncMode->get())) {
    case SYNC_NONE:
        m_pSyncMasterEnabled->set(false);
        m_pSyncSlaveEnabled->set(false);
        break;
    case SYNC_SLAVE:
        m_pSyncMasterEnabled->set(false);
        m_pSyncSlaveEnabled->set(true);
        break;
    case SYNC_MASTER:
        m_pSyncMasterEnabled->set(true);
        m_pSyncSlaveEnabled->set(false);
    }
}

// static
double BpmControl::shortestPercentageChange(const double& current_percentage,
                                            const double& target_percentage) {
    if (current_percentage == target_percentage) {
        return 0.0;
    } else if (current_percentage < target_percentage) {
        // Invariant: forwardDistance - backwardsDistance == 1.0

        // my: 0.01 target:0.99 forwards: 0.98
        // my: 0.25 target: 0.5 forwards: 0.25
        // my: 0.25 target: 0.75 forwards: 0.5
        // my: 0.98 target: 0.99 forwards: 0.01
        const double forwardDistance = target_percentage - current_percentage;

        // my: 0.01 target:0.99 backwards: -0.02
        // my: 0.25 target: 0.5 backwards: -0.75
        // my: 0.25 target: 0.75 backwards: -0.5
        // my: 0.98 target: 0.99 backwards: -0.99
        const double backwardsDistance = target_percentage - current_percentage - 1.0;

        return (fabs(forwardDistance) < fabs(backwardsDistance)) ?
                forwardDistance : backwardsDistance;
    } else { // current_percentage > target_percentage
        // Invariant: forwardDistance - backwardsDistance == 1.0

        // my: 0.99 target: 0.01 forwards: 0.02
        const double forwardDistance = 1.0 - current_percentage + target_percentage;

        // my: 0.99 target:0.01 backwards: -0.98
        const double backwardsDistance = target_percentage - current_percentage;

        return (fabs(forwardDistance) < fabs(backwardsDistance)) ?
                forwardDistance : backwardsDistance;
    }
}

double BpmControl::getSyncAdjustment(bool userTweakingSync) {
    // This runs when ratecontrol wants to know what rate to use.

    if (m_pBeats == NULL) {
        // No beat information.
        return 1.0;
    }

    // This is the deck position at the start of the callback.
    double dThisPosition = getCurrentSample();
    double dPrevBeat;
    double dNextBeat;
    double dBeatLength;
    double my_percentage;

    if (!BpmControl::getBeatContext(m_pBeats, dThisPosition,
                                    &dPrevBeat, &dNextBeat,
                                    &dBeatLength, &my_percentage, 0.01)) {
        return 1.0;
    }

    // If we aren't quantized or we are in a <1 beat loop, don't worry about
    // offset.
    const bool loop_enabled = m_pLoopEnabled->get() > 0.0;
    const double loop_size = (m_pLoopEndPosition->get() -
                              m_pLoopStartPosition->get()) /
                              dBeatLength;
    if (!m_pQuantize->get() || (loop_enabled && loop_size < 1.0 && loop_size > 0)) {
        m_dSyncAdjustment = 1.0;
        return m_dSyncAdjustment;
    }

    double master_percentage = m_pMasterBeatDistance->get();

    // Either shortest distance is directly to the master or backwards.

    // TODO(rryan): This is kind of backwards because we are measuring distance
    // from master to my percentage. All of the control code below is based on
    // this point of reference so I left it this way but I think we should think
    // about things in terms of "my percentage-offset setpoint" that the control
    // loop should aim to maintain.
    // TODO(rryan): All of this code is based on the assumption that a track
    // can't pass through multiple beats in one engine callback. Instead our
    // setpoint should be tracking the true offset in "samples traveled" rather
    // than modular 1.0 beat fractions. This will allow sync to work across loop
    // boundaries too.
    double shortest_distance = shortestPercentageChange(
        master_percentage, my_percentage);

    /*double sample_offset = beat_length * shortest_distance;
    qDebug() << "master beat distance:" << master_percentage;
    qDebug() << "my     beat distance:" << my_percentage;
    qDebug() << m_sGroup << sample_offset << m_dUserOffset;*/

    if (userTweakingSync) {
        // Don't do anything else, leave it
        m_dSyncAdjustment = 1.0;
        m_dUserOffset = shortest_distance;
    } else {
        double error = shortest_distance - m_dUserOffset;
        // Threshold above which we do sync adjustment.
        const double kErrorThreshold = 0.01;
        // Threshold above which sync is really, really bad, so much so that we
        // don't even know if we're ahead or behind.  This can occur when quantize was
        // off, but then it gets turned on.
        const double kTrainWreckThreshold = 0.2;
        const double kSyncAdjustmentCap = 0.05;
        if (fabs(error) > kTrainWreckThreshold) {
            // Assume poor reflexes (late button push) -- speed up to catch the other track.
            m_dSyncAdjustment = 1.0 + kSyncAdjustmentCap;
        } else if (fabs(error) > kErrorThreshold) {
            // Proportional control constant. The higher this is, the more we
            // influence sync.
            const double kSyncAdjustmentProportional = 0.3;
            const double kSyncDeltaCap = 0.02;

            // TODO(owilliams): There are a lot of "1.0"s in this code -- can we eliminate them?
            const double adjust = 1.0 + (-error * kSyncAdjustmentProportional);
            // Cap the difference between the last adjustment and this one.
            double delta = adjust - m_dSyncAdjustment;
            delta = math_max(-kSyncDeltaCap, math_min(kSyncDeltaCap, delta));

            // Cap the adjustment between -kSyncAdjustmentCap and +kSyncAdjustmentCap
            m_dSyncAdjustment = 1.0 + math_max(
                -kSyncAdjustmentCap, math_min(kSyncAdjustmentCap, m_dSyncAdjustment - 1.0 + delta));
        } else {
            // We are in sync, no adjustment needed.
            m_dSyncAdjustment = 1.0;
        }
    }
    return m_dSyncAdjustment;
}

double BpmControl::getBeatDistance(double dThisPosition) const {
    double dBeatPercentage;
    if (BpmControl::getBeatContext(m_pBeats, dThisPosition, NULL, NULL, NULL,
                                   &dBeatPercentage, 0.01)) {
        return dBeatPercentage;
    }
    return 0.0;
}

bool BpmControl::syncPhase() {
    if (m_pSyncMode->get() == SYNC_MASTER) {
        return true;
    }
    double dThisPosition = getCurrentSample();
    double offset = getPhaseOffset(dThisPosition);
    if (offset == 0.0) {
        return false;
    }

    double dNewPlaypos = dThisPosition + offset;
    seekAbs(dNewPlaypos);
    return true;
}

// static
bool BpmControl::getBeatContext(const BeatsPointer& pBeats,
                                const double dPosition,
                                double* dpPrevBeat,
                                double* dpNextBeat,
                                double* dpBeatLength,
                                double* dpBeatPercentage,
                                const double beatEpsilon) {
    if (!pBeats) {
        return false;
    }

    double dPrevBeat = pBeats->findPrevBeat(dPosition);
    double dNextBeat = pBeats->findNextBeat(dPosition);

    if (dPrevBeat == -1 || dNextBeat == -1) {
        return false;
    }

    if (fabs(dPrevBeat - dNextBeat) <= beatEpsilon) {
        dNextBeat = pBeats->findNthBeat(dPosition, 2);
    }

    if (dNextBeat == -1) {
        return false;
    }

    if (dpPrevBeat != NULL) {
        *dpPrevBeat = dPrevBeat;
    }

    if (dpNextBeat != NULL) {
        *dpNextBeat = dNextBeat;
    }

    double dBeatLength = dNextBeat - dPrevBeat;
    if (dpBeatLength != NULL) {
        *dpBeatLength = dBeatLength;
    }

    if (dpBeatPercentage != NULL) {
        *dpBeatPercentage = dBeatLength == 0.0 ? 0.0 :
                (dPosition - dPrevBeat) / dBeatLength;
    }

    return true;
}

double BpmControl::getPhaseOffset(double dThisPosition) {
    // Without a beatgrid, we don't know the phase offset.
    if (!m_pBeats) {
        return 0;
    }

    // Get the current position of this deck.
    double dThisPrevBeat;
    double dThisNextBeat;
    double dThisBeatLength;
    if (!getBeatContext(m_pBeats, dThisPosition,
                        &dThisPrevBeat, &dThisNextBeat,
                        &dThisBeatLength, NULL)) {
        return 0;
    }

    double dOtherBeatFraction;
    if (m_pSyncMode->get() == SYNC_SLAVE) {
        // If we're a slave, it's easy to get the other beat fraction
        dOtherBeatFraction = m_pMasterBeatDistance->get();
    } else {
        // If not, we have to figure it out
        EngineBuffer* pOtherEngineBuffer = pickSyncTarget();
        if (pOtherEngineBuffer == NULL) {
            return 0;
        }

        TrackPointer otherTrack = pOtherEngineBuffer->getLoadedTrack();
        BeatsPointer otherBeats = otherTrack ? otherTrack->getBeats() : BeatsPointer();

        // If either track does not have beats, then we can't adjust the phase.
        if (!otherBeats) {
            return 0;
        }

        double dOtherLength = ControlObject::getControl(
            ConfigKey(pOtherEngineBuffer->getGroup(), "track_samples"))->get();
        double dOtherEnginePlayPos = pOtherEngineBuffer->getVisualPlayPos();
        double dOtherPosition = dOtherLength * dOtherEnginePlayPos;

        if (!BpmControl::getBeatContext(otherBeats, dOtherPosition,
                                        NULL, NULL, NULL, &dOtherBeatFraction)) {
            return 0.0;
        }
    }

=======
    double percent_offset = my_distance - master_distance;

    /*double sample_offset = beat_length * percent_offset;
    qDebug() << "master beat distance:" << master_distance;
    qDebug() << "my     beat distance:" << my_distance;
    qDebug() << m_sGroup << sample_offset << m_dUserOffset;*/

    if (userTweakingSync) {
        m_dSyncAdjustment = 1.0;
        m_dUserOffset = percent_offset;
        // Don't do anything else, leave it
    } else {
        double error = percent_offset - m_dUserOffset;
        // Threshold above which we do sync adjustment.
        const double kErrorThreshold = 0.01;
        // Threshold above which sync is really, really bad, so much so that we
        // don't even know if we're ahead or behind.  This can occur when quantize was
        // off, but then it gets turned on.
        const double kTrainWreckThreshold = 0.2;
        const double kSyncAdjustmentCap = 0.05;
        if (fabs(error) > kTrainWreckThreshold) {
            // Assume poor reflexes (late button push) -- speed up to catch the other track.
            m_dSyncAdjustment = 1.0 + kSyncAdjustmentCap;
        } else if (fabs(error) > kErrorThreshold) {
            // Proportional control constant. The higher this is, the more we
            // influence sync.
            const double kSyncAdjustmentProportional = 0.3;
            const double kSyncDeltaCap = 0.02;

            // TODO(owilliams): There are a lot of "1.0"s in this code -- can we eliminate them?
            const double adjust = 1.0 + (-error * kSyncAdjustmentProportional);
            // Cap the difference between the last adjustment and this one.
            double delta = adjust - m_dSyncAdjustment;
            delta = math_max(-kSyncDeltaCap, math_min(kSyncDeltaCap, delta));

            // Cap the adjustment between -kSyncAdjustmentCap and +kSyncAdjustmentCap
            m_dSyncAdjustment = 1.0 + math_max(
                -kSyncAdjustmentCap, math_min(kSyncAdjustmentCap, m_dSyncAdjustment - 1.0 + delta));
        } else {
            // We are in sync, no adjustment needed.
            m_dSyncAdjustment = 1.0;
        }
    }
    return m_dSyncAdjustment;
}

double BpmControl::getBeatDistance(double dThisPosition) const {
    // returns absolute number of samples distance from current pos back to
    // previous beat
    if (m_pBeats == NULL) {
        return 0;
    }
    double dPrevBeat = m_pBeats->findPrevBeat(dThisPosition);
    double dNextBeat = m_pBeats->findNextBeat(dThisPosition);
    if (fabs(dNextBeat - dPrevBeat) < 0.01) {
        // We are on a beat
        return 0;
    }
    return (dThisPosition - dPrevBeat) / (dNextBeat - dPrevBeat);
}

bool BpmControl::syncPhase() {
    if (m_pSyncMode->get() == SYNC_MASTER) {
        return true;
    }
    double dThisPosition = getCurrentSample();
    double offset = getPhaseOffset(dThisPosition);
    if (offset == 0.0) {
        return false;
    }

    double dNewPlaypos = dThisPosition + offset;
    seekAbs(dNewPlaypos);
    return true;
}

double BpmControl::getPhaseOffset(double reference_position) {
    // Without a beatgrid, we don't know the phase offset.
    if (!m_pBeats) {
        return 0;
    }

    // Get the current position of this deck.
    double dThisPosition = reference_position;
    double dThisPrevBeat = m_pBeats->findPrevBeat(dThisPosition);
    double dThisNextBeat = m_pBeats->findNextBeat(dThisPosition);

    if (dThisPrevBeat == -1 || dThisNextBeat == -1) {
        return 0;
    }

    // Protect against the case where we are sitting exactly on the beat.
    if (qFuzzyCompare(dThisPrevBeat, dThisNextBeat)) {
        dThisNextBeat = m_pBeats->findNthBeat(dThisPosition, 2);
    }

    double dOtherBeatFraction;
    if (m_pSyncMode->get() == SYNC_FOLLOWER) {
        // If we're a slave, it's easy to get the other beat fraction
        dOtherBeatFraction = m_pMasterBeatDistance->get();
    } else {
        // If not, we have to figure it out
        EngineBuffer* pOtherEngineBuffer = pickSyncTarget();
        if (pOtherEngineBuffer == NULL) {
            return 0;
        }

        TrackPointer otherTrack = pOtherEngineBuffer->getLoadedTrack();
        BeatsPointer otherBeats = otherTrack ? otherTrack->getBeats() : BeatsPointer();

        // If either track does not have beats, then we can't adjust the phase.
        if (!otherBeats) {
            return 0;
        }

        double dOtherLength = ControlObject::getControl(
            ConfigKey(pOtherEngineBuffer->getGroup(), "track_samples"))->get();
        double dOtherEnginePlayPos = pOtherEngineBuffer->getVisualPlayPos();
        double dOtherPosition = dOtherLength * dOtherEnginePlayPos;

        double dOtherPrevBeat = otherBeats->findPrevBeat(dOtherPosition);
        double dOtherNextBeat = otherBeats->findNextBeat(dOtherPosition);

        if (dOtherPrevBeat == -1 || dOtherNextBeat == -1) {
            return 0;
        }

        // Protect against the case where we are sitting exactly on the beat.
        if (qFuzzyCompare(dOtherPrevBeat, dOtherNextBeat)) {
            dOtherNextBeat = otherBeats->findNthBeat(dOtherPosition, 2);
        }

        double dOtherBeatLength = fabs(dOtherNextBeat - dOtherPrevBeat);
        dOtherBeatFraction = (dOtherPosition - dOtherPrevBeat) / dOtherBeatLength;
    }

    double dThisBeatLength = fabs(dThisNextBeat - dThisPrevBeat);
>>>>>>> 9d21e547
    bool this_near_next = dThisNextBeat - dThisPosition <= dThisPosition - dThisPrevBeat;
    bool other_near_next = dOtherBeatFraction >= 0.5;

    // We want our beat fraction to be identical to theirs.

    // If the two tracks have similar alignment, adjust phase is straight-
    // forward.  Use the same fraction for both beats, starting from the previous
    // beat.  But if This track is nearer to the next beat and the Other track
    // is nearer to the previous beat, use This Next beat as the starting point
    // for the phase. (ie, we pushed the sync button late).  If This track
    // is nearer to the previous beat, but the Other track is nearer to the
    // next beat, we pushed the sync button early so use the double-previous
    // beat as the basis for the adjustment.
    //
    // This makes way more sense when you're actually mixing.
    //
    // TODO(XXX) Revisit this logic once we move away from tempo-locked,
    // infinite beatgrids because the assumption that findNthBeat(-2) always
    // works will be wrong then.

    double dNewPlaypos = (dOtherBeatFraction + m_dUserOffset) * dThisBeatLength;
    if (this_near_next == other_near_next) {
        dNewPlaypos += dThisPrevBeat;
    } else if (this_near_next && !other_near_next) {
        dNewPlaypos += dThisNextBeat;
    } else {  //!this_near_next && other_near_next
        dThisPrevBeat = m_pBeats->findNthBeat(dThisPosition, -2);
        dNewPlaypos += dThisPrevBeat;
    }

    // We might be seeking outside the loop.
    const bool loop_enabled = m_pLoopEnabled->get() > 0.0;
    const double loop_start_position = m_pLoopStartPosition->get();
    const double loop_end_position = m_pLoopEndPosition->get();

    // Cases for sanity:
    //
    // CASE 1
    // Two identical 1-beat loops, out of phase by X samples.
    // Other deck is at its loop start.
    // This deck is half way through. We want to jump forward X samples to the loop end point.
    //
    // Two identical 1-beat loop, out of phase by X samples.
    // Other deck is

    // If sync target is 50% through the beat,
    // If we are at the loop end point and hit sync, jump forward X samples.


    // TODO(rryan): Revise this with something that keeps a broader number of
    // cases in sync. This at least prevents breaking out of the loop.
    if (loop_enabled) {
        const double loop_length = loop_end_position - loop_start_position;
        if (loop_length <= 0.0) {
            return false;
        }

        // TODO(rryan): If loop_length is not a multiple of dThisBeatLength should
        // we bail and not sync phase?

        // Syncing to after the loop end.
        double end_delta = dNewPlaypos - loop_end_position;
        if (end_delta > 0) {
            int i = end_delta / loop_length;
            dNewPlaypos = loop_start_position + end_delta - i * loop_length;
        }

        // Syncing to before the loop beginning.
        double start_delta = loop_start_position - dNewPlaypos;
        if (start_delta > 0) {
            int i = start_delta / loop_length;
            dNewPlaypos = loop_end_position - start_delta + i * loop_length;
        }
    }

    return dNewPlaypos - dThisPosition;
}

void BpmControl::onEngineRateChange(double rate) {
<<<<<<< HEAD
    if (m_pSyncMode->get() == SYNC_SLAVE) {
=======
    if (m_pSyncMode->get() == SYNC_FOLLOWER) {
>>>>>>> 9d21e547
        m_pEngineBpm->set(rate * m_pFileBpm->get());
    }
}

void BpmControl::slotAdjustRateSlider() {
    // Adjust playback bpm in response to a change in the rate slider.
    double dRate = 1.0 + m_pRateDir->get() * m_pRateRange->get() * m_pRateSlider->get();
    m_pEngineBpm->set(m_pFileBpm->get() * dRate);
}

void BpmControl::trackLoaded(TrackPointer pTrack) {
    if (m_pTrack) {
        trackUnloaded(m_pTrack);
    }

<<<<<<< HEAD
    // reset for new track
    m_dUserOffset = 0.0;
=======
    m_dUserOffset = 0.0; //reset for new track
>>>>>>> 9d21e547
    m_dSyncAdjustment = 1.0;

    if (pTrack) {
        m_pTrack = pTrack;
        m_pBeats = m_pTrack->getBeats();
        connect(m_pTrack.data(), SIGNAL(beatsUpdated()),
                this, SLOT(slotUpdatedTrackBeats()));
    }
}

void BpmControl::trackUnloaded(TrackPointer pTrack) {
    Q_UNUSED(pTrack);
    if (m_pTrack) {
        disconnect(m_pTrack.data(), SIGNAL(beatsUpdated()),
                   this, SLOT(slotUpdatedTrackBeats()));
        m_pTrack.clear();
        m_pBeats.clear();
    }
    m_dUserOffset = 0.0;
    m_dSyncAdjustment = 1.0;
}

void BpmControl::slotUpdatedTrackBeats()
{
    if (m_pTrack) {
        m_pBeats = m_pTrack->getBeats();
    }
}

void BpmControl::slotBeatsTranslate(double v) {
    if (v > 0 && m_pBeats && (m_pBeats->getCapabilities() & Beats::BEATSCAP_TRANSLATE)) {
        double currentSample = getCurrentSample();
        double closestBeat = m_pBeats->findClosestBeat(currentSample);
        int delta = currentSample - closestBeat;
        if (delta % 2 != 0) {
            delta--;
        }
        m_pBeats->translate(delta);
    }
}

void BpmControl::setCurrentSample(const double dCurrentSample, const double dTotalSamples) {
    m_dPreviousSample = getCurrentSample();
    EngineControl::setCurrentSample(dCurrentSample, dTotalSamples);
}

double BpmControl::process(const double dRate,
                           const double dCurrentSample,
                           const double dTotalSamples,
                           const int iBufferSize) {
    Q_UNUSED(dRate);
    Q_UNUSED(dCurrentSample);
    Q_UNUSED(dTotalSamples);
    Q_UNUSED(iBufferSize);
    // It doesn't make sense to me to use the position before update, but this
    // results in better sync.
    if (m_pSyncMode->get() == SYNC_MASTER) {
        m_pThisBeatDistance->set(getBeatDistance(m_dPreviousSample));
    }
    return kNoTrigger;
}<|MERGE_RESOLUTION|>--- conflicted
+++ resolved
@@ -101,17 +101,8 @@
             this, SLOT(slotMasterSyncSliderChanged(double)),
             Qt::DirectConnection);
 
-<<<<<<< HEAD
-    m_pSyncMasterEnabled = new ControlPushButton(ConfigKey(_group, "sync_master"));
-    m_pSyncMasterEnabled->setButtonMode(ControlPushButton::TOGGLE);
-
-    m_pSyncSlaveEnabled = new ControlPushButton(ConfigKey(_group, "sync_slave"));
-    m_pSyncSlaveEnabled->setButtonMode(ControlPushButton::TOGGLE);
-
-=======
     m_pSyncMasterEnabled = ControlObject::getControl(ConfigKey(_group, "sync_master"));
     m_pSyncEnabled = ControlObject::getControl(ConfigKey(_group, "sync_enabled"));
->>>>>>> 9d21e547
     m_pSyncMode = ControlObject::getControl(ConfigKey(_group, "sync_mode"));
     connect(m_pSyncMode, SIGNAL(valueChanged(double)),
             this, SLOT(slotSyncModeChanged(double)),
@@ -156,11 +147,7 @@
     m_pEngineBpm->set(bpm * dRate);
     if (m_pSyncMode->get() == SYNC_MASTER) {
         m_pMasterBpm->set(bpm * dRate);
-<<<<<<< HEAD
-    } else if (m_pSyncMode->get() == SYNC_SLAVE) {
-=======
     } else if (m_pSyncMode->get() == SYNC_FOLLOWER) {
->>>>>>> 9d21e547
         slotMasterSyncSliderChanged(m_pMasterSyncSlider->get());
     }
 }
@@ -342,8 +329,6 @@
         double newRate = bpm / m_pFileBpm->get();
         m_pRateSlider->set((newRate - 1.0) / m_pRateDir->get() / m_pRateRange->get());
         m_pEngineBpm->set(bpm);
-<<<<<<< HEAD
-=======
     }
 }
 
@@ -368,81 +353,6 @@
     case SYNC_MASTER:
         m_pSyncMasterEnabled->set(true);
         m_pSyncEnabled->set(true);
-    }
-}
-
-double BpmControl::getSyncAdjustment(bool userTweakingSync) {
-    // This runs when ratecontrol wants to know what rate to use.
-
-    if (m_pBeats == NULL) {
-        // No track loaded.
-        return m_dSyncAdjustment;
-    }
-
-    // This is the deck position at the start of the callback.
-    double dThisPosition = getCurrentSample();
-    double dPrevBeat = m_pBeats->findPrevBeat(dThisPosition);
-    double dNextBeat = m_pBeats->findNextBeat(dThisPosition);
-    double beat_length = dNextBeat - dPrevBeat;
-    if (fabs(beat_length) < 0.01) {
-        // close enough, we are on a beat
-        dNextBeat = m_pBeats->findNthBeat(dThisPosition, 2);
-        beat_length = dNextBeat - dPrevBeat;
-    }
-
-    // If we aren't quantized or looping, don't worry about offset
-    // We might be seeking outside the loop.
-    const bool loop_enabled = m_pLoopEnabled->get() > 0.0;
-    const double loop_size = (m_pLoopEndPosition->get() -
-                                  m_pLoopStartPosition->get()) /
-                              beat_length;
-    if (!m_pQuantize->get() || (loop_enabled && loop_size < 1.0 && loop_size > 0)) {
-        m_dSyncAdjustment = 1.0;
-        return m_dSyncAdjustment;
-    }
-
-    // my_distance is our percentage distance through the beat
-    double my_distance = (dThisPosition - dPrevBeat) / beat_length;
-    double master_distance = m_pMasterBeatDistance->get();
-
-    if (my_distance - m_dUserOffset < 0) {
-        my_distance += 1.0;
-    }
-
-    // Beat wraparound -- any other way to account for this?
-    // if we're at .99% and the master is 0.1%, we are *not* 98% off!
-    // Don't do anything if we're at the edges of the beat (wraparound issues)
-    if (my_distance < 0.2 || my_distance > 0.8 ||
-        master_distance < 0.2 || master_distance > 0.8) {
-        // Intentionally return the previous value (adjustment is a slow process, and it's
-        // more important that it be steady).
-        return m_dSyncAdjustment;
->>>>>>> 9d21e547
-    }
-}
-
-<<<<<<< HEAD
-void BpmControl::slotSyncModeChanged(double state) {
-    slotSetStatuses();
-    if (state == SYNC_SLAVE) {
-        // Update the slider immediately.
-        slotMasterSyncSliderChanged(m_pMasterSyncSlider->get());
-    }
-}
-
-void BpmControl::slotSetStatuses() {
-    switch (static_cast<int>(m_pSyncMode->get())) {
-    case SYNC_NONE:
-        m_pSyncMasterEnabled->set(false);
-        m_pSyncSlaveEnabled->set(false);
-        break;
-    case SYNC_SLAVE:
-        m_pSyncMasterEnabled->set(false);
-        m_pSyncSlaveEnabled->set(true);
-        break;
-    case SYNC_MASTER:
-        m_pSyncMasterEnabled->set(true);
-        m_pSyncSlaveEnabled->set(false);
     }
 }
 
@@ -664,133 +574,6 @@
     }
 
     double dOtherBeatFraction;
-    if (m_pSyncMode->get() == SYNC_SLAVE) {
-        // If we're a slave, it's easy to get the other beat fraction
-        dOtherBeatFraction = m_pMasterBeatDistance->get();
-    } else {
-        // If not, we have to figure it out
-        EngineBuffer* pOtherEngineBuffer = pickSyncTarget();
-        if (pOtherEngineBuffer == NULL) {
-            return 0;
-        }
-
-        TrackPointer otherTrack = pOtherEngineBuffer->getLoadedTrack();
-        BeatsPointer otherBeats = otherTrack ? otherTrack->getBeats() : BeatsPointer();
-
-        // If either track does not have beats, then we can't adjust the phase.
-        if (!otherBeats) {
-            return 0;
-        }
-
-        double dOtherLength = ControlObject::getControl(
-            ConfigKey(pOtherEngineBuffer->getGroup(), "track_samples"))->get();
-        double dOtherEnginePlayPos = pOtherEngineBuffer->getVisualPlayPos();
-        double dOtherPosition = dOtherLength * dOtherEnginePlayPos;
-
-        if (!BpmControl::getBeatContext(otherBeats, dOtherPosition,
-                                        NULL, NULL, NULL, &dOtherBeatFraction)) {
-            return 0.0;
-        }
-    }
-
-=======
-    double percent_offset = my_distance - master_distance;
-
-    /*double sample_offset = beat_length * percent_offset;
-    qDebug() << "master beat distance:" << master_distance;
-    qDebug() << "my     beat distance:" << my_distance;
-    qDebug() << m_sGroup << sample_offset << m_dUserOffset;*/
-
-    if (userTweakingSync) {
-        m_dSyncAdjustment = 1.0;
-        m_dUserOffset = percent_offset;
-        // Don't do anything else, leave it
-    } else {
-        double error = percent_offset - m_dUserOffset;
-        // Threshold above which we do sync adjustment.
-        const double kErrorThreshold = 0.01;
-        // Threshold above which sync is really, really bad, so much so that we
-        // don't even know if we're ahead or behind.  This can occur when quantize was
-        // off, but then it gets turned on.
-        const double kTrainWreckThreshold = 0.2;
-        const double kSyncAdjustmentCap = 0.05;
-        if (fabs(error) > kTrainWreckThreshold) {
-            // Assume poor reflexes (late button push) -- speed up to catch the other track.
-            m_dSyncAdjustment = 1.0 + kSyncAdjustmentCap;
-        } else if (fabs(error) > kErrorThreshold) {
-            // Proportional control constant. The higher this is, the more we
-            // influence sync.
-            const double kSyncAdjustmentProportional = 0.3;
-            const double kSyncDeltaCap = 0.02;
-
-            // TODO(owilliams): There are a lot of "1.0"s in this code -- can we eliminate them?
-            const double adjust = 1.0 + (-error * kSyncAdjustmentProportional);
-            // Cap the difference between the last adjustment and this one.
-            double delta = adjust - m_dSyncAdjustment;
-            delta = math_max(-kSyncDeltaCap, math_min(kSyncDeltaCap, delta));
-
-            // Cap the adjustment between -kSyncAdjustmentCap and +kSyncAdjustmentCap
-            m_dSyncAdjustment = 1.0 + math_max(
-                -kSyncAdjustmentCap, math_min(kSyncAdjustmentCap, m_dSyncAdjustment - 1.0 + delta));
-        } else {
-            // We are in sync, no adjustment needed.
-            m_dSyncAdjustment = 1.0;
-        }
-    }
-    return m_dSyncAdjustment;
-}
-
-double BpmControl::getBeatDistance(double dThisPosition) const {
-    // returns absolute number of samples distance from current pos back to
-    // previous beat
-    if (m_pBeats == NULL) {
-        return 0;
-    }
-    double dPrevBeat = m_pBeats->findPrevBeat(dThisPosition);
-    double dNextBeat = m_pBeats->findNextBeat(dThisPosition);
-    if (fabs(dNextBeat - dPrevBeat) < 0.01) {
-        // We are on a beat
-        return 0;
-    }
-    return (dThisPosition - dPrevBeat) / (dNextBeat - dPrevBeat);
-}
-
-bool BpmControl::syncPhase() {
-    if (m_pSyncMode->get() == SYNC_MASTER) {
-        return true;
-    }
-    double dThisPosition = getCurrentSample();
-    double offset = getPhaseOffset(dThisPosition);
-    if (offset == 0.0) {
-        return false;
-    }
-
-    double dNewPlaypos = dThisPosition + offset;
-    seekAbs(dNewPlaypos);
-    return true;
-}
-
-double BpmControl::getPhaseOffset(double reference_position) {
-    // Without a beatgrid, we don't know the phase offset.
-    if (!m_pBeats) {
-        return 0;
-    }
-
-    // Get the current position of this deck.
-    double dThisPosition = reference_position;
-    double dThisPrevBeat = m_pBeats->findPrevBeat(dThisPosition);
-    double dThisNextBeat = m_pBeats->findNextBeat(dThisPosition);
-
-    if (dThisPrevBeat == -1 || dThisNextBeat == -1) {
-        return 0;
-    }
-
-    // Protect against the case where we are sitting exactly on the beat.
-    if (qFuzzyCompare(dThisPrevBeat, dThisNextBeat)) {
-        dThisNextBeat = m_pBeats->findNthBeat(dThisPosition, 2);
-    }
-
-    double dOtherBeatFraction;
     if (m_pSyncMode->get() == SYNC_FOLLOWER) {
         // If we're a slave, it's easy to get the other beat fraction
         dOtherBeatFraction = m_pMasterBeatDistance->get();
@@ -814,24 +597,12 @@
         double dOtherEnginePlayPos = pOtherEngineBuffer->getVisualPlayPos();
         double dOtherPosition = dOtherLength * dOtherEnginePlayPos;
 
-        double dOtherPrevBeat = otherBeats->findPrevBeat(dOtherPosition);
-        double dOtherNextBeat = otherBeats->findNextBeat(dOtherPosition);
-
-        if (dOtherPrevBeat == -1 || dOtherNextBeat == -1) {
-            return 0;
-        }
-
-        // Protect against the case where we are sitting exactly on the beat.
-        if (qFuzzyCompare(dOtherPrevBeat, dOtherNextBeat)) {
-            dOtherNextBeat = otherBeats->findNthBeat(dOtherPosition, 2);
-        }
-
-        double dOtherBeatLength = fabs(dOtherNextBeat - dOtherPrevBeat);
-        dOtherBeatFraction = (dOtherPosition - dOtherPrevBeat) / dOtherBeatLength;
-    }
-
-    double dThisBeatLength = fabs(dThisNextBeat - dThisPrevBeat);
->>>>>>> 9d21e547
+        if (!BpmControl::getBeatContext(otherBeats, dOtherPosition,
+                                        NULL, NULL, NULL, &dOtherBeatFraction)) {
+            return 0.0;
+        }
+    }
+
     bool this_near_next = dThisNextBeat - dThisPosition <= dThisPosition - dThisPrevBeat;
     bool other_near_next = dOtherBeatFraction >= 0.5;
 
@@ -911,11 +682,7 @@
 }
 
 void BpmControl::onEngineRateChange(double rate) {
-<<<<<<< HEAD
-    if (m_pSyncMode->get() == SYNC_SLAVE) {
-=======
     if (m_pSyncMode->get() == SYNC_FOLLOWER) {
->>>>>>> 9d21e547
         m_pEngineBpm->set(rate * m_pFileBpm->get());
     }
 }
@@ -931,12 +698,8 @@
         trackUnloaded(m_pTrack);
     }
 
-<<<<<<< HEAD
     // reset for new track
     m_dUserOffset = 0.0;
-=======
-    m_dUserOffset = 0.0; //reset for new track
->>>>>>> 9d21e547
     m_dSyncAdjustment = 1.0;
 
     if (pTrack) {
