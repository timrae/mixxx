// bpmcontrol.cpp
// Created 7/5/2009 by RJ Ryan (rryan@mit.edu)

#include <QStringList>

#include "controlobject.h"
#include "controlpushbutton.h"
#include "controllinpotmeter.h"

#include "engine/enginebuffer.h"
#include "engine/bpmcontrol.h"
#include "visualplayposition.h"
#include "engine/enginechannel.h"
#include "engine/enginemaster.h"
#include "controlobjectslave.h"
#include "util/math.h"

const int minBpm = 30;
const int maxInterval = (int)(1000.*(60./(CSAMPLE)minBpm));
const int filterLength = 5;

BpmControl::BpmControl(const char* _group,
                       ConfigObject<ConfigValue>* _config) :
        EngineControl(_group, _config),
        m_dPreviousSample(0),
        m_dSyncTargetBeatDistance(0.0),
        m_dSyncInstantaneousBpm(0.0),
        m_dLastSyncAdjustment(1.0),
        m_resetSyncAdjustment(false),
        m_dUserOffset(0.0),
        m_tapFilter(this, filterLength, maxInterval),
        m_sGroup(_group) {
    m_pPlayButton = new ControlObjectSlave(_group, "play", this);
    m_pPlayButton->connectValueChanged(SLOT(slotControlPlay(double)), Qt::DirectConnection);
    m_pReverseButton = new ControlObjectSlave(_group, "reverse", this);
    m_pRateSlider = new ControlObjectSlave(_group, "rate", this);
    m_pRateSlider->connectValueChanged(SLOT(slotAdjustRateSlider()), Qt::DirectConnection);
    m_pQuantize = ControlObject::getControl(_group, "quantize");
    m_pRateRange = new ControlObjectSlave(_group, "rateRange", this);
    m_pRateRange->connectValueChanged(SLOT(slotAdjustRateSlider()), Qt::DirectConnection);
    m_pRateDir = new ControlObjectSlave(_group, "rate_dir", this);
    m_pRateDir->connectValueChanged(SLOT(slotAdjustRateSlider()), Qt::DirectConnection);

    m_pLoopEnabled = new ControlObjectSlave(_group, "loop_enabled", this);
    m_pLoopStartPosition = new ControlObjectSlave(_group, "loop_start_position", this);
    m_pLoopEndPosition = new ControlObjectSlave(_group, "loop_end_position", this);

    m_pFileBpm = new ControlObject(ConfigKey(_group, "file_bpm"));
    connect(m_pFileBpm, SIGNAL(valueChanged(double)),
            this, SLOT(slotFileBpmChanged(double)),
            Qt::DirectConnection);
    m_pAdjustBeatsFaster = new ControlPushButton(ConfigKey(_group, "beats_adjust_faster"), false);
    connect(m_pAdjustBeatsFaster, SIGNAL(valueChanged(double)),
            this, SLOT(slotAdjustBeatsFaster(double)),
            Qt::DirectConnection);
    m_pAdjustBeatsSlower = new ControlPushButton(ConfigKey(_group, "beats_adjust_slower"), false);
    connect(m_pAdjustBeatsSlower, SIGNAL(valueChanged(double)),
            this, SLOT(slotAdjustBeatsSlower(double)),
            Qt::DirectConnection);
    m_pTranslateBeatsEarlier = new ControlPushButton(ConfigKey(_group, "beats_translate_earlier"), false);
    connect(m_pTranslateBeatsEarlier, SIGNAL(valueChanged(double)),
            this, SLOT(slotTranslateBeatsEarlier(double)),
            Qt::DirectConnection);
    m_pTranslateBeatsLater = new ControlPushButton(ConfigKey(_group, "beats_translate_later"), false);
    connect(m_pTranslateBeatsLater, SIGNAL(valueChanged(double)),
            this, SLOT(slotTranslateBeatsLater(double)),
            Qt::DirectConnection);

    // Pick a wide range (1 to 200) and allow out of bounds sets. This lets you
    // map a soft-takeover MIDI knob to the BPM. This also creates bpm_up and
    // bpm_down controls.
    // bpm_up / bpm_down steps by 1
    // bpm_up_small / bpm_down_small steps by 0.1
    m_pEngineBpm = new ControlLinPotmeter(ConfigKey(_group, "bpm"), 1, 200, 1, 0.1, true);
    connect(m_pEngineBpm, SIGNAL(valueChanged(double)),
            this, SLOT(slotSetEngineBpm(double)),
            Qt::DirectConnection);

    m_pButtonTap = new ControlPushButton(ConfigKey(_group, "bpm_tap"));
    connect(m_pButtonTap, SIGNAL(valueChanged(double)),
            this, SLOT(slotBpmTap(double)),
            Qt::DirectConnection);

    // Beat sync (scale buffer tempo relative to tempo of other buffer)
    m_pButtonSync = new ControlPushButton(ConfigKey(_group, "beatsync"));
    connect(m_pButtonSync, SIGNAL(valueChanged(double)),
            this, SLOT(slotControlBeatSync(double)),
            Qt::DirectConnection);

    m_pButtonSyncPhase = new ControlPushButton(ConfigKey(_group, "beatsync_phase"));
    connect(m_pButtonSyncPhase, SIGNAL(valueChanged(double)),
            this, SLOT(slotControlBeatSyncPhase(double)),
            Qt::DirectConnection);

    m_pButtonSyncTempo = new ControlPushButton(ConfigKey(_group, "beatsync_tempo"));
    connect(m_pButtonSyncTempo, SIGNAL(valueChanged(double)),
            this, SLOT(slotControlBeatSyncTempo(double)),
            Qt::DirectConnection);

    m_pTranslateBeats = new ControlPushButton(ConfigKey(_group, "beats_translate_curpos"));
    connect(m_pTranslateBeats, SIGNAL(valueChanged(double)),
            this, SLOT(slotBeatsTranslate(double)),
            Qt::DirectConnection);

    connect(&m_tapFilter, SIGNAL(tapped(double,int)),
            this, SLOT(slotTapFilter(double,int)),
            Qt::DirectConnection);

    // Measures distance from last beat in percentage: 0.5 = half-beat away.
    m_pThisBeatDistance = new ControlObjectSlave(_group, "beat_distance", this);
    m_pSyncMode = ControlObject::getControl(ConfigKey(_group, "sync_mode"));
}

BpmControl::~BpmControl() {
    delete m_pPlayButton;
    delete m_pRateSlider;
    delete m_pRateRange;
    delete m_pRateDir;
    delete m_pLoopEnabled;
    delete m_pLoopStartPosition;
    delete m_pLoopEndPosition;
    delete m_pFileBpm;
    delete m_pEngineBpm;
    delete m_pButtonTap;
    delete m_pButtonSync;
    delete m_pButtonSyncPhase;
    delete m_pButtonSyncTempo;
    delete m_pTranslateBeats;
    delete m_pThisBeatDistance;
}

double BpmControl::getBpm() const {
    return m_pEngineBpm->get();
}

void BpmControl::slotFileBpmChanged(double bpm) {
    Q_UNUSED(bpm);
    // Adjust the file-bpm with the current setting of the rate to get the
    // engine BPM. We only do this for SYNC_NONE decks because EngineSync will
    // set our BPM if the file BPM changes. See SyncControl::fileBpmChanged().
    if (getSyncMode() == SYNC_NONE) {
        slotAdjustRateSlider();
    }
    m_dUserOffset = 0.0;
    m_resetSyncAdjustment = true;
}

void BpmControl::slotAdjustBeatsFaster(double v) {
    if (v > 0 && m_pBeats && (m_pBeats->getCapabilities() & Beats::BEATSCAP_SET)) {
        double new_bpm = math_min(200.0, m_pBeats->getBpm() + .01);
        m_pBeats->setBpm(new_bpm);
    }
}

void BpmControl::slotAdjustBeatsSlower(double v) {
    if (v > 0 && m_pBeats && (m_pBeats->getCapabilities() & Beats::BEATSCAP_SET)) {
        double new_bpm = math_max(10.0, m_pBeats->getBpm() - .01);
        m_pBeats->setBpm(new_bpm);
    }
}

void BpmControl::slotTranslateBeatsEarlier(double v) {
    if (v > 0 && m_pTrack && m_pBeats &&
            (m_pBeats->getCapabilities() & Beats::BEATSCAP_TRANSLATE)) {
        const int translate_dist = m_pTrack->getSampleRate() * -.01;
        m_pBeats->translate(translate_dist);
    }
}

void BpmControl::slotTranslateBeatsLater(double v) {
    if (v > 0 && m_pTrack && m_pBeats &&
            (m_pBeats->getCapabilities() & Beats::BEATSCAP_TRANSLATE)) {
        const int translate_dist = m_pTrack->getSampleRate() * .01;
        m_pBeats->translate(translate_dist);
    }
}

void BpmControl::slotSetEngineBpm(double bpm) {
    double filebpm = m_pFileBpm->get();
    double ratedir = m_pRateDir->get();
    double raterange = m_pRateRange->get();

    if (filebpm && ratedir && raterange) {
        double newRate = bpm / filebpm;
        m_pRateSlider->set((newRate - 1.0) / ratedir / raterange);
    }
}

void BpmControl::slotBpmTap(double v) {
    if (v > 0) {
        m_tapFilter.tap();
    }
}

void BpmControl::slotTapFilter(double averageLength, int numSamples) {
    // averageLength is the average interval in milliseconds tapped over
    // numSamples samples.  Have to convert to BPM now:

    if (averageLength <= 0)
        return;

    if (numSamples < 4)
        return;

    // (60 seconds per minute) * (1000 milliseconds per second) / (X millis per
    // beat) = Y beats/minute
    double averageBpm = 60.0 * 1000.0 / averageLength;
    double dRate = 1.0 + m_pRateDir->get() * m_pRateRange->get() * m_pRateSlider->get();
    m_pFileBpm->set(averageBpm / dRate);
    slotAdjustRateSlider();
}

void BpmControl::slotControlPlay(double v) {
    if (v > 0.0) {
        if (m_pQuantize->get() > 0.0) {
            getEngineBuffer()->requestSyncPhase();
        }
    }
}

void BpmControl::slotControlBeatSyncPhase(double v) {
    if (!v) return;
    getEngineBuffer()->requestSyncPhase();
}

void BpmControl::slotControlBeatSyncTempo(double v) {
    if (!v) return;
    syncTempo();
}

void BpmControl::slotControlBeatSync(double v) {
    if (!v) return;

    // If the player is playing, and adjusting its tempo succeeded, adjust its
    // phase so that it plays in sync.
    if (syncTempo() && m_pPlayButton->get() > 0) {
        getEngineBuffer()->requestSyncPhase();
    }
}

bool BpmControl::syncTempo() {
    EngineBuffer* pOtherEngineBuffer = pickSyncTarget();

    if (!pOtherEngineBuffer) {
        return false;
    }

    double fThisBpm = m_pEngineBpm->get();
    double fThisFileBpm = m_pFileBpm->get();

    double fOtherBpm = pOtherEngineBuffer->getBpm();
    double fOtherFileBpm = pOtherEngineBuffer->getFileBpm();

    //qDebug() << "this" << "bpm" << fThisBpm << "filebpm" << fThisFileBpm;
    //qDebug() << "other" << "bpm" << fOtherBpm << "filebpm" << fOtherFileBpm;

    ////////////////////////////////////////////////////////////////////////////
    // Rough proof of how syncing works -- rryan 3/2011
    // ------------------------------------------------
    //
    // Let this and other denote this deck versus the sync-target deck.
    //
    // The goal is for this deck's effective BPM to equal the other decks.
    //
    // thisBpm = otherBpm
    //
    // The overall rate is the product of range, direction, and scale plus 1:
    //
    // rate = 1.0 + rateDir * rateRange * rateScale
    //
    // An effective BPM is the file-bpm times the rate:
    //
    // bpm = fileBpm * rate
    //
    // So our goal is to tweak thisRate such that this equation is true:
    //
    // thisFileBpm * (1.0 + thisRate) = otherFileBpm * (1.0 + otherRate)
    //
    // so rearrange this equation in terms of thisRate:
    //
    // thisRate = (otherFileBpm * (1.0 + otherRate)) / thisFileBpm - 1.0
    //
    // So the new rateScale to set is:
    //
    // thisRateScale = ((otherFileBpm * (1.0 + otherRate)) / thisFileBpm - 1.0) / (thisRateDir * thisRateRange)

    if (fOtherBpm > 0.0 && fThisBpm > 0.0) {
        // The desired rate is the other decks effective rate divided by this
        // deck's file BPM. This gives us the playback rate that will produce an
        // effective BPM equivalent to the other decks.
        double desiredRate = fOtherBpm / fThisFileBpm;

        // Test if this buffer's bpm is the double of the other one, and adjust
        // the rate scale. I believe this is intended to account for our BPM
        // algorithm sometimes finding double or half BPMs. This avoids drastic
        // scales.

        float fFileBpmDelta = fabs(fThisFileBpm - fOtherFileBpm);
        if (fabs(fThisFileBpm * 2.0 - fOtherFileBpm) < fFileBpmDelta) {
            desiredRate /= 2.0;
        } else if (fabs(fThisFileBpm - 2.0 * fOtherFileBpm) < fFileBpmDelta) {
            desiredRate *= 2.0;
        }

        // Subtract the base 1.0, now fDesiredRate is the percentage
        // increase/decrease in playback rate, not the playback rate.
        double desiredRateShift = desiredRate - 1.0;

        // Ensure the rate is within resonable boundaries. Remember, this is the
        // percent to scale the rate, not the rate itself. If fDesiredRate was -1,
        // that would mean the deck would be completely stopped. If fDesiredRate
        // is 1, that means it is playing at 2x speed. This limit enforces that
        // we are scaled between 0.5x and 2x.
        if (desiredRateShift < 1.0 && desiredRateShift > -0.5)
        {
            m_pEngineBpm->set(m_pFileBpm->get() * desiredRate);


            // Adjust the rateScale. We have to divide by the range and
            // direction to get the correct rateScale.
            double desiredRateSlider = desiredRateShift / (m_pRateRange->get() * m_pRateDir->get());
            // And finally, set the slider
            m_pRateSlider->set(desiredRateSlider);

            return true;
        }
    }
    return false;
}

<<<<<<< HEAD
double BpmControl::getSyncedRate() const {
    // x2, /2 sync ratios are all handled in synccontrol.cpp and are transparent
    // in this class.
    if (m_pFileBpm->get() == 0.0) {
        // XXX TODO: what to do about this case
        return 1.0;
    } else {
        return m_dSyncInstantaneousBpm / m_pFileBpm->get();
    }
}

=======
>>>>>>> f6df9ee9
// static
double BpmControl::shortestPercentageChange(const double& current_percentage,
                                            const double& target_percentage) {
    if (current_percentage == target_percentage) {
        return 0.0;
    } else if (current_percentage < target_percentage) {
        // Invariant: forwardDistance - backwardsDistance == 1.0

        // my: 0.01 target:0.99 forwards: 0.98
        // my: 0.25 target: 0.5 forwards: 0.25
        // my: 0.25 target: 0.75 forwards: 0.5
        // my: 0.98 target: 0.99 forwards: 0.01
        const double forwardDistance = target_percentage - current_percentage;

        // my: 0.01 target:0.99 backwards: -0.02
        // my: 0.25 target: 0.5 backwards: -0.75
        // my: 0.25 target: 0.75 backwards: -0.5
        // my: 0.98 target: 0.99 backwards: -0.99
        const double backwardsDistance = target_percentage - current_percentage - 1.0;

        return (fabs(forwardDistance) < fabs(backwardsDistance)) ?
                forwardDistance : backwardsDistance;
    } else { // current_percentage > target_percentage
        // Invariant: forwardDistance - backwardsDistance == 1.0

        // my: 0.99 target: 0.01 forwards: 0.02
        const double forwardDistance = 1.0 - current_percentage + target_percentage;

        // my: 0.99 target:0.01 backwards: -0.98
        const double backwardsDistance = target_percentage - current_percentage;

        return (fabs(forwardDistance) < fabs(backwardsDistance)) ?
                forwardDistance : backwardsDistance;
    }
}

double BpmControl::calcSyncedRate(double userTweak) {
    double rate = 1.0;
    // Don't know what to do if there's no bpm.
    if (m_pFileBpm->get() != 0.0) {
        rate = m_dSyncInstantaneousBpm / m_pFileBpm->get();
    }

    // If we are not quantized, or there are no beats, or we're master,
    // or we're in reverse, just return the rate as-is.
    if (!m_pQuantize->get() ||
        getSyncMode() == SYNC_MASTER ||
        m_pBeats == NULL ||
        m_pReverseButton->get()) {
        m_resetSyncAdjustment = true;
        return rate;
    }

    // Now we need to get our beat distance so we can figure out how
    // out of phase we are.
    double dThisPosition = getCurrentSample();
    double dBeatLength;
    double my_percentage;

    if (!BpmControl::getBeatContext(m_pBeats, dThisPosition,
                                    NULL, NULL,
                                    &dBeatLength, &my_percentage, 0.01)) {
        m_resetSyncAdjustment = true;
        return rate;
    }

    // Now that we have our beat distance we can also check how large the
    // current loop is.  If we are in a <1 beat loop, don't worry about offset.
    const bool loop_enabled = m_pLoopEnabled->get() > 0.0;
    const double loop_size = (m_pLoopEndPosition->get() -
                              m_pLoopStartPosition->get()) /
                              dBeatLength;
    if (loop_enabled && loop_size < 1.0 && loop_size > 0) {
        m_resetSyncAdjustment = true;
        return rate;
    }

    // Now we have all we need to calculate the sync adjustment if any.
    double adjustment = calcSyncAdjustment(my_percentage, userTweak != 0.0);
    return (rate + userTweak) * adjustment;
}

double BpmControl::calcSyncAdjustment(double my_percentage, bool userTweakingSync) {
    if (m_resetSyncAdjustment) {
        m_resetSyncAdjustment = false;
        m_dLastSyncAdjustment = 1.0;
    }

    // Either shortest distance is directly to the master or backwards.

    // TODO(rryan): This is kind of backwards because we are measuring distance
    // from master to my percentage. All of the control code below is based on
    // this point of reference so I left it this way but I think we should think
    // about things in terms of "my percentage-offset setpoint" that the control
    // loop should aim to maintain.
    // TODO(rryan): All of this code is based on the assumption that a track
    // can't pass through multiple beats in one engine callback. Instead our
    // setpoint should be tracking the true offset in "samples traveled" rather
    // than modular 1.0 beat fractions. This will allow sync to work across loop
    // boundaries too.

    double master_percentage = m_dSyncTargetBeatDistance;
    double shortest_distance = shortestPercentageChange(
        master_percentage, my_percentage);

    /*double sample_offset = dBeatLength * shortest_distance;
    qDebug() << m_sGroup << sample_offset << m_dUserOffset;
    qDebug() << "master beat distance:" << master_percentage;
    qDebug() << "my     beat distance:" << my_percentage;*/

    double adjustment = 1.0;

    if (userTweakingSync) {
        // Don't do anything else, leave it
        adjustment = 1.0;
        m_dUserOffset = shortest_distance;
    } else {
        double error = shortest_distance - m_dUserOffset;
        // Threshold above which we do sync adjustment.
        const double kErrorThreshold = 0.01;
        // Threshold above which sync is really, really bad, so much so that we
        // don't even know if we're ahead or behind.  This can occur when quantize was
        // off, but then it gets turned on.
        const double kTrainWreckThreshold = 0.2;
        const double kSyncAdjustmentCap = 0.05;
        if (fabs(error) > kTrainWreckThreshold) {
            // Assume poor reflexes (late button push) -- speed up to catch the other track.
            adjustment = 1.0 + kSyncAdjustmentCap;
        } else if (fabs(error) > kErrorThreshold) {
            // Proportional control constant. The higher this is, the more we
            // influence sync.
            const double kSyncAdjustmentProportional = 0.3;
            const double kSyncDeltaCap = 0.02;

            // TODO(owilliams): There are a lot of "1.0"s in this code -- can we eliminate them?
            const double adjust = 1.0 + (-error * kSyncAdjustmentProportional);
            // Cap the difference between the last adjustment and this one.
            double delta = adjust - m_dLastSyncAdjustment;
            delta = math_clamp(delta, -kSyncDeltaCap, kSyncDeltaCap);

            // Cap the adjustment between -kSyncAdjustmentCap and +kSyncAdjustmentCap
            adjustment = 1.0 + math_clamp(
                    m_dLastSyncAdjustment - 1.0 + delta,
                    -kSyncAdjustmentCap, kSyncAdjustmentCap);
        } else {
            // We are in sync, no adjustment needed.
            adjustment = 1.0;
        }
    }
    m_dLastSyncAdjustment = adjustment;
    return adjustment;
}

double BpmControl::getBeatDistance(double dThisPosition) const {
    double dBeatPercentage;
    if (BpmControl::getBeatContext(m_pBeats, dThisPosition, NULL, NULL, NULL,
                                   &dBeatPercentage, 0.01)) {
        return dBeatPercentage;
    }

    if (getSyncMode() != SYNC_NONE && m_pQuantize->get()) {
        qWarning() << getGroup() << "No beatgrid but sync and quantize enabled. "
                                    "Disabling quantize mode";
        m_pQuantize->set(0.0);
    }
    return 0.0;
}

// static
bool BpmControl::getBeatContext(const BeatsPointer& pBeats,
                                const double dPosition,
                                double* dpPrevBeat,
                                double* dpNextBeat,
                                double* dpBeatLength,
                                double* dpBeatPercentage,
                                const double beatEpsilon) {
    if (!pBeats) {
        return false;
    }

    double dPrevBeat = pBeats->findPrevBeat(dPosition);
    double dNextBeat = pBeats->findNextBeat(dPosition);

    if (dPrevBeat == -1 || dNextBeat == -1) {
        return false;
    }

    if (fabs(dPrevBeat - dNextBeat) <= beatEpsilon) {
        dNextBeat = pBeats->findNthBeat(dPosition, 2);
    }

    if (dNextBeat == -1) {
        return false;
    }

    if (dpPrevBeat != NULL) {
        *dpPrevBeat = dPrevBeat;
    }

    if (dpNextBeat != NULL) {
        *dpNextBeat = dNextBeat;
    }

    double dBeatLength = dNextBeat - dPrevBeat;
    if (dpBeatLength != NULL) {
        *dpBeatLength = dBeatLength;
    }

    if (dpBeatPercentage != NULL) {
        *dpBeatPercentage = dBeatLength == 0.0 ? 0.0 :
                (dPosition - dPrevBeat) / dBeatLength;
        // Because findNext and findPrev have an epsilon built in, sometimes
        // the beat percentage is out of range.  Fix it.
        if (*dpBeatPercentage < 0) ++*dpBeatPercentage;
        if (*dpBeatPercentage > 1) --*dpBeatPercentage;
    }

    return true;
}

double BpmControl::getPhaseOffset(double dThisPosition) {
    // Without a beatgrid, we don't know the phase offset.
    if (!m_pBeats) {
        return 0;
    }
    // Master buffer is always in sync!
    if (getSyncMode() == SYNC_MASTER) {
        return 0;
    }

    // Get the current position of this deck.
    double dThisPrevBeat;
    double dThisNextBeat;
    double dThisBeatLength;
    if (!getBeatContext(m_pBeats, dThisPosition,
                        &dThisPrevBeat, &dThisNextBeat,
                        &dThisBeatLength, NULL)) {
        return 0;
    }

    double dOtherBeatFraction;
    if (getSyncMode() == SYNC_FOLLOWER) {
        // If we're a slave, it's easy to get the other beat fraction
        dOtherBeatFraction = m_dSyncTargetBeatDistance;
    } else {
        // If not, we have to figure it out
        EngineBuffer* pOtherEngineBuffer = pickSyncTarget();
        if (pOtherEngineBuffer == NULL) {
            return 0;
        }

        TrackPointer otherTrack = pOtherEngineBuffer->getLoadedTrack();
        BeatsPointer otherBeats = otherTrack ? otherTrack->getBeats() : BeatsPointer();

        // If either track does not have beats, then we can't adjust the phase.
        if (!otherBeats) {
            return 0;
        }

        double dOtherLength = ControlObject::getControl(
            ConfigKey(pOtherEngineBuffer->getGroup(), "track_samples"))->get();
        double dOtherEnginePlayPos = pOtherEngineBuffer->getVisualPlayPos();
        double dOtherPosition = dOtherLength * dOtherEnginePlayPos;

        if (!BpmControl::getBeatContext(otherBeats, dOtherPosition,
                                        NULL, NULL, NULL, &dOtherBeatFraction)) {
            return 0.0;
        }
    }

    bool this_near_next = dThisNextBeat - dThisPosition <= dThisPosition - dThisPrevBeat;
    bool other_near_next = dOtherBeatFraction >= 0.5;

    // We want our beat fraction to be identical to theirs.

    // If the two tracks have similar alignment, adjust phase is straight-
    // forward.  Use the same fraction for both beats, starting from the previous
    // beat.  But if This track is nearer to the next beat and the Other track
    // is nearer to the previous beat, use This Next beat as the starting point
    // for the phase. (ie, we pushed the sync button late).  If This track
    // is nearer to the previous beat, but the Other track is nearer to the
    // next beat, we pushed the sync button early so use the double-previous
    // beat as the basis for the adjustment.
    //
    // This makes way more sense when you're actually mixing.
    //
    // TODO(XXX) Revisit this logic once we move away from tempo-locked,
    // infinite beatgrids because the assumption that findNthBeat(-2) always
    // works will be wrong then.

    double dNewPlaypos = (dOtherBeatFraction + m_dUserOffset) * dThisBeatLength;
    if (this_near_next == other_near_next) {
        dNewPlaypos += dThisPrevBeat;
    } else if (this_near_next && !other_near_next) {
        dNewPlaypos += dThisNextBeat;
    } else {  //!this_near_next && other_near_next
        dThisPrevBeat = m_pBeats->findNthBeat(dThisPosition, -2);
        dNewPlaypos += dThisPrevBeat;
    }

    // We might be seeking outside the loop.
    const bool loop_enabled = m_pLoopEnabled->get() > 0.0;
    const double loop_start_position = m_pLoopStartPosition->get();
    const double loop_end_position = m_pLoopEndPosition->get();

    // Cases for sanity:
    //
    // CASE 1
    // Two identical 1-beat loops, out of phase by X samples.
    // Other deck is at its loop start.
    // This deck is half way through. We want to jump forward X samples to the loop end point.
    //
    // Two identical 1-beat loop, out of phase by X samples.
    // Other deck is

    // If sync target is 50% through the beat,
    // If we are at the loop end point and hit sync, jump forward X samples.


    // TODO(rryan): Revise this with something that keeps a broader number of
    // cases in sync. This at least prevents breaking out of the loop.
    if (loop_enabled) {
        const double loop_length = loop_end_position - loop_start_position;
        if (loop_length <= 0.0) {
            return false;
        }

        // TODO(rryan): If loop_length is not a multiple of dThisBeatLength should
        // we bail and not sync phase?

        // Syncing to after the loop end.
        double end_delta = dNewPlaypos - loop_end_position;
        if (end_delta > 0) {
            int i = end_delta / loop_length;
            dNewPlaypos = loop_start_position + end_delta - i * loop_length;
        }

        // Syncing to before the loop beginning.
        double start_delta = loop_start_position - dNewPlaypos;
        if (start_delta > 0) {
            int i = start_delta / loop_length;
            dNewPlaypos = loop_end_position - start_delta + i * loop_length;
        }
    }

    return dNewPlaypos - dThisPosition;
}

void BpmControl::slotAdjustRateSlider() {
    // Adjust playback bpm in response to a change in the rate slider.
    double dRate = 1.0 + m_pRateDir->get() * m_pRateRange->get() * m_pRateSlider->get();
    m_pEngineBpm->set(m_pFileBpm->get() * dRate);
}

void BpmControl::trackLoaded(TrackPointer pTrack) {
    if (m_pTrack) {
        trackUnloaded(m_pTrack);
    }

    // reset for new track
    m_dUserOffset = 0.0;
    m_resetSyncAdjustment = true;

    if (pTrack) {
        m_pTrack = pTrack;
        m_pBeats = m_pTrack->getBeats();
        connect(m_pTrack.data(), SIGNAL(beatsUpdated()),
                this, SLOT(slotUpdatedTrackBeats()));
    }
}

void BpmControl::trackUnloaded(TrackPointer pTrack) {
    Q_UNUSED(pTrack);
    if (m_pTrack) {
        disconnect(m_pTrack.data(), SIGNAL(beatsUpdated()),
                   this, SLOT(slotUpdatedTrackBeats()));
        m_pTrack.clear();
        m_pBeats.clear();
    }
    m_dUserOffset = 0.0;
    m_dLastSyncAdjustment = 1.0;
}

void BpmControl::slotUpdatedTrackBeats()
{
    if (m_pTrack) {
        m_dUserOffset = 0.0;
        m_resetSyncAdjustment = true;
        m_pBeats = m_pTrack->getBeats();
    }
}

void BpmControl::slotBeatsTranslate(double v) {
    if (v > 0 && m_pBeats && (m_pBeats->getCapabilities() & Beats::BEATSCAP_TRANSLATE)) {
        double currentSample = getCurrentSample();
        double closestBeat = m_pBeats->findClosestBeat(currentSample);
        int delta = currentSample - closestBeat;
        if (delta % 2 != 0) {
            delta--;
        }
        m_pBeats->translate(delta);
    }
}

void BpmControl::setCurrentSample(const double dCurrentSample, const double dTotalSamples) {
    m_dPreviousSample = dCurrentSample;
    EngineControl::setCurrentSample(dCurrentSample, dTotalSamples);
}

double BpmControl::process(const double dRate,
                           const double dCurrentSample,
                           const double dTotalSamples,
                           const int iBufferSize) {
    Q_UNUSED(dRate);
    Q_UNUSED(dCurrentSample);
    Q_UNUSED(dTotalSamples);
    Q_UNUSED(iBufferSize);
    return kNoTrigger;
}

double BpmControl::updateBeatDistance() {
    double beat_distance = getBeatDistance(m_dPreviousSample);
    m_pThisBeatDistance->set(beat_distance);
    return beat_distance;
}

void BpmControl::setTargetBeatDistance(double beatDistance) {
    m_dSyncTargetBeatDistance = beatDistance;
}

void BpmControl::setInstantaneousBpm(double instantaneousBpm) {
    m_dSyncInstantaneousBpm = instantaneousBpm;
}

void BpmControl::collectFeatures(GroupFeatureState* pGroupFeatures) const {
    double fileBpm = m_pFileBpm->get();
    if (fileBpm > 0) {
        pGroupFeatures->has_file_bpm = true;
        pGroupFeatures->file_bpm = fileBpm;
    }

    double bpm = m_pEngineBpm->get();
    if (bpm > 0) {
        pGroupFeatures->has_bpm = true;
        pGroupFeatures->bpm = bpm;
    }

    // Without a beatgrid we don't know any beat details.
    if (!m_pBeats) {
        return;
    }

    // Get the current position of this deck.
    double dThisPosition = getCurrentSample();
    double dThisPrevBeat;
    double dThisNextBeat;
    double dThisBeatLength;
    double dThisBeatFraction;
    if (getBeatContext(m_pBeats, dThisPosition,
                       &dThisPrevBeat, &dThisNextBeat,
                       &dThisBeatLength, &dThisBeatFraction)) {
        pGroupFeatures->has_prev_beat = true;
        pGroupFeatures->prev_beat = dThisPrevBeat;

        pGroupFeatures->has_next_beat = true;
        pGroupFeatures->next_beat = dThisNextBeat;

        pGroupFeatures->has_beat_length = true;
        pGroupFeatures->beat_length = dThisBeatLength;

        pGroupFeatures->has_beat_fraction = true;
        pGroupFeatures->beat_fraction = dThisBeatFraction;
    }
}<|MERGE_RESOLUTION|>--- conflicted
+++ resolved
@@ -328,20 +328,6 @@
     return false;
 }
 
-<<<<<<< HEAD
-double BpmControl::getSyncedRate() const {
-    // x2, /2 sync ratios are all handled in synccontrol.cpp and are transparent
-    // in this class.
-    if (m_pFileBpm->get() == 0.0) {
-        // XXX TODO: what to do about this case
-        return 1.0;
-    } else {
-        return m_dSyncInstantaneousBpm / m_pFileBpm->get();
-    }
-}
-
-=======
->>>>>>> f6df9ee9
 // static
 double BpmControl::shortestPercentageChange(const double& current_percentage,
                                             const double& target_percentage) {
