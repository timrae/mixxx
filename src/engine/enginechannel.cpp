--- conflicted
+++ resolved
@@ -58,7 +58,6 @@
     return m_pMaster->get() > 0.0;
 }
 
-<<<<<<< HEAD
 void EngineChannel::slotOrientationLeft(double v) {
     if (v > 0) {
         m_pOrientation->set(LEFT);
@@ -77,10 +76,7 @@
     }
 }
 
-EngineChannel::ChannelOrientation EngineChannel::getOrientation() {
-=======
 EngineChannel::ChannelOrientation EngineChannel::getOrientation() const {
->>>>>>> 11f3c5a7
     double dOrientation = m_pOrientation->get();
     if (dOrientation == LEFT) {
         return LEFT;
