// enginecontrol.cpp
// Created 7/5/2009 by RJ Ryan (rryan@mit.edu)

#include "engine/enginecontrol.h"
#include "engine/enginemaster.h"
#include "engine/enginebuffer.h"
#include "playermanager.h"

EngineControl::EngineControl(const char * _group,
<<<<<<< HEAD
                             ConfigObject<ConfigValue> * _config) :
    m_pGroup(_group),
    m_pConfig(_config),
    m_dCurrentSample(0),
    m_dTotalSamples(0),
    m_pEngineMaster(NULL),
    m_pEngineBuffer(NULL),
    m_numDecks("[Master]", "num_decks") {
=======
                             ConfigObject<ConfigValue> * _config)
        : m_pGroup(_group),
          m_pConfig(_config),
          m_dTotalSamples(0),
          m_pEngineMaster(NULL),
          m_pEngineBuffer(NULL),
          m_numDecks(ConfigKey("[Master]", "num_decks")) {
    m_dCurrentSample.setValue(0);
>>>>>>> 043a604c
}

EngineControl::~EngineControl() {
}

double EngineControl::process(const double,
                               const double,
                               const double,
                               const int) {
    return kNoTrigger;
}

double EngineControl::nextTrigger(const double,
                                  const double,
                                  const double,
                                  const int) {
    return kNoTrigger;
}

double EngineControl::getTrigger(const double,
                                 const double,
                                 const double,
                                 const int) {
    return kNoTrigger;
}

void EngineControl::trackLoaded(TrackPointer) {
}

void EngineControl::trackUnloaded(TrackPointer) {
}

void EngineControl::hintReader(QVector<Hint>*) {
}

void EngineControl::setEngineMaster(EngineMaster* pEngineMaster) {
    m_pEngineMaster = pEngineMaster;
}

void EngineControl::setEngineBuffer(EngineBuffer* pEngineBuffer) {
    m_pEngineBuffer = pEngineBuffer;
}

void EngineControl::setCurrentSample(const double dCurrentSample, const double dTotalSamples) {
    m_dCurrentSample.setValue(dCurrentSample);
    m_dTotalSamples = dTotalSamples;
}

double EngineControl::getCurrentSample() const {
    return m_dCurrentSample.getValue();
}

double EngineControl::getTotalSamples() const {
    return m_dTotalSamples;
}

const char* EngineControl::getGroup() {
    return m_pGroup;
}

ConfigObject<ConfigValue>* EngineControl::getConfig() {
    return m_pConfig;
}

EngineMaster* EngineControl::getEngineMaster() {
    return m_pEngineMaster;
}

EngineBuffer* EngineControl::getEngineBuffer() {
    return m_pEngineBuffer;
}

void EngineControl::seekAbs(double fractionalPosition) {
    if (m_pEngineBuffer) {
        m_pEngineBuffer->slotControlSeekAbs(fractionalPosition);
    }
}

void EngineControl::seek(double sample) {
    if (m_pEngineBuffer) {
        m_pEngineBuffer->slotControlSeek(sample);
    }
}

void EngineControl::notifySeek(double dNewPlaypos) {
    Q_UNUSED(dNewPlaypos);
}

EngineBuffer* EngineControl::pickSyncTarget() {
    EngineMaster* pMaster = getEngineMaster();
    if (!pMaster) {
        return NULL;
    }
    QString group = getGroup();
    EngineBuffer* pFirstNonplayingDeck = NULL;

    for (int i = 0; i < m_numDecks.get(); ++i) {
        QString deckGroup = PlayerManager::groupForDeck(i);
        if (deckGroup == group) {
            continue;
        }
        EngineChannel* pChannel = pMaster->getChannel(deckGroup);
        // Only consider channels that have a track loaded and are in the master
        // mix.
        if (pChannel && pChannel->isActive() && pChannel->isMaster()) {
            EngineBuffer* pBuffer = pChannel->getEngineBuffer();
            if (pBuffer && pBuffer->getBpm() > 0) {
                // If the deck is playing then go with it immediately.
                if (fabs(pBuffer->getRate()) > 0) {
                    return pBuffer;
                }
                // Otherwise hold out for a deck that might be playing but
                // remember the first deck that matched our criteria.
                if (pFirstNonplayingDeck == NULL) {
                    pFirstNonplayingDeck = pBuffer;
                }
            }
        }
    }
    // No playing decks have a BPM. Go with the first deck that was stopped but
    // had a BPM.
    return pFirstNonplayingDeck;
}<|MERGE_RESOLUTION|>--- conflicted
+++ resolved
@@ -7,16 +7,6 @@
 #include "playermanager.h"
 
 EngineControl::EngineControl(const char * _group,
-<<<<<<< HEAD
-                             ConfigObject<ConfigValue> * _config) :
-    m_pGroup(_group),
-    m_pConfig(_config),
-    m_dCurrentSample(0),
-    m_dTotalSamples(0),
-    m_pEngineMaster(NULL),
-    m_pEngineBuffer(NULL),
-    m_numDecks("[Master]", "num_decks") {
-=======
                              ConfigObject<ConfigValue> * _config)
         : m_pGroup(_group),
           m_pConfig(_config),
@@ -25,7 +15,6 @@
           m_pEngineBuffer(NULL),
           m_numDecks(ConfigKey("[Master]", "num_decks")) {
     m_dCurrentSample.setValue(0);
->>>>>>> 043a604c
 }
 
 EngineControl::~EngineControl() {
