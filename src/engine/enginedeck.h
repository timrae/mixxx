--- conflicted
+++ resolved
@@ -31,12 +31,7 @@
 class EngineBuffer;
 class EngineFilterBlock;
 class EngineClipping;
-<<<<<<< HEAD
-=======
-class EngineFlanger;
-class EngineFilterEffect;
 class EngineMaster;
->>>>>>> 492aeca0
 class EngineVuMeter;
 class EngineVinylSoundEmu;
 class EffectsManager;
@@ -46,12 +41,8 @@
 class EngineDeck : public EngineChannel, public AudioDestination {
     Q_OBJECT
   public:
-<<<<<<< HEAD
     EngineDeck(const char *group, ConfigObject<ConfigValue>* pConfig,
-               EffectsManager* pEffectsManager,
-=======
-    EngineDeck(const char *group, ConfigObject<ConfigValue>* pConfig, EngineMaster* pMixingEngine,
->>>>>>> 492aeca0
+               EngineMaster* pMixingEngine, EffectsManager* pEffectsManager,
                EngineChannel::ChannelOrientation defaultOrientation = CENTER);
     virtual ~EngineDeck();
 
