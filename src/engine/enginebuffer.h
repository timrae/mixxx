/***************************************************************************
                          enginebuffer.h  -  description
                             -------------------
    begin                : Wed Feb 20 2002
    copyright            : (C) 2002 by Tue and Ken Haste Andersen
    email                :
 ***************************************************************************/

/***************************************************************************
 *                                                                         *
 *   This program is free software; you can redistribute it and/or modify  *
 *   it under the terms of the GNU General Public License as published by  *
 *   the Free Software Foundation; either version 2 of the License, or     *
 *   (at your option) any later version.                                   *
 *                                                                         *
 ***************************************************************************/

#ifndef ENGINEBUFFER_H
#define ENGINEBUFFER_H

#include <QMutex>
#include <QAtomicInt>

#include "defs.h"
#include "engine/engineobject.h"
#include "trackinfoobject.h"
#include "configobject.h"
#include "rotary.h"

//for the writer
#ifdef __SCALER_DEBUG__
#include <QFile>
#include <QTextStream>
#endif

class EngineControl;
class BpmControl;
class KeyControl;
class RateControl;
class LoopingControl;
class ClockControl;
class CueControl;
class ReadAheadManager;
class ControlObject;
class ControlObjectSlave;
class ControlPushButton;
class ControlIndicator;
class ControlObjectThreadMain;
class ControlBeat;
class ControlTTRotary;
class ControlPotmeter;
class CachingReader;
class EngineBufferScale;
class EngineBufferScaleDummy;
class EngineBufferScaleLinear;
class EngineBufferScaleST;
class EngineBufferScaleRubberBand;
class EngineWorkerScheduler;
class VisualPlayPosition;
class EngineMaster;

struct Hint;

/**
  *@author Tue and Ken Haste Andersen
*/

// Length of audio beat marks in samples
const int audioBeatMarkLen = 40;


const int kiTempLength = 200000;

// Rate at which the playpos slider is updated
const int kiPlaypositionUpdateRate = 10; // updates per second
// Number of kiUpdateRates that go by before we update BPM.
const int kiBpmUpdateCnt = 4; // about 2.5 updates per sec

// End of track mode constants
const int TRACK_END_MODE_STOP = 0;
const int TRACK_END_MODE_NEXT = 1;
const int TRACK_END_MODE_LOOP = 2;
const int TRACK_END_MODE_PING = 3;

const int ENGINE_RAMP_DOWN = -1;
const int ENGINE_RAMP_NONE = 0;
const int ENGINE_RAMP_UP = 1;

//const int kiRampLength = 3;

class EngineBuffer : public EngineObject {
     Q_OBJECT
public:
    EngineBuffer(const char *_group, ConfigObject<ConfigValue> *_config);
    ~EngineBuffer();
    bool getPitchIndpTimeStretch(void);

    void bindWorkers(EngineWorkerScheduler* pWorkerScheduler);

    // Add an engine control to the EngineBuffer
    void addControl(EngineControl* pControl);

    // Return the current rate (not thread-safe)
    double getRate();
    // Returns current bpm value (not thread-safe)
    double getBpm();
    // Returns the BPM of the loaded track (not thread-safe)
    double getFileBpm();
<<<<<<< HEAD
=======

>>>>>>> 47951671
    // Sets pointer to other engine buffer/channel
    void setEngineMaster(EngineMaster*);

    void queueNewPlaypos(double newpos);

    // Reset buffer playpos and set file playpos. This must only be called
    // while holding the pause mutex
    void setNewPlaypos(double playpos);

    void process(const CSAMPLE *pIn, const CSAMPLE *pOut, const int iBufferSize);

    const char* getGroup();
    bool isTrackLoaded();
    TrackPointer getLoadedTrack() const;

    double getVisualPlayPos();
    double getTrackSamples();

    // For dependency injection of readers.
    //void setReader(CachingReader* pReader);

  public slots:
    void slotControlPlayRequest(double);
    void slotControlPlayFromStart(double);
    void slotControlJumpToStartAndStop(double);
    void slotControlStop(double);
    void slotControlStart(double);
    void slotControlEnd(double);
    void slotControlSeek(double);
    void slotControlSeekAbs(double);
    void slotControlSlip(double);

    // Request that the EngineBuffer load a track. Since the process is
    // asynchronous, EngineBuffer will emit a trackLoaded signal when the load
    // has completed.
    void slotLoadTrack(TrackPointer pTrack, bool play = false);

    void slotEjectTrack(double);

  signals:
    void trackLoaded(TrackPointer pTrack);
    void trackLoadFailed(TrackPointer pTrack, QString reason);
    void trackUnloaded(TrackPointer pTrack);

  private slots:
    void slotTrackLoading();
    void slotTrackLoaded(TrackPointer pTrack,
                         int iSampleRate, int iNumSamples);
    void slotTrackLoadFailed(TrackPointer pTrack,
                             QString reason);

  private:
    void enablePitchAndTimeScaling(bool bEnable);

    void updateIndicators(double rate, int iBufferSize);

    void hintReader(const double rate);

    void ejectTrack();

    double fractionalPlayposFromAbsolute(double absolutePlaypos);

    // Lock for modifying local engine variables that are not thread safe, such
    // as m_engineControls and m_hintList
    QMutex m_engineLock;

    // Holds the name of the control group
    const char* m_group;
    ConfigObject<ConfigValue>* m_pConfig;

    LoopingControl* m_pLoopingControl;
    RateControl* m_pRateControl;
    BpmControl* m_pBpmControl;
    KeyControl* m_pKeyControl;
    ClockControl* m_pClockControl;
    CueControl* m_pCueControl;

    QList<EngineControl*> m_engineControls;

    // The read ahead manager for EngineBufferScale's that need to read ahead
    ReadAheadManager* m_pReadAheadManager;

    // The reader used to read audio files
    CachingReader* m_pReader;

    // List of hints to provide to the CachingReader
    QVector<Hint> m_hintList;

    // The current sample to play in the file.
    double m_filepos_play;
<<<<<<< HEAD
    // Copy of rate_exchange, used to check if rate needs to be updated
    double m_rate_old;
    // Copy of length of file
    long int m_file_length_old;
    // Copy of file sample rate*/
    int m_file_srate_old;
=======

    // The previous callback's speed. Used to check if the scaler parameters
    // need updating.
    double m_speed_old;

    // The previous callback's pitch. Used to check if the scaler parameters
    // need updating.
    double m_pitch_old;

    // The previous callback's baserate. Used to check if the scaler parameters
    // need updating.
    double m_baserate_old;

    // Copy of rate_exchange, used to check if rate needs to be updated
    double m_rate_old;

    // Copy of length of file
    long int m_file_length_old;

    // Copy of file sample rate
    int m_file_srate_old;

>>>>>>> 47951671
    // Mutex controlling weather the process function is in pause mode. This happens
    // during seek and loading of a new track
    QMutex m_pause;
    // Used in update of playpos slider
    int m_iSamplesCalculated;
    int m_iUiSlowTick;

    // The location where the track would have been had slip not been engaged
    double m_dSlipPosition;
    // Saved value of rate for slip mode
    double m_dSlipRate;
    // Slip Status
    bool m_bSlipEnabled;

    ControlObject* m_pTrackSamples;
    ControlObject* m_pTrackSampleRate;

    ControlPushButton* m_playButton;
    ControlPushButton* m_playStartButton;
    ControlPushButton* m_stopStartButton;
    ControlPushButton* m_stopButton;

    ControlObject* m_fwdButton;
    ControlObject* m_backButton;
    ControlPushButton* m_pSlipButton;

    ControlObject* m_rateEngine;
    ControlObject* m_visualBpm;
    ControlObject* m_visualKey;
    ControlObject* m_pMasterRate;
    ControlPotmeter* m_playposSlider;
    ControlObjectSlave* m_pSampleRate;
    ControlPushButton* m_pKeylock;

    ControlPushButton* m_pEject;

    // Whether or not to repeat the track when at the end
    ControlPushButton* m_pRepeat;

    ControlObject* m_pVinylStatus;  // Status of vinyl control
    ControlObject* m_pVinylSeek;

    // Fwd and back controls, start and end of track control
    ControlPushButton* m_startButton;
    ControlPushButton* m_endButton;

    // Object used to perform waveform scaling (sample rate conversion)
    EngineBufferScale* m_pScale;
    // Object used for linear interpolation scaling of the audio
    EngineBufferScaleLinear* m_pScaleLinear;
    // Object used for pitch-indep time stretch (key lock) scaling of the audio
    EngineBufferScaleST* m_pScaleST;
    EngineBufferScaleRubberBand* m_pScaleRB;
    EngineBufferScaleDummy* m_pScaleDummy;
    // Indicates whether the scaler has changed since the last process()
    bool m_bScalerChanged;

    QAtomicInt m_bSeekQueued;
    // TODO(XXX) make a macro or something.
#if defined(__GNUC__)
    double m_dQueuedPosition __attribute__ ((aligned(sizeof(double))));
#elif defined(_MSC_VER)
    double __declspec(align(8)) m_dQueuedPosition;
#else
    double m_dQueuedPosition;
#endif

    // Holds the last sample value of the previous buffer. This is used when ramping to
    // zero in case of an immediate stop of the playback
    float m_fLastSampleValue[2];
    // Is true if the previous buffer was silent due to pausing
    bool m_bLastBufferPaused;
    QAtomicInt m_iTrackLoading;
    bool m_bPlayAfterLoading;
    float m_fRampValue;
    int m_iRampState;
    //int m_iRampIter;

    TrackPointer m_pCurrentTrack;
#ifdef __SCALER_DEBUG__
    QFile df;
    QTextStream writer;
#endif
    CSAMPLE* m_pDitherBuffer;
    unsigned int m_iDitherBufferReadIndex;
    CSAMPLE* m_pCrossFadeBuffer;
    int m_iCrossFadeSamples;
    int m_iLastBufferSize;

    QSharedPointer<VisualPlayPosition> m_visualPlayPos;
};

#endif<|MERGE_RESOLUTION|>--- conflicted
+++ resolved
@@ -106,10 +106,7 @@
     double getBpm();
     // Returns the BPM of the loaded track (not thread-safe)
     double getFileBpm();
-<<<<<<< HEAD
-=======
-
->>>>>>> 47951671
+ 
     // Sets pointer to other engine buffer/channel
     void setEngineMaster(EngineMaster*);
 
@@ -200,14 +197,6 @@
 
     // The current sample to play in the file.
     double m_filepos_play;
-<<<<<<< HEAD
-    // Copy of rate_exchange, used to check if rate needs to be updated
-    double m_rate_old;
-    // Copy of length of file
-    long int m_file_length_old;
-    // Copy of file sample rate*/
-    int m_file_srate_old;
-=======
 
     // The previous callback's speed. Used to check if the scaler parameters
     // need updating.
@@ -230,7 +219,6 @@
     // Copy of file sample rate
     int m_file_srate_old;
 
->>>>>>> 47951671
     // Mutex controlling weather the process function is in pause mode. This happens
     // during seek and loading of a new track
     QMutex m_pause;
