--- conflicted
+++ resolved
@@ -328,18 +328,10 @@
     return m_pBpmControl->getFileBpm();
 }
 
-<<<<<<< HEAD
-void EngineBuffer::setEngineMaster(EngineMaster * pEngineMaster)
-{
-    m_engineLock.lock();
-    foreach(EngineControl* e, m_engineControls) {
-        e->setEngineMaster(pEngineMaster);
-=======
 void EngineBuffer::setEngineMaster(EngineMaster * pEngineMaster) {
     m_engineLock.lock();
     foreach (EngineControl* pControl, m_engineControls) {
         pControl->setEngineMaster(pEngineMaster);
->>>>>>> 13ba2e6c
     }
     m_engineLock.unlock();
 }
@@ -761,17 +753,11 @@
         bCurBufferPaused = true;
     }
 
-<<<<<<< HEAD
-    // Give the Reader hints as to which chunks of the current song we
-    // really care about. It will try very hard to keep these in memory
-    hintReader(resample_rate);
-=======
     if (!bTrackLoading) {
         // Give the Reader hints as to which chunks of the current song we
         // really care about. It will try very hard to keep these in memory
-        hintReader(rate);
-    }
->>>>>>> 13ba2e6c
+        hintReader(resample_rate);
+    }
 
     const double kSmallRate = 0.005;
     if (m_bLastBufferPaused && !bCurBufferPaused) {
@@ -877,7 +863,7 @@
     m_engineLock.lock();
 
     m_hintList.clear();
-    m_pReadAheadManager->hintReader(dRate, &m_hintList);
+    m_pReadAheadManager->hintReader(dRate, m_hintList);
 
     //if slipping, hint about virtual position so we're ready for it
     if (m_bSlipEnabled) {
@@ -891,7 +877,7 @@
     QListIterator<EngineControl*> it(m_engineControls);
     while (it.hasNext()) {
         EngineControl* pControl = it.next();
-        pControl->hintReader(&m_hintList);
+        pControl->hintReader(m_hintList);
     }
     m_pReader->hintAndMaybeWake(m_hintList);
 
@@ -904,6 +890,7 @@
     // trackLoading and then either with trackLoaded or trackLoadFailed signals.
     m_bPlayAfterLoading = play;
     m_pReader->newTrack(pTrack);
+    m_pReader->wake();
 }
 
 void EngineBuffer::addControl(EngineControl* pControl) {
@@ -921,7 +908,7 @@
 }
 
 void EngineBuffer::bindWorkers(EngineWorkerScheduler* pWorkerScheduler) {
-    m_pReader->setScheduler(pWorkerScheduler);
+    pWorkerScheduler->bindWorker(m_pReader);
 }
 
 bool EngineBuffer::isTrackLoaded() {
@@ -937,7 +924,6 @@
     }
 }
 
-/*
 void EngineBuffer::setReader(CachingReader* pReader) {
     disconnect(m_pReader, 0, this, 0);
     delete m_pReader;
@@ -952,5 +938,4 @@
     connect(m_pReader, SIGNAL(trackLoadFailed(TrackPointer, QString)),
             this, SLOT(slotTrackLoadFailed(TrackPointer, QString)),
             Qt::DirectConnection);
-}
-*/+}