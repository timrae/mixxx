--- conflicted
+++ resolved
@@ -231,12 +231,9 @@
 
     m_fwdButton = ControlObject::getControl(ConfigKey(_group, "fwd"));
     m_backButton = ControlObject::getControl(ConfigKey(_group, "back"));
-<<<<<<< HEAD
-=======
 
     m_pKeyControl = new KeyControl(_group, _config);
     addControl(m_pKeyControl);
->>>>>>> 33b9028d
 
     // Create the clock controller
     m_pClockControl = new ClockControl(_group, _config);
@@ -307,7 +304,6 @@
 
     while (m_engineControls.size() > 0) {
         EngineControl* pControl = m_engineControls.takeLast();
-        qDebug() << "Enginebuffer deleting " << pControl;
         delete pControl;
     }
 }
@@ -326,25 +322,9 @@
 void EngineBuffer::enablePitchAndTimeScaling(bool bEnable) {
     // MUST ACQUIRE THE PAUSE MUTEX BEFORE CALLING THIS METHOD
 
-<<<<<<< HEAD
-    // Change sound scale mode
-
-    //SoundTouch's linear interpolation code doesn't sound very good.
-    //Our own EngineBufferScaleLinear sounds slightly better, but it's
-    //not working perfectly. Eventually we should have our own working
-    //better, so scratching sounds good.
-
-    //Update Dec 30/2007
-    //If we delete the m_pScale object and recreate it, it eventually
-    //causes some weird bad pointer somewhere, which will either cause
-    //the waveform the roll in a weird way or fire an ASSERT from
-    //visualchannel.cpp or something. Need to valgrind this or something.
-	if (m_bScalerOverride) { return; }
-=======
     // When no time-stretching or pitch-shifting is needed we use our own linear
     // interpolation code (EngineBufferScaleLinear). It is faster and sounds
     // much better for scratching.
->>>>>>> 33b9028d
 
     if (bEnable && m_pScale != m_pScaleRB) {
         m_pScale = m_pScaleRB;
@@ -626,7 +606,6 @@
     CSAMPLE * pOutput = (CSAMPLE *)pOut; // strip const attribute TODO(XXX): avoid this hack
     bool bCurBufferPaused = false;
     double rate = 0;
-    double resample_rate = 0.0f;
 
     bool bTrackLoading = deref(m_iTrackLoading) != 0;
     if (!bTrackLoading && m_pause.tryLock()) {
@@ -642,16 +621,11 @@
         bool is_scratching = false;
         bool keylock_enabled = m_pKeylock->get() > 0;
 
-<<<<<<< HEAD
-        resample_rate = rate * baserate;
-        //qDebug() << "rate" << rate << " paused" << paused;
-=======
         // speed is the percentage change in player speed. Depending on whether
         // keylock is enabled, this is applied to either the rate or the tempo.
         double speed = m_pRateControl->calculateRate(
             baserate, paused, iBufferSize, &is_scratching);
         double pitch = m_pKeyControl->getPitchAdjustOctaves();
->>>>>>> 33b9028d
 
         // Update the slipped position
         if (m_bSlipEnabled) {
@@ -669,12 +643,6 @@
             setNewPlaypos(m_dQueuedPosition);
         }
 
-<<<<<<< HEAD
-        // If the rate has changed, set it in the scale object
-        if (resample_rate != m_rate_old || m_bScalerChanged) {
-            // The rate returned by the scale object can be different from the wanted rate!
-            // Make sure new scaler has proper position
-=======
         // If the baserate, rate, or pitch has changed, we need to update the
         // scaler. Also, if we have changed scalers then we need to update the
         // scaler.
@@ -684,7 +652,6 @@
             // wanted rate!  Make sure new scaler has proper position. This also
             // crossfades between the old scaler and new scaler to prevent
             // clicks.
->>>>>>> 33b9028d
             if (m_bScalerChanged) {
                 setNewPlaypos(m_filepos_play);
             } else if (m_pScale != m_pScaleLinear) { // linear scaler does this part for us now
@@ -696,12 +663,6 @@
                 }
             }
 
-<<<<<<< HEAD
-            rate = m_pScale->setTempo(rate);
-            resample_rate = rate * baserate;
-            m_pScale->setBaseRate(baserate);
-            m_rate_old = resample_rate;
-=======
             // At this point, rate is baserate multiplied by the speed
             // adjustment, or the speed above normal that the engine should play
             // the track. Baserate accounts for re-sampling the source audio to
@@ -743,7 +704,6 @@
             // rate.
             m_rate_old = rate = rate_adjust * tempo_adjust;
 
->>>>>>> 33b9028d
             // Scaler is up to date now.
             m_bScalerChanged = false;
         } else {
@@ -828,7 +788,7 @@
         while (it.hasNext()) {
             EngineControl* pControl = it.next();
             pControl->setCurrentSample(m_filepos_play, m_file_length_old);
-            pControl->process(resample_rate, m_filepos_play, m_file_length_old, iBufferSize);
+            pControl->process(rate, m_filepos_play, m_file_length_old, iBufferSize);
         }
         m_engineLock.unlock();
 
@@ -867,7 +827,7 @@
     if (!bTrackLoading) {
         // Give the Reader hints as to which chunks of the current song we
         // really care about. It will try very hard to keep these in memory
-        hintReader(resample_rate);
+        hintReader(rate);
     }
 
     const double kSmallRate = 0.005;
@@ -1016,7 +976,6 @@
     m_engineLock.lock();
     m_engineControls.push_back(pControl);
     m_engineLock.unlock();
-
     pControl->setEngineBuffer(this);
     connect(this, SIGNAL(trackLoaded(TrackPointer)),
             pControl, SLOT(trackLoaded(TrackPointer)),
