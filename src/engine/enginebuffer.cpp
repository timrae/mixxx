--- conflicted
+++ resolved
@@ -885,18 +885,13 @@
         m_iSamplesCalculated = 0;
     }
 
-<<<<<<< HEAD
-    // Update visual control object, this needs to be done more often
-    m_visualPlaypos->set(fFractionalPlaypos);
-    m_rateEngine->set(rate);
-    m_pRateControl->checkTrackPosition(fFractionalPlaypos);
-=======
     // Update visual control object, this needs to be done more often than the
     // rateEngine and playpos slider
     m_visualPlayPos->set(fFractionalPlaypos, rate,
             (double)iBufferSize/m_file_length_old,
             fractionalPlayposFromAbsolute(m_dSlipPosition));
->>>>>>> de0e4a37
+    m_rateEngine->set(rate);
+    m_pRateControl->checkTrackPosition(fFractionalPlaypos);
 }
 
 void EngineBuffer::hintReader(const double dRate) {
