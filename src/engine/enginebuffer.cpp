--- conflicted
+++ resolved
@@ -743,11 +743,10 @@
 
         bool paused = m_playButton->get() == 0.0;
         bool is_scratching = false;
-<<<<<<< HEAD
 
         // speed is the percentage change in player speed. Depending on whether
         // keylock is enabled, this is applied to either the rate or the tempo.
-        double speed = m_pRateControl->calculateRate(
+        double speed = m_pRateControl->calculateSpeed(
             baserate, paused, iBufferSize, &is_scratching);
 
         bool keylock_enabled = m_pKeylock->get() > 0;
@@ -761,48 +760,19 @@
         // The pitch adjustment in Ratio (1.0 being normal
         // pitch. 2.0 is a full octave shift up).
         double pitchRatio = m_pKeyControl->getPitchRatio();
-=======
-        bool keylock_enabled = m_pKeylock->toBool();
-
-        // If keylock was on, and the user disabled it, also reset the pitch.
-        if (m_bWasKeylocked && !keylock_enabled) {
-            m_pPitchControl->set(0.0);
-        }
-
-        // Speed is the resulting Speed of all Speed controls (rate_* COs),
-        // the percentage change in player speed. Depending on whether
-        // keylock is enabled, this is applied to either the rate
-        // (pitch and tempo) or the tempo only.
-        double speed = m_pRateControl->calculateSpeed(
-                baserate, paused, iBufferSize, &is_scratching);
-        double pitch = m_pKeyControl->getPitchAdjustOctaves();
->>>>>>> 12893bb1
 
         // Update the slipped position and seek if it was disabled.
         processSlip(iBufferSize);
 
-<<<<<<< HEAD
         // If either keylock is enabled or the pitch slider is non-zero then we
         // need to use pitch and time scaling. Scratching always disables
         // keylock because keylock sounds terrible when not going at a constant
         // rate.
         // High seek speeds also disables keylock.  Our pitch slider could go
         // to 90%, so that's the cutoff point.
-        bool use_pitch_and_time_scaling = !is_scratching && (keylock_enabled || pitchRatio != speed) &&
+        bool useIndependentPitchAndTempoScaling = !is_scratching && (keylock_enabled || pitchRatio != speed) &&
                                           fabs(speed) <= 1.9;
-        enablePitchAndTimeScaling(use_pitch_and_time_scaling);
-=======
-        // If either keylock is enabled or the (musical) pitch control is non-zero then we
-        // need to use independent pitch and tempo scaling.
-        // Scratching always uses pitch and tempo because tempo scratching sounds terrible
-        // High seek speeds also disables independent pitch and tempo scaling.
-        // Our speed (rate) slider could go to 90%, so that's the cutoff point.
-        bool useIndependentPitchAndTempoScaling =
-                !is_scratching &&
-                (keylock_enabled || pitch != 0) &&
-                fabs(speed) <= 1.9;
         enableIndependentPitchTempoScaling(useIndependentPitchAndTempoScaling);
->>>>>>> 12893bb1
 
         processSyncRequests();
         processSeek();
@@ -843,7 +813,7 @@
             // pass for every 1 real second)
             double tempoRatio = speed;
             double pitchRatio;
-            if (use_pitch_and_time_scaling) {
+            if (useIndependentPitchAndTempoScaling) {
                 pitchRatio = m_pKeyControl->getPitchRatio();
             } else {
                 // This is for the natural speed pitch found on turn tables
