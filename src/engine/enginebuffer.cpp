--- conflicted
+++ resolved
@@ -961,33 +961,10 @@
             }
         }
 
-<<<<<<< HEAD
-        // Crossfade if we just did a seek
-        if (m_iCrossFadeSamples > 0) {
-            int i = 0;
-            double cross_len = 0;
-            if (m_iCrossFadeSamples >= iBufferSize) {
-                i = m_iCrossFadeSamples - iBufferSize;
-                cross_len = static_cast<double>(iBufferSize) / 2.0;
-            } else {
-                cross_len = static_cast<double>(m_iCrossFadeSamples) / 2.0;
-            }
-
-            double cross_mix = 0.0;
-            double cross_inc = 1.0 / cross_len;
-            // Do crossfade from old fadeout buffer to this new data
-            for (int j = 0; j + 1 < iBufferSize && i + 1 < m_iCrossFadeSamples; i += 2, j += 2) {
-                pOutput[j] = pOutput[j] * cross_mix + m_pCrossFadeBuffer[i] * (1.0 - cross_mix);
-                pOutput[j+1] = pOutput[j+1] * cross_mix + m_pCrossFadeBuffer[i+1] * (1.0 - cross_mix);
-                cross_mix += cross_inc;
-            }
-            m_iCrossFadeSamples = 0;
-=======
         if (m_bCrossfadeReady) {
             SampleUtil::linearCrossfadeBuffers(
                 pOutput, m_pCrossfadeBuffer, pOutput, iBufferSize);
             m_bCrossfadeReady = false;
->>>>>>> e78003ac
         }
 
         QListIterator<EngineControl*> it(m_engineControls);
