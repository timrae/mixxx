--- conflicted
+++ resolved
@@ -8,11 +8,7 @@
 #include <QList>
 
 #include "configobject.h"
-<<<<<<< HEAD
-#include "controlobject.h"
-=======
 #include "controlobjectthread.h"
->>>>>>> 4a19b2b4
 #include "trackinfoobject.h"
 
 class EngineMaster;
@@ -97,11 +93,7 @@
     double m_dTotalSamples;
     EngineMaster* m_pEngineMaster;
     EngineBuffer* m_pEngineBuffer;
-<<<<<<< HEAD
-    ControlObject m_numDecks;
-=======
     ControlObjectThread m_numDecks;
->>>>>>> 4a19b2b4
 };
 
 #endif /* ENGINECONTROL_H */