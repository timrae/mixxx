--- conflicted
+++ resolved
@@ -1,33 +1,18 @@
 #include "engine/enginefilterbessel4.h"
-<<<<<<< HEAD
-
-
-EngineFilterBessel4Low::EngineFilterBessel4Low(int sampleRate, double freqCorner1) {
-=======
 #include "util/math.h"
 
 
 EngineFilterBessel4Low::EngineFilterBessel4Low(int sampleRate,
                                                double freqCorner1) {
->>>>>>> 01982b38
     setFrequencyCorners(sampleRate, freqCorner1);
 }
 
 void EngineFilterBessel4Low::setFrequencyCorners(int sampleRate,
-<<<<<<< HEAD
-                                             double freqCorner1) {
-=======
                                                  double freqCorner1) {
->>>>>>> 01982b38
     // Copy the old coefficients into m_oldCoef
     setCoefs("LpBe4", sampleRate, freqCorner1);
 }
 
-<<<<<<< HEAD
-
-EngineFilterBessel4Band::EngineFilterBessel4Band(int sampleRate, double freqCorner1,
-                                         double freqCorner2) {
-=======
 int EngineFilterBessel4Low::setFrequencyCornersForIntDelay(
         double desiredCorner1Ratio, int maxDelay) {
     // these values are calculated using the phase returned by
@@ -77,36 +62,22 @@
 EngineFilterBessel4Band::EngineFilterBessel4Band(int sampleRate,
                                                  double freqCorner1,
                                                  double freqCorner2) {
->>>>>>> 01982b38
     setFrequencyCorners(sampleRate, freqCorner1, freqCorner2);
 }
 
 void EngineFilterBessel4Band::setFrequencyCorners(int sampleRate,
-<<<<<<< HEAD
-                                             double freqCorner1,
-                                             double freqCorner2) {
-=======
                                                   double freqCorner1,
                                                   double freqCorner2) {
->>>>>>> 01982b38
     setCoefs("BpBe4", sampleRate, freqCorner1, freqCorner2);
 }
 
 
-<<<<<<< HEAD
-EngineFilterBessel4High::EngineFilterBessel4High(int sampleRate, double freqCorner1) {
-=======
 EngineFilterBessel4High::EngineFilterBessel4High(int sampleRate,
                                                  double freqCorner1) {
->>>>>>> 01982b38
     setFrequencyCorners(sampleRate, freqCorner1);
 }
 
 void EngineFilterBessel4High::setFrequencyCorners(int sampleRate,
-<<<<<<< HEAD
-                                             double freqCorner1) {
-=======
                                                   double freqCorner1) {
->>>>>>> 01982b38
     setCoefs("HpBe4", sampleRate, freqCorner1);
 }