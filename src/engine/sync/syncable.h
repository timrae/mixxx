--- conflicted
+++ resolved
@@ -31,11 +31,7 @@
     // in response to getMode().
     virtual void notifySyncModeChanged(SyncMode mode) = 0;
 
-<<<<<<< HEAD
-    // Notify a Synacable that they should sync phase.
-=======
     // Notify a Syncable that they should sync phase.
->>>>>>> c467f1fa
     virtual void requestSyncPhase() = 0;
 
     // Must NEVER return a mode that was not set directly via
