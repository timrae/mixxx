// QuantizeControl.cpp
// Created on Sat 5, 2011
// Author: pwhelan

#include <QtDebug>

#include "controlobject.h"
#include "configobject.h"
#include "controlpushbutton.h"
#include "cachingreader.h"
#include "engine/quantizecontrol.h"
#include "engine/enginecontrol.h"
#include "util/assert.h"

QuantizeControl::QuantizeControl(QString group,
                                 ConfigObject<ConfigValue>* pConfig)
        : EngineControl(group, pConfig) {
    // Turn quantize OFF by default. See Bug #898213
    m_pCOQuantizeEnabled = new ControlPushButton(ConfigKey(group, "quantize"));
    m_pCOQuantizeEnabled->setButtonMode(ControlPushButton::TOGGLE);
    m_pCONextBeat = new ControlObject(ConfigKey(group, "beat_next"));
    m_pCONextBeat->set(-1);
    m_pCOPrevBeat = new ControlObject(ConfigKey(group, "beat_prev"));
    m_pCOPrevBeat->set(-1);
    m_pCOClosestBeat = new ControlObject(ConfigKey(group, "beat_closest"));
    m_pCOClosestBeat->set(-1);
}

QuantizeControl::~QuantizeControl() {
    delete m_pCOQuantizeEnabled;
    delete m_pCONextBeat;
    delete m_pCOPrevBeat;
    delete m_pCOClosestBeat;
}

void QuantizeControl::trackLoaded(TrackPointer pTrack) {
    if (m_pTrack) {
        trackUnloaded(m_pTrack);
    }

    if (pTrack) {
        m_pTrack = pTrack;
        m_pBeats = m_pTrack->getBeats();
        connect(m_pTrack.data(), SIGNAL(beatsUpdated()),
                this, SLOT(slotBeatsUpdated()));
        // Initialize prev and next beat as if current position was zero.
        // If there is a cue point, the value will be updated.
        setCurrentSample(0, 0);
    }
}

void QuantizeControl::trackUnloaded(TrackPointer pTrack) {
    Q_UNUSED(pTrack);
    if (m_pTrack) {
        disconnect(m_pTrack.data(), SIGNAL(beatsUpdated()),
                   this, SLOT(slotBeatsUpdated()));
    }
    m_pTrack.clear();
    m_pBeats.clear();
    m_pCOPrevBeat->set(-1);
    m_pCONextBeat->set(-1);
    m_pCOClosestBeat->set(-1);
}

void QuantizeControl::slotBeatsUpdated() {
    if (m_pTrack) {
        m_pBeats = m_pTrack->getBeats();
        setCurrentSample(0, 0);
    }
}

void QuantizeControl::setCurrentSample(const double dCurrentSample,
                                       const double dTotalSamples) {
    if (dCurrentSample == getCurrentSample()) {
        // No need to recalculate.
        return;
    }

    EngineControl::setCurrentSample(dCurrentSample, dTotalSamples);

    if (!m_pBeats) {
        return;
    }

    int iCurrentSample = dCurrentSample;
    DEBUG_ASSERT_AND_HANDLE(even(iCurrentSample)) {
        iCurrentSample--;
    }

    double prevBeat = m_pCOPrevBeat->get();
    double nextBeat = m_pCONextBeat->get();
    double closestBeat = m_pCOClosestBeat->get();

<<<<<<< HEAD
    // We only need to update the prev or next if the current sample is
    // out of range of the existing beat positions.  This bypasses the epsilon
    // calculation, but is there a way that could actually cause a problem?
    if (dCurrentSample < prevBeat || dCurrentSample > nextBeat) {
        // Calculate this by hand since we may also want the beat locations themselves
        // and duplicating the work would double the number of mutex locks.
        QPair<double, double> beat_pair = m_pBeats->findPrevNextBeats(iCurrentSample);
        prevBeat = beat_pair.first;
        nextBeat = beat_pair.second;
        m_pCOPrevBeat->set(prevBeat);
        m_pCONextBeat->set(nextBeat);
    }
    double currentClosestBeat =
            (nextBeat - iCurrentSample > iCurrentSample - prevBeat) ?
                    prevBeat : nextBeat;
=======
    // Calculate this by hand since we may also want the beat locations themselves
    // and duplicating the work would double the number of mutex locks.
    double updatedPrev;
    double updatedNext;
    m_pBeats->findPrevNextBeats(iCurrentSample, &updatedPrev, &updatedNext);
    double currentClosestBeat =
            (updatedNext - iCurrentSample > iCurrentSample - updatedPrev) ?
                    updatedPrev : updatedNext;
>>>>>>> 3a1c7a15

    if (closestBeat != currentClosestBeat) {
        // findXBeats claims to guarantee evenness, except in the case of -1.
        if (currentClosestBeat != -1) {
            DEBUG_ASSERT_AND_HANDLE(even(static_cast<int>(currentClosestBeat))) {
                currentClosestBeat--;
            }
        }
        m_pCOClosestBeat->set(currentClosestBeat);
    }
<<<<<<< HEAD
=======

    if (prevBeat == -1 || nextBeat == -1 ||
        currentSample >= nextBeat || currentSample <= prevBeat) {
        m_pCOPrevBeat->set(updatedPrev);
        m_pCONextBeat->set(updatedNext);
    }

    return kNoTrigger;
>>>>>>> 3a1c7a15
}<|MERGE_RESOLUTION|>--- conflicted
+++ resolved
@@ -82,41 +82,23 @@
         return;
     }
 
-    int iCurrentSample = dCurrentSample;
-    DEBUG_ASSERT_AND_HANDLE(even(iCurrentSample)) {
-        iCurrentSample--;
-    }
-
     double prevBeat = m_pCOPrevBeat->get();
     double nextBeat = m_pCONextBeat->get();
     double closestBeat = m_pCOClosestBeat->get();
 
-<<<<<<< HEAD
     // We only need to update the prev or next if the current sample is
     // out of range of the existing beat positions.  This bypasses the epsilon
     // calculation, but is there a way that could actually cause a problem?
     if (dCurrentSample < prevBeat || dCurrentSample > nextBeat) {
         // Calculate this by hand since we may also want the beat locations themselves
         // and duplicating the work would double the number of mutex locks.
-        QPair<double, double> beat_pair = m_pBeats->findPrevNextBeats(iCurrentSample);
-        prevBeat = beat_pair.first;
-        nextBeat = beat_pair.second;
+        m_pBeats->findPrevNextBeats(dCurrentSample, &prevBeat, &nextBeat);
         m_pCOPrevBeat->set(prevBeat);
         m_pCONextBeat->set(nextBeat);
     }
     double currentClosestBeat =
-            (nextBeat - iCurrentSample > iCurrentSample - prevBeat) ?
+            (nextBeat - dCurrentSample > dCurrentSample - prevBeat) ?
                     prevBeat : nextBeat;
-=======
-    // Calculate this by hand since we may also want the beat locations themselves
-    // and duplicating the work would double the number of mutex locks.
-    double updatedPrev;
-    double updatedNext;
-    m_pBeats->findPrevNextBeats(iCurrentSample, &updatedPrev, &updatedNext);
-    double currentClosestBeat =
-            (updatedNext - iCurrentSample > iCurrentSample - updatedPrev) ?
-                    updatedPrev : updatedNext;
->>>>>>> 3a1c7a15
 
     if (closestBeat != currentClosestBeat) {
         // findXBeats claims to guarantee evenness, except in the case of -1.
@@ -127,15 +109,4 @@
         }
         m_pCOClosestBeat->set(currentClosestBeat);
     }
-<<<<<<< HEAD
-=======
-
-    if (prevBeat == -1 || nextBeat == -1 ||
-        currentSample >= nextBeat || currentSample <= prevBeat) {
-        m_pCOPrevBeat->set(updatedPrev);
-        m_pCONextBeat->set(updatedNext);
-    }
-
-    return kNoTrigger;
->>>>>>> 3a1c7a15
 }