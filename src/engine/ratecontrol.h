// ratecontrol.h
// Created 7/4/2009 by RJ Ryan (rryan@mit.edu)

#ifndef RATECONTROL_H
#define RATECONTROL_H

#include <QObject>

#include "configobject.h"
#include "controlobject.h"
#include "engine/enginecontrol.h"
#include "engine/enginesync.h"

const int RATE_TEMP_STEP = 500;
const int RATE_TEMP_STEP_SMALL = RATE_TEMP_STEP * 10.;
const int RATE_SENSITIVITY_MIN = 100;
const int RATE_SENSITIVITY_MAX = 2500;
const double TRACK_POSITION_MASTER_HANDOFF = 0.98;

class BpmControl;
class Rotary;
class ControlTTRotary;
class ControlObject;
class ControlPotmeter;
class ControlPushButton;
class EngineChannel;
class PositionScratchController;
#ifdef __VINYLCONTROL__
class VinylControlControl;
#endif

// RateControl is an EngineControl that is in charge of managing the rate of
// playback of a given channel of audio in the Mixxx engine. Using input from
// various controls, RateControl will calculate the current rate.
class RateControl : public EngineControl {
    Q_OBJECT
public:
    RateControl(const char* _group, ConfigObject<ConfigValue>* _config, EngineSync* enginesync);
    virtual ~RateControl();

    void setBpmControl(BpmControl* bpmcontrol);
    void setEngineChannel(EngineChannel* pChannel);
#ifdef __VINYLCONTROL__
    void setVinylControlControl(VinylControlControl* vinylcontrolcontrol);
#endif
    // Must be called during each callback of the audio thread so that
    // RateControl has a chance to update itself.
    double process(const double dRate,
                   const double currentSample,
                   const double totalSamples,
                   const int bufferSamples);
    // Returns the current engine rate.
    double calculateRate(double baserate, bool paused, int iSamplesPerBuffer, bool* isScratching);
    double getRawRate() const;
    ControlObject* getBeatDistanceControl();
    double getMode() const;
    void setMode(double state);
    double getFileBpm() const { return m_pFileBpm ? m_pFileBpm->get() : 0.0; }
    EngineChannel* getChannel() { Q_ASSERT(m_pChannel); return m_pChannel; }
    const QString getGroup() const { return m_sGroup; }


    // Set rate change when temp rate button is pressed
    static void setTemp(double v);
    // Set rate change when temp rate small button is pressed
    static void setTempSmall(double v);
    // Set rate change when perm rate button is pressed
    static void setPerm(double v);
    // Set rate change when perm rate small button is pressed
    static void setPermSmall(double v);
    /** Set Rate Ramp Mode */
    static void setRateRamp(bool);
    /** Set Rate Ramp Sensitivity */
    static void setRateRampSensitivity(int);
    virtual void notifySeek(double dNewPlaypos);
    void checkTrackPosition(double fractionalPlaypos);

  public slots:
    void slotControlRatePermDown(double);
    void slotControlRatePermDownSmall(double);
    void slotControlRatePermUp(double);
    void slotControlRatePermUpSmall(double);
    void slotControlRateTempDown(double);
    void slotControlRateTempDownSmall(double);
    void slotControlRateTempUp(double);
    void slotControlRateTempUpSmall(double);
    void slotControlFastForward(double);
    void slotControlFastBack(double);
    virtual void trackLoaded(TrackPointer pTrack);
    virtual void trackUnloaded(TrackPointer pTrack);

  private slots:
    void slotControlPlay(double);
    void slotSyncModeChanged(double);
    void slotSyncMasterChanged(double);
    void slotSyncSlaveChanged(double);
<<<<<<< HEAD
    void slotChannelRateSliderChanged(double);
=======
    void slotRateSliderChanged(double);
>>>>>>> 3ef23535

  private:
    double getJogFactor() const;
    double getWheelFactor() const;

    /** Set rate change of the temporary pitch rate */
    void setRateTemp(double v);
    /** Add a value to the temporary pitch rate */
    void addRateTemp(double v);
    /** Subtract a value from the temporary pitch rate */
    void subRateTemp(double v);
    /** Reset the temporary pitch rate */
    void resetRateTemp(void);
    /** Get the 'Raw' Temp Rate */
    double getTempRate(void);

    /** Values used when temp and perm rate buttons are pressed */
    static double m_dTemp, m_dTempSmall, m_dPerm, m_dPermSmall;

    QString m_sGroup;
    EngineChannel* m_pChannel;
    EngineSync* m_pEngineSync;
    ControlPushButton *buttonRateTempDown, *buttonRateTempDownSmall,
        *buttonRateTempUp, *buttonRateTempUpSmall;
    ControlPushButton *buttonRatePermDown, *buttonRatePermDownSmall,
        *buttonRatePermUp, *buttonRatePermUpSmall;
    ControlObject *m_pRateDir, *m_pRateRange, *m_pRateEngine;
    ControlObject* m_pBeatDistance;
    ControlPotmeter* m_pRateSlider;
    ControlPotmeter* m_pRateSearch;
    ControlPushButton* m_pReverseButton;
    ControlObject* m_pBackButton;
    ControlObject* m_pForwardButton;
    ControlObject* m_pPlayButton;

    ControlTTRotary* m_pWheel;
    ControlTTRotary* m_pScratch;
    ControlTTRotary* m_pOldScratch;
    PositionScratchController* m_pScratchController;

    ControlPushButton* m_pScratchToggle;
    ControlObject* m_pJog;
    ControlObject* m_pVCEnabled;
    ControlObject* m_pVCScratching;
#ifdef __VINYLCONTROL__
    VinylControlControl *m_pVinylControlControl;
#endif
    Rotary* m_pJogFilter;

    ControlObject *m_pSampleRate;

    TrackPointer m_pTrack;

    // For Master Sync
    BpmControl* m_pBpmControl;
    ControlObject* m_pSyncMode;

    // The current loaded file's detected BPM
    ControlObject* m_pFileBpm;

    // Enumerations which hold the state of the pitchbend buttons.
    // These enumerations can be used like a bitmask.
    enum RATERAMP_DIRECTION {
        RATERAMP_NONE = 0,  // No buttons are held down
        RATERAMP_DOWN = 1,  // Down button is being held
        RATERAMP_UP = 2,    // Up button is being held
        RATERAMP_BOTH = 3   // Both buttons are being held down
    };

    // Rate ramping mode:
    //  RATERAMP_STEP: pitch takes a temporary step up/down a certain amount.
    //  RATERAMP_LINEAR: pitch moves up/down in a progresively linear fashion.
    enum RATERAMP_MODE {
        RATERAMP_STEP = 0,
        RATERAMP_LINEAR = 1
    };

    // This defines how the rate returns to normal. Currently unused.
    // Rate ramp back mode:
    //  RATERAMP_RAMPBACK_NONE: returns back to normal all at once.
    //  RATERAMP_RAMPBACK_SPEED: moves back in a linearly progresive manner.
    //  RATERAMP_RAMPBACK_PERIOD: returns to normal within a period of time.
    enum RATERAMP_RAMPBACK_MODE {
        RATERAMP_RAMPBACK_NONE,
        RATERAMP_RAMPBACK_SPEED,
        RATERAMP_RAMPBACK_PERIOD
    };

    // The current rate ramping direction. Only holds the last button pressed.
    int m_ePbCurrent;
    //  The rate ramping buttons which are currently being pressed.
    int m_ePbPressed;

    // This is true if we've already started to ramp the rate
    bool m_bTempStarted;
    // Set to the rate change used for rate temp
    double m_dTempRateChange;
    // Set the Temporary Rate Change Mode
    static enum RATERAMP_MODE m_eRateRampMode;
    // The Rate Temp Sensitivity, the higher it is the slower it gets
    static int m_iRateRampSensitivity;
    // Temporary pitchrate, added to the permanent rate for calculateRate
    double m_dRateTemp;
    // Previously-known bpm value, used for determining if sync speed has actually changed.
    double m_dOldBpm;
    enum RATERAMP_RAMPBACK_MODE m_eRampBackMode;
    // Return speed for temporary rate change
    double m_dRateTempRampbackChange;
};

#endif /* RATECONTROL_H */<|MERGE_RESOLUTION|>--- conflicted
+++ resolved
@@ -94,11 +94,7 @@
     void slotSyncModeChanged(double);
     void slotSyncMasterChanged(double);
     void slotSyncSlaveChanged(double);
-<<<<<<< HEAD
-    void slotChannelRateSliderChanged(double);
-=======
     void slotRateSliderChanged(double);
->>>>>>> 3ef23535
 
   private:
     double getJogFactor() const;
