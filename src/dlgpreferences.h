--- conflicted
+++ resolved
@@ -19,10 +19,7 @@
 #define DLGPREFERENCES_H
 
 #include <QDialog>
-<<<<<<< HEAD
-=======
 #include <QEvent>
->>>>>>> 2d40a3a2
 
 #include "ui_dlgpreferencesdlg.h"
 #include "configobject.h"
@@ -81,11 +78,6 @@
     void onShow();
     void onHide();
 
-<<<<<<< HEAD
-    QList<DlgPrefController*> m_controllerWindows;
-
-=======
->>>>>>> 2d40a3a2
     DlgPrefSound* m_wsound;
     DlgPrefPlaylist* m_wplaylist;
     DlgPrefControllers *m_wcontrollers;
