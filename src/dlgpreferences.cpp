--- conflicted
+++ resolved
@@ -88,15 +88,9 @@
 
     m_wbeats = new DlgPrefBeats(this, m_pConfig);
     addPageWidget (m_wbeats);
-<<<<<<< HEAD
-
-    m_wkey = new DlgPrefKey(this, config);
+    m_wkey = new DlgPrefKey(this, m_pConfig);
     addPageWidget(m_wkey);
-
-    m_wreplaygain = new DlgPrefReplayGain(this, config);
-=======
     m_wreplaygain = new DlgPrefReplayGain(this, m_pConfig);
->>>>>>> 1343d89e
     addPageWidget(m_wreplaygain);
     m_wrecord = new DlgPrefRecord(this, m_pConfig);
     addPageWidget(m_wrecord);
