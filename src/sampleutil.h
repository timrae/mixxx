// sampleutil.h
// Created 10/5/2009 by RJ Ryan (rryan@mit.edu)

#ifndef SAMPLEUTIL_H
#define SAMPLEUTIL_H

#include "defs.h"

// MSVC does this
// __declspec(align(16))
// while GCC does
// __attribute__((aligned(16)))
// IntelCC does
// _MM_ALIGN_16
// but I dont know how to test for ICC.

#if !_ALIGN_16
#define _ALIGN_16
#define _ALIGN_STACK
#elif (defined __GNUC__)
#define _ALIGN_16 __attribute__((aligned(16)))
#define _ALIGN_STACK __attribute__((force_align_arg_pointer, aligned(16)))
#elif (defined _MSC_VER)
#define _ALIGN_16 __declspec(align(16))
#define _ALIGN_STACK
#else
#error Please email mixxx-devel@lists.sourceforge.net and tell us what is the equivalent of __attribute__((aligned(16))) for your compiler.
#endif

#define assert_aligned(data) (Q_ASSERT(reinterpret_cast<int64_t>(data) % 16 == 0));

// A group of utilities for working with samples.
class SampleUtil {
  public:
    static bool m_sOptimizationsOn;

    // Allocated a buffer of CSAMPLE's with length size. Ensures that the buffer
    // is 16-byte aligned for SSE enhancement.
    static CSAMPLE* alloc(int size);

    // Frees a 16-byte aligned buffer allocated by SampleUtil::alloc()
    static void free(CSAMPLE* pBuffer);

    // Multiply every sample in pBuffer by gain
    static void applyGain(CSAMPLE* pBuffer, CSAMPLE gain, int iNumSamples);

    // Apply a different gain to every other sample.
    static void applyAlternatingGain(CSAMPLE* pBuffer,
                                     CSAMPLE gain1, CSAMPLE gain2,
                                     int iNumSamples);

    // Multiply every sample in pBuffer ramping from gain1 to gain2
<<<<<<< HEAD
    static void applyRampingGain(CSAMPLE* pBuffer, CSAMPLE gain1, CSAMPLE gain2, int iNumSamples);
=======
    static void applyRampingGain(CSAMPLE* pBuffer, CSAMPLE old_gain, CSAMPLE new_gain, int iNumSamples);
>>>>>>> ee25c9e4

    // Add each sample of pSrc, multiplied by the gain, to pDest
    static void addWithGain(CSAMPLE* pDest, const CSAMPLE* pSrc,
                            CSAMPLE gain, int iNumSamples);

    // Add each sample of pSrc, multiplied by the gain, to pDest
    static void addWithRampingGain(CSAMPLE* pDest,
                                   const CSAMPLE* pSrc, CSAMPLE old_gain, CSAMPLE new_gain,
                                   int iNumSamples);

    // Add to each sample of pDest, pSrc1 multiplied by gain1 plus pSrc2
    // multiplied by gain2
    static void add2WithGain(CSAMPLE* pDest,
                             const CSAMPLE* pSrc1, CSAMPLE gain1,
                             const CSAMPLE* pSrc2, CSAMPLE gain2,
                             int iNumSamples);

    // Add to each sample of pDest, pSrc1 multiplied by gain1 plus pSrc2
    // multiplied by gain2 plus pSrc3 multiplied by gain3
    static void add3WithGain(CSAMPLE* pDest,
                             const CSAMPLE* pSrc1, CSAMPLE gain1,
                             const CSAMPLE* pSrc2, CSAMPLE gain2,
                             const CSAMPLE* pSrc3, CSAMPLE gain3,
                             int iNumSamples);

    // Copy pSrc to pDest and multiply each sample by a factor of gain.
    static void copyWithGain(CSAMPLE* pDest, const CSAMPLE* pSrc,
                             CSAMPLE gain, int iNumSamples);

    // Copy pSrc to pDest and ramp gain
    static void copyWithRampingGain(CSAMPLE* pDest, const CSAMPLE* pSrc,
<<<<<<< HEAD
                                    CSAMPLE gain1, CSAMPLE gain2, int iNumSamples);

    // Copies the sum of each channel, multiplied by its gain into pDest
    static void copy2WithGain(CSAMPLE* pDest,
                              const CSAMPLE* pSrc1, CSAMPLE gain1,
                              const CSAMPLE* pSrc2, CSAMPLE gain2,
                              int iNumSamples);

    // Copies the sum of each channel, multiplied by its gain into pDest
    static void copy3WithGain(CSAMPLE* pDest,
                              const CSAMPLE* pSrc1, CSAMPLE gain1,
                              const CSAMPLE* pSrc2, CSAMPLE gain2,
                              const CSAMPLE* pSrc3, CSAMPLE gain3,
                              int iNumSamples);

    // Copies the sum of each channel into pDest with per-source ramping gain
    static void copy3WithRampingGain(CSAMPLE* pDest,
                              const CSAMPLE* pSrc1, CSAMPLE gain1in, CSAMPLE gain1out,
                              const CSAMPLE* pSrc2, CSAMPLE gain2in, CSAMPLE gain2out,
                              const CSAMPLE* pSrc3, CSAMPLE gain3in, CSAMPLE gain3out,
                              int iNumSamples);

    // Copies the sum of each channel, multiplied by its gain into pDest
    static void copy4WithGain(CSAMPLE* pDest,
                              const CSAMPLE* pSrc1, CSAMPLE gain1,
                              const CSAMPLE* pSrc2, CSAMPLE gain2,
                              const CSAMPLE* pSrc3, CSAMPLE gain3,
                              const CSAMPLE* pSrc4, CSAMPLE gain4,
                              int iNumSamples);

    // Copies the sum of each channel, multiplied by its gain into pDest
    static void copy5WithGain(CSAMPLE* pDest,
                              const CSAMPLE* pSrc1, CSAMPLE gain1,
                              const CSAMPLE* pSrc2, CSAMPLE gain2,
                              const CSAMPLE* pSrc3, CSAMPLE gain3,
                              const CSAMPLE* pSrc4, CSAMPLE gain4,
                              const CSAMPLE* pSrc5, CSAMPLE gain5,
                              int iNumSamples);

    // Copies the sum of each channel, multiplied by its gain into pDest
    static void copy6WithGain(CSAMPLE* pDest,
                              const CSAMPLE* pSrc1, CSAMPLE gain1,
                              const CSAMPLE* pSrc2, CSAMPLE gain2,
                              const CSAMPLE* pSrc3, CSAMPLE gain3,
                              const CSAMPLE* pSrc4, CSAMPLE gain4,
                              const CSAMPLE* pSrc5, CSAMPLE gain5,
                              const CSAMPLE* pSrc6, CSAMPLE gain6,
                              int iNumSamples);

    // Copies the sum of each channel, multiplied by its gain into pDest
    static void copy7WithGain(CSAMPLE* pDest,
                              const CSAMPLE* pSrc1, CSAMPLE gain1,
                              const CSAMPLE* pSrc2, CSAMPLE gain2,
                              const CSAMPLE* pSrc3, CSAMPLE gain3,
                              const CSAMPLE* pSrc4, CSAMPLE gain4,
                              const CSAMPLE* pSrc5, CSAMPLE gain5,
                              const CSAMPLE* pSrc6, CSAMPLE gain6,
                              const CSAMPLE* pSrc7, CSAMPLE gain7,
                              int iNumSamples);
=======
                                    CSAMPLE old_gain, CSAMPLE new_gain, int iNumSamples);
>>>>>>> ee25c9e4

    // Convert a buffer of SAMPLEs to a buffer of CSAMPLEs. Does not work
    // in-place! pDest and pSrc must not be aliased.
    static void convert(CSAMPLE* pDest, const SAMPLE* pSrc, int iNumSamples);

    // For each pair of samples in pBuffer (l,r) -- stores the sum of the
    // absolute values of l in pfAbsL, and the sum of the absolute values of r
    // in pfAbsR.
    static void sumAbsPerChannel(CSAMPLE* pfAbsL, CSAMPLE* pfAbsR,
                                 const CSAMPLE* pBuffer, int iNumSamples);

    // Returns true if the buffer contains any samples outside of the range
    // [fMin,fMax].
    static bool isOutsideRange(CSAMPLE fMax, CSAMPLE fMin,
                               const CSAMPLE* pBuffer, int iNumSamples);

    // Copied every sample in pSrc to pDest, limiting the values in pDest to the
    // range [fMin, fMax]. If pDest and pSrc are aliases, will not copy -- will
    // only clamp. Returns true if any samples in pSrc were outside the range
    // [fMin, fMax].
    static bool copyClampBuffer(CSAMPLE fMax, CSAMPLE fMin,
                                CSAMPLE* pDest, const CSAMPLE* pSrc,
                                int iNumSamples);

    // Interleave the samples in pSrc1 and pSrc2 into pDest. iNumSamples must be
    // the number of samples in pSrc1 and pSrc2, and pDest must have at least
    // space for iNumSamples*2 samples. pDest must not be an alias of pSrc1 or
    // pSrc2.
    static void interleaveBuffer(CSAMPLE* pDest,
                                 const CSAMPLE* pSrc1, const CSAMPLE* pSrc2,
                                 int iNumSamples);

    // Deinterleave the samples in pSrc alternately into pDest1 and
    // pDest2. iNumSamples must be the number of samples in pDest1 and pDest2,
    // and pSrc must have at least iNumSamples*2 samples. Neither pDest1 or
    // pDest2 can be aliases of pSrc.
    static void deinterleaveBuffer(CSAMPLE* pDest1, CSAMPLE* pDest2,
                                   const CSAMPLE* pSrc, int iNumSamples);

    // Crossfade two buffers together and put the result in pDest.  All the
    // buffers must be the same length.  pDest may be an alias of the source
    // buffers.
    static void linearCrossfadeBuffers(CSAMPLE* pDest,
                                       const CSAMPLE* pSrcFadeOut,
                                       const CSAMPLE* pSrcFadeIn,
                                       int iNumSamples);
<<<<<<< HEAD
=======

    // Include auto-generated methods (e.g. copyXWithGain, copyXWithRampingGain,
    // etc.)
    #include "sampleutil_autogen.h"
>>>>>>> ee25c9e4
};


#endif /* SAMPLEUTIL_H */<|MERGE_RESOLUTION|>--- conflicted
+++ resolved
@@ -50,11 +50,7 @@
                                      int iNumSamples);
 
     // Multiply every sample in pBuffer ramping from gain1 to gain2
-<<<<<<< HEAD
-    static void applyRampingGain(CSAMPLE* pBuffer, CSAMPLE gain1, CSAMPLE gain2, int iNumSamples);
-=======
     static void applyRampingGain(CSAMPLE* pBuffer, CSAMPLE old_gain, CSAMPLE new_gain, int iNumSamples);
->>>>>>> ee25c9e4
 
     // Add each sample of pSrc, multiplied by the gain, to pDest
     static void addWithGain(CSAMPLE* pDest, const CSAMPLE* pSrc,
@@ -86,69 +82,7 @@
 
     // Copy pSrc to pDest and ramp gain
     static void copyWithRampingGain(CSAMPLE* pDest, const CSAMPLE* pSrc,
-<<<<<<< HEAD
-                                    CSAMPLE gain1, CSAMPLE gain2, int iNumSamples);
-
-    // Copies the sum of each channel, multiplied by its gain into pDest
-    static void copy2WithGain(CSAMPLE* pDest,
-                              const CSAMPLE* pSrc1, CSAMPLE gain1,
-                              const CSAMPLE* pSrc2, CSAMPLE gain2,
-                              int iNumSamples);
-
-    // Copies the sum of each channel, multiplied by its gain into pDest
-    static void copy3WithGain(CSAMPLE* pDest,
-                              const CSAMPLE* pSrc1, CSAMPLE gain1,
-                              const CSAMPLE* pSrc2, CSAMPLE gain2,
-                              const CSAMPLE* pSrc3, CSAMPLE gain3,
-                              int iNumSamples);
-
-    // Copies the sum of each channel into pDest with per-source ramping gain
-    static void copy3WithRampingGain(CSAMPLE* pDest,
-                              const CSAMPLE* pSrc1, CSAMPLE gain1in, CSAMPLE gain1out,
-                              const CSAMPLE* pSrc2, CSAMPLE gain2in, CSAMPLE gain2out,
-                              const CSAMPLE* pSrc3, CSAMPLE gain3in, CSAMPLE gain3out,
-                              int iNumSamples);
-
-    // Copies the sum of each channel, multiplied by its gain into pDest
-    static void copy4WithGain(CSAMPLE* pDest,
-                              const CSAMPLE* pSrc1, CSAMPLE gain1,
-                              const CSAMPLE* pSrc2, CSAMPLE gain2,
-                              const CSAMPLE* pSrc3, CSAMPLE gain3,
-                              const CSAMPLE* pSrc4, CSAMPLE gain4,
-                              int iNumSamples);
-
-    // Copies the sum of each channel, multiplied by its gain into pDest
-    static void copy5WithGain(CSAMPLE* pDest,
-                              const CSAMPLE* pSrc1, CSAMPLE gain1,
-                              const CSAMPLE* pSrc2, CSAMPLE gain2,
-                              const CSAMPLE* pSrc3, CSAMPLE gain3,
-                              const CSAMPLE* pSrc4, CSAMPLE gain4,
-                              const CSAMPLE* pSrc5, CSAMPLE gain5,
-                              int iNumSamples);
-
-    // Copies the sum of each channel, multiplied by its gain into pDest
-    static void copy6WithGain(CSAMPLE* pDest,
-                              const CSAMPLE* pSrc1, CSAMPLE gain1,
-                              const CSAMPLE* pSrc2, CSAMPLE gain2,
-                              const CSAMPLE* pSrc3, CSAMPLE gain3,
-                              const CSAMPLE* pSrc4, CSAMPLE gain4,
-                              const CSAMPLE* pSrc5, CSAMPLE gain5,
-                              const CSAMPLE* pSrc6, CSAMPLE gain6,
-                              int iNumSamples);
-
-    // Copies the sum of each channel, multiplied by its gain into pDest
-    static void copy7WithGain(CSAMPLE* pDest,
-                              const CSAMPLE* pSrc1, CSAMPLE gain1,
-                              const CSAMPLE* pSrc2, CSAMPLE gain2,
-                              const CSAMPLE* pSrc3, CSAMPLE gain3,
-                              const CSAMPLE* pSrc4, CSAMPLE gain4,
-                              const CSAMPLE* pSrc5, CSAMPLE gain5,
-                              const CSAMPLE* pSrc6, CSAMPLE gain6,
-                              const CSAMPLE* pSrc7, CSAMPLE gain7,
-                              int iNumSamples);
-=======
                                     CSAMPLE old_gain, CSAMPLE new_gain, int iNumSamples);
->>>>>>> ee25c9e4
 
     // Convert a buffer of SAMPLEs to a buffer of CSAMPLEs. Does not work
     // in-place! pDest and pSrc must not be aliased.
@@ -195,13 +129,10 @@
                                        const CSAMPLE* pSrcFadeOut,
                                        const CSAMPLE* pSrcFadeIn,
                                        int iNumSamples);
-<<<<<<< HEAD
-=======
 
     // Include auto-generated methods (e.g. copyXWithGain, copyXWithRampingGain,
     // etc.)
     #include "sampleutil_autogen.h"
->>>>>>> ee25c9e4
 };
 
 
