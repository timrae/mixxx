--- conflicted
+++ resolved
@@ -64,12 +64,6 @@
     }
 }
 
-ControlWidgetConnection::EmitOption WSliderComposed::getDefaultEmitOption(
-        Qt::MouseButton state) {
-    Q_UNUSED(state);
-    return ControlWidgetConnection::EMIT_ON_PRESS_AND_RELEASE;
-}
-
 void WSliderComposed::setSliderPixmap(const QString& filenameSlider) {
     m_pSlider = WPixmapStore::getPaintable(filenameSlider,
                                            Paintable::STRETCH);
@@ -135,11 +129,7 @@
 
         // Emit valueChanged signal
         if (m_bEventWhileDrag) {
-<<<<<<< HEAD
-            setControlParameter(newValue);
-=======
             setControlParameterUp(newValue);
->>>>>>> 88732c00
         }
 
         // Update display
