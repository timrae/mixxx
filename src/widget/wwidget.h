--- conflicted
+++ resolved
@@ -25,7 +25,7 @@
 #include "configobject.h"
 #include "widget/wbasewidget.h"
 
-class ControlObjectThread;
+class ControlObjectSlave;
 
 /**
   * Abstract class used in widgets connected to ControlObjects. Derived
@@ -39,7 +39,7 @@
 
 class WWidget : public QWidget, public WBaseWidget {
    Q_OBJECT
-public:
+  public:
     WWidget(QWidget *parent=0, Qt::WindowFlags flags=0);
     virtual ~WWidget();
 
@@ -48,27 +48,13 @@
     virtual void onConnectedControlValueChanged(double value);
 
   protected:
-<<<<<<< HEAD
     bool touchIsRightButton();
-    virtual bool event(QEvent* e);
-
-    /** Value/state of widget */
-    double m_fValue;
-    /** Is true if widget is off */
-    bool m_bOff;
+    bool event(QEvent* e);
 
     enum Qt::MouseButton m_activeTouchButton;
 
   private:
-    /** Variable containing the path to the pixmaps */
-    static QString m_qPath;
-    /** Property used when connecting to ControlObject */
-    bool m_bEmitOnDownPress;
-
-    ControlObjectThread* m_pTouchShift;
-=======
-    bool event(QEvent* pEvent);
->>>>>>> 2dd938fd
+    ControlObjectSlave* m_pTouchShift;
 };
 
 #endif