#ifndef KNOBEVENTHANDLER_H
#define KNOBEVENTHANDLER_H

#include <QMouseEvent>
#include <QWheelEvent>
#include <QCursor>
#include <QApplication>
#include <QPoint>

#include "defs.h"

template <class T>
class KnobEventHandler {
  public:
    KnobEventHandler()
            : m_bRightButtonPressed(false) {
    }

    double valueFromMouseEvent(T* pWidget, QMouseEvent* e) {
        QPoint cur(e->globalPos());
        QPoint diff(cur - m_startPos);
        double dist = sqrt(static_cast<double>(diff.x() * diff.x() + diff.y() * diff.y()));
        bool y_dominant = abs(diff.y()) > abs(diff.x());

        // if y is dominant, then thread an increase in dy as negative (y is
        // pointed downward). Otherwise, if y is not dominant and x has
        // decreased, then thread it as negative.
        if ((y_dominant && diff.y() > 0) || (!y_dominant && diff.x() < 0)) {
            dist = -dist;
        }

        // For legacy (MIDI) reasons this is tuned to 127.
        double value = pWidget->getControlParameter() + dist / 127.0;

        // Clamp to [0.0, 1.0]
        value = math_max(0.0, math_min(1.0, value));

        return value;
    }

    void mouseMoveEvent(T* pWidget, QMouseEvent* e) {
        if (!m_bRightButtonPressed) {
            QCursor::setPos(m_startPos);
            double value = valueFromMouseEvent(pWidget, e);
<<<<<<< HEAD
            pWidget->setControlParameter(value);
=======
            pWidget->setControlParameterDown(value);
>>>>>>> 88732c00
            pWidget->update();
        }
    }

    void mousePressEvent(T* pWidget, QMouseEvent* e) {
        switch (e->button()) {
            case Qt::RightButton:
                pWidget->resetControlParameter();
                m_bRightButtonPressed = true;
                break;
            case Qt::LeftButton:
            case Qt::MidButton:
                m_startPos = e->globalPos();
                QApplication::setOverrideCursor(Qt::BlankCursor);
                break;
            default:
                break;
        }
    }

    void mouseReleaseEvent(T* pWidget, QMouseEvent* e) {
        double value = 0.0;
        switch (e->button()) {
            case Qt::LeftButton:
            case Qt::MidButton:
                QCursor::setPos(m_startPos);
                QApplication::restoreOverrideCursor();
                value = valueFromMouseEvent(pWidget, e);
<<<<<<< HEAD
                pWidget->setControlParameter(value);
=======
                pWidget->setControlParameterUp(value);
>>>>>>> 88732c00
                pWidget->update();
                break;
            case Qt::RightButton:
                m_bRightButtonPressed = false;
                break;
            default:
                break;
        }
        pWidget->update();
    }

    void wheelEvent(T* pWidget, QWheelEvent* e) {
        // For legacy (MIDI) reasons this is tuned to 127.
        double wheelDirection = e->delta() / (120.0 * 127.0);
        double newValue = pWidget->getControlParameter() + wheelDirection;

        // Clamp to [0.0, 1.0]
        newValue = math_max(0.0, math_min(1.0, newValue));

        pWidget->setControlParameter(newValue);
        pWidget->update();
        e->accept();
    }

  private:
    // True if right mouse button is pressed.
    bool m_bRightButtonPressed;

    // Starting point when left mouse button is pressed
    QPoint m_startPos;
};

#endif /* KNOBEVENTHANDLER_H */<|MERGE_RESOLUTION|>--- conflicted
+++ resolved
@@ -42,11 +42,7 @@
         if (!m_bRightButtonPressed) {
             QCursor::setPos(m_startPos);
             double value = valueFromMouseEvent(pWidget, e);
-<<<<<<< HEAD
-            pWidget->setControlParameter(value);
-=======
             pWidget->setControlParameterDown(value);
->>>>>>> 88732c00
             pWidget->update();
         }
     }
@@ -75,11 +71,7 @@
                 QCursor::setPos(m_startPos);
                 QApplication::restoreOverrideCursor();
                 value = valueFromMouseEvent(pWidget, e);
-<<<<<<< HEAD
-                pWidget->setControlParameter(value);
-=======
                 pWidget->setControlParameterUp(value);
->>>>>>> 88732c00
                 pWidget->update();
                 break;
             case Qt::RightButton:
