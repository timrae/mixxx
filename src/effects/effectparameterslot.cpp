--- conflicted
+++ resolved
@@ -120,19 +120,7 @@
     emit(updated());
 }
 
-<<<<<<< HEAD
-EffectManifestParameter::LinkType EffectParameterSlot::getLinkType() const{
-    //qDebug() << debugString() << "slotLinkType" << v;
-    if (m_pEffectParameter) {
-        return m_pEffectParameter->getLinkType();
-    }
-    return EffectManifestParameter::LINK_NONE;
-}
-
 void EffectParameterSlot::slotParameterValueChanged(double value) {
-=======
-void EffectParameterSlot::slotParameterValueChanged(QVariant value) {
->>>>>>> 43152232
     //qDebug() << debugString() << "slotParameterValueChanged" << value.toDouble();
     m_pControlValue->set(value);
 }
