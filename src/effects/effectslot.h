--- conflicted
+++ resolved
@@ -111,11 +111,8 @@
     ControlObject* m_pControlEffectSelector;
     ControlObject* m_pControlClear;
     QList<EffectParameterSlotPointer> m_parameters;
-<<<<<<< HEAD
     ControlObjectSlave* m_pCoSuper;
-=======
     QList<EffectButtonParameterSlotPointer> m_buttonParameters;
->>>>>>> 2acf167c
 
     DISALLOW_COPY_AND_ASSIGN(EffectSlot);
 };
