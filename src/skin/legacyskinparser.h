--- conflicted
+++ resolved
@@ -98,14 +98,11 @@
     QWidget* parseSearchBox(QDomElement node);
     QWidget* parseLibrary(QDomElement node);
     QWidget* parseLibrarySidebar(QDomElement node);
-<<<<<<< HEAD
     QWidget* parseKey(QDomElement node);
     QWidget* parseBattery(QDomElement node);
-=======
     QWidget* parseCoverArt(QDomElement node);
 
     // Renders a template.
->>>>>>> a210c6fa
     QList<QWidget*> parseTemplate(QDomElement node);
 
     void setupPosition(QDomNode node, QWidget* pWidget);
