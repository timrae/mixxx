--- conflicted
+++ resolved
@@ -58,14 +58,10 @@
      <item>
       <widget class="QCheckBox" name="bEqAutoReset">
        <property name="text">
-<<<<<<< HEAD
         <string>Reset equalizers on track load</string>
        </property>
        <property name="toolTip">
-        <string>Resets the equalizers to their default values when loading a track</string>
-=======
-        <string>Enable Equalizer Auto Reset</string>
->>>>>>> d3af52cd
+        <string>Resets the equalizers to their default values when loading a track.</string>
        </property>
       </widget>
      </item> 
