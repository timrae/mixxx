--- conflicted
+++ resolved
@@ -23,14 +23,9 @@
     this->setLayout(m_pGridLayout);
 
     QDomDocument skin("LADSPASkin");
-<<<<<<< HEAD
-    QFile file(WWidget::getPath("ladspa_skin.xml"));
-    if (!file.open(QIODevice::ReadOnly))
-=======
     // TODO
     QFile file("ladspa_skin.xml");
-    if (!file.open(IO_ReadOnly))
->>>>>>> 3c6d496c
+    if (!file.open(QIODevice::ReadOnly))
     {
         qDebug() << "Could not open skin definition file: " << file.fileName();
     }
