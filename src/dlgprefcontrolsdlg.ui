<?xml version="1.0" encoding="UTF-8"?>
<ui version="4.0">
 <class>DlgPrefControlsDlg</class>
 <widget class="QWidget" name="DlgPrefControlsDlg">
  <property name="geometry">
   <rect>
    <x>0</x>
    <y>0</y>
    <width>538</width>
    <height>690</height>
   </rect>
  </property>
  <property name="windowTitle">
   <string>Interface Preferences</string>
  </property>
  <layout class="QGridLayout" name="gridLayout_3">
<<<<<<< HEAD
   <item row="3" column="0">
    <widget class="QCheckBox" name="CheckBoxSpeedAutoReset">
     <property name="toolTip">
      <string>Resets Speed Control Slider to default when a track is loaded.</string>
     </property>
     <property name="text">
      <string>Reset Speed on track load</string>
     </property>
    </widget>
   </item>
   <item row="2" column="0">
    <widget class="QGroupBox" name="groupBoxRateRamp">
     <property name="enabled">
      <bool>true</bool>
     </property>
     <property name="toolTip">
      <string>Makes temporary pitch/rate buttons change the pitch gradually, instead of all at once.</string>
     </property>
     <property name="title">
      <string>Ramping Pitchbend</string>
     </property>
     <property name="checkable">
      <bool>true</bool>
     </property>
     <property name="checked">
      <bool>false</bool>
     </property>
     <layout class="QGridLayout" name="gridLayout_5">
      <item row="0" column="0">
       <widget class="QLabel" name="label_2">
        <property name="text">
         <string>Pitchbend sensitivity</string>
        </property>
        <property name="buddy">
         <cstring>SliderRateRampSensitivity</cstring>
        </property>
       </widget>
      </item>
      <item row="0" column="1">
       <widget class="QSlider" name="SliderRateRampSensitivity">
        <property name="enabled">
         <bool>false</bool>
        </property>
        <property name="minimum">
         <number>100</number>
        </property>
        <property name="maximum">
         <number>2500</number>
        </property>
        <property name="singleStep">
         <number>50</number>
        </property>
        <property name="value">
         <number>250</number>
        </property>
        <property name="orientation">
         <enum>Qt::Horizontal</enum>
        </property>
       </widget>
      </item>
      <item row="0" column="2">
       <widget class="QSpinBox" name="SpinBoxRateRampSensitivity">
        <property name="enabled">
         <bool>false</bool>
        </property>
        <property name="toolTip">
         <string>Value in milliseconds</string>
        </property>
        <property name="minimum">
         <number>100</number>
        </property>
        <property name="maximum">
         <number>2500</number>
        </property>
        <property name="singleStep">
         <number>1</number>
        </property>
        <property name="value">
         <number>250</number>
        </property>
       </widget>
      </item>
     </layout>
    </widget>
   </item>
=======
>>>>>>> 12893bb1
   <item row="1" column="0">
    <layout class="QHBoxLayout" name="horizontalLayout">
     <item>
      <layout class="QGridLayout" name="gridLayout_2">
       <item row="0" column="1">
        <widget class="QGroupBox" name="groupBox_2">
         <property name="title">
          <string>Temporary Speed Adjustment Buttons</string>
         </property>
         <layout class="QGridLayout" name="gridLayout">
          <item row="0" column="0">
           <widget class="QLabel" name="TextLabel6_2_3_2_3">
            <property name="enabled">
             <bool>true</bool>
            </property>
            <property name="font">
             <font/>
            </property>
            <property name="text">
             <string>Left click</string>
            </property>
            <property name="alignment">
             <set>Qt::AlignLeading|Qt::AlignLeft|Qt::AlignVCenter</set>
            </property>
            <property name="wordWrap">
             <bool>false</bool>
            </property>
            <property name="buddy">
             <cstring>spinBoxTempRateLeft</cstring>
            </property>
           </widget>
          </item>
          <item row="1" column="0">
           <widget class="QLabel" name="TextLabel6_2_3_2_2_2">
            <property name="enabled">
             <bool>true</bool>
            </property>
            <property name="font">
             <font/>
            </property>
            <property name="text">
             <string>Right click</string>
            </property>
            <property name="alignment">
             <set>Qt::AlignLeading|Qt::AlignLeft|Qt::AlignVCenter</set>
            </property>
            <property name="wordWrap">
             <bool>false</bool>
            </property>
            <property name="buddy">
             <cstring>spinBoxTempRateRight</cstring>
            </property>
           </widget>
          </item>
          <item row="0" column="1">
           <widget class="QDoubleSpinBox" name="spinBoxTempRateLeft">
            <property name="toolTip">
             <string>Temporary rate change when left-clicking</string>
            </property>
            <property name="accelerated">
             <bool>true</bool>
            </property>
            <property name="suffix">
             <string>%</string>
            </property>
            <property name="decimals">
             <number>2</number>
            </property>
            <property name="minimum">
             <double>0.010000000000000</double>
            </property>
            <property name="maximum">
             <double>10.000000000000000</double>
            </property>
            <property name="singleStep">
             <double>0.010000000000000</double>
            </property>
            <property name="value">
             <double>4.000000000000000</double>
            </property>
           </widget>
          </item>
          <item row="1" column="1">
           <widget class="QDoubleSpinBox" name="spinBoxTempRateRight">
            <property name="toolTip">
             <string>Temporary rate change when right-clicking</string>
            </property>
            <property name="accelerated">
             <bool>true</bool>
            </property>
            <property name="suffix">
             <string>%</string>
            </property>
            <property name="decimals">
             <number>2</number>
            </property>
            <property name="minimum">
             <double>0.010000000000000</double>
            </property>
            <property name="maximum">
             <double>10.000000000000000</double>
            </property>
            <property name="singleStep">
             <double>0.010000000000000</double>
            </property>
            <property name="value">
             <double>1.000000000000000</double>
            </property>
           </widget>
          </item>
         </layout>
        </widget>
       </item>
       <item row="0" column="0">
        <widget class="QGroupBox" name="groupBox">
         <property name="title">
          <string>Permanent Speed Adjustment Buttons</string>
         </property>
         <property name="checkable">
          <bool>false</bool>
         </property>
         <layout class="QGridLayout" name="gridLayout_4">
          <item row="0" column="0">
           <widget class="QLabel" name="TextLabel6_2_3_2">
            <property name="enabled">
             <bool>true</bool>
            </property>
            <property name="font">
             <font/>
            </property>
            <property name="text">
             <string>Left click</string>
            </property>
            <property name="alignment">
             <set>Qt::AlignLeading|Qt::AlignLeft|Qt::AlignVCenter</set>
            </property>
            <property name="wordWrap">
             <bool>false</bool>
            </property>
            <property name="buddy">
             <cstring>spinBoxPermRateLeft</cstring>
            </property>
           </widget>
          </item>
          <item row="1" column="0">
           <widget class="QLabel" name="TextLabel6_2_3_2_2">
            <property name="enabled">
             <bool>true</bool>
            </property>
            <property name="font">
             <font/>
            </property>
            <property name="text">
             <string>Right click</string>
            </property>
            <property name="alignment">
             <set>Qt::AlignLeading|Qt::AlignLeft|Qt::AlignVCenter</set>
            </property>
            <property name="wordWrap">
             <bool>false</bool>
            </property>
            <property name="buddy">
             <cstring>spinBoxPermRateRight</cstring>
            </property>
           </widget>
          </item>
          <item row="0" column="1">
           <widget class="QDoubleSpinBox" name="spinBoxPermRateLeft">
            <property name="toolTip">
             <string>Permanent rate change when left-clicking</string>
            </property>
            <property name="accelerated">
             <bool>true</bool>
            </property>
            <property name="suffix">
             <string>%</string>
            </property>
            <property name="decimals">
             <number>2</number>
            </property>
            <property name="minimum">
             <double>0.010000000000000</double>
            </property>
            <property name="maximum">
             <double>10.000000000000000</double>
            </property>
            <property name="singleStep">
             <double>0.010000000000000</double>
            </property>
            <property name="value">
             <double>0.500000000000000</double>
            </property>
           </widget>
          </item>
          <item row="1" column="1">
           <widget class="QDoubleSpinBox" name="spinBoxPermRateRight">
            <property name="toolTip">
             <string>Permanent rate change when right-clicking</string>
            </property>
            <property name="accelerated">
             <bool>true</bool>
            </property>
            <property name="suffix">
             <string>%</string>
            </property>
            <property name="decimals">
             <number>2</number>
            </property>
            <property name="minimum">
             <double>0.010000000000000</double>
            </property>
            <property name="maximum">
             <double>10.000000000000000</double>
            </property>
            <property name="singleStep">
             <double>0.010000000000000</double>
            </property>
            <property name="value">
             <double>0.050000000000000</double>
            </property>
           </widget>
          </item>
         </layout>
        </widget>
       </item>
      </layout>
     </item>
    </layout>
   </item>
   <item row="0" column="0">
    <layout class="QGridLayout" name="GridLayout1">
     <item row="9" column="1" colspan="2">
      <widget class="QComboBox" name="ComboBoxRateDir">
       <property name="sizePolicy">
        <sizepolicy hsizetype="Expanding" vsizetype="Fixed">
         <horstretch>0</horstretch>
         <verstretch>0</verstretch>
        </sizepolicy>
       </property>
       <property name="font">
        <font/>
       </property>
      </widget>
     </item>
     <item row="7" column="1" colspan="2">
      <widget class="QComboBox" name="ComboBoxPosition">
       <property name="sizePolicy">
        <sizepolicy hsizetype="Expanding" vsizetype="Fixed">
         <horstretch>0</horstretch>
         <verstretch>0</verstretch>
        </sizepolicy>
       </property>
       <property name="font">
        <font/>
       </property>
      </widget>
     </item>
     <item row="1" column="1" colspan="2">
      <widget class="QLabel" name="warningLabel">
       <property name="text">
        <string/>
       </property>
       <property name="alignment">
        <set>Qt::AlignJustify|Qt::AlignVCenter</set>
       </property>
      </widget>
     </item>
     <item row="11" column="1" colspan="2">
      <widget class="QComboBox" name="ComboBoxCueDefault">
       <property name="toolTip">
        <string>Mixxx mode: 
- Cue button while pause at cue point = preview
- Cue button while pause not at cue point = set cue point
- Cue button while playing = pause at cue point
Pioneer mode:
- Same as Mixxx mode with a flashing play button
Denon mode:
- Cue button at cue point = preview
- Cue button not at cue point = pause at cue point
- Play = set cue point
Numark mode:
- Same as Denon mode, but without a flashing play button
        </string>
       </property>
      </widget>
     </item>
     <item row="4" column="0">
      <widget class="QLabel" name="labelFullscreenOption">
       <property name="text">
        <string>Start in full screen mode</string>
       </property>
      </widget>
     </item>
     <item row="7" column="0">
      <widget class="QLabel" name="labelPositionDisplay">
       <property name="enabled">
        <bool>true</bool>
       </property>
       <property name="font">
        <font/>
       </property>
       <property name="text">
        <string>Position display</string>
       </property>
       <property name="wordWrap">
        <bool>false</bool>
       </property>
       <property name="buddy">
        <cstring>ComboBoxPosition</cstring>
       </property>
      </widget>
     </item>
     <item row="0" column="0">
      <widget class="QLabel" name="TextLabel6_2_2">
       <property name="enabled">
        <bool>true</bool>
       </property>
       <property name="font">
        <font/>
       </property>
       <property name="text">
        <string>Skin</string>
       </property>
       <property name="wordWrap">
        <bool>false</bool>
       </property>
       <property name="buddy">
        <cstring>ComboBoxSkinconf</cstring>
       </property>
      </widget>
     </item>
     <item row="8" column="0">
      <widget class="QLabel" name="TextLabel6">
       <property name="enabled">
        <bool>true</bool>
       </property>
       <property name="font">
        <font/>
       </property>
       <property name="text">
        <string>Speed slider range</string>
       </property>
       <property name="wordWrap">
        <bool>false</bool>
       </property>
       <property name="buddy">
        <cstring>ComboBoxRateRange</cstring>
       </property>
      </widget>
     </item>
     <item row="6" column="1" colspan="2">
      <widget class="QComboBox" name="ComboBoxTooltips">
       <property name="sizePolicy">
        <sizepolicy hsizetype="Expanding" vsizetype="Fixed">
         <horstretch>0</horstretch>
         <verstretch>0</verstretch>
        </sizepolicy>
       </property>
       <property name="font">
        <font/>
       </property>
       <property name="toolTip">
        <string>A small pop-up box displays a brief description of a control's purpose when the cursor rests on the control.</string>
       </property>
      </widget>
     </item>
     <item row="2" column="1" rowspan="2" colspan="2">
      <widget class="QComboBox" name="ComboBoxSchemeconf">
       <property name="sizePolicy">
        <sizepolicy hsizetype="Expanding" vsizetype="Fixed">
         <horstretch>0</horstretch>
         <verstretch>0</verstretch>
        </sizepolicy>
       </property>
       <property name="font">
        <font/>
       </property>
       <property name="toolTip">
        <string>Select from different color schemes of a skin if available.</string>
       </property>
      </widget>
     </item>
     <item row="12" column="0">
      <widget class="QLabel" name="textLabelAllowTrackLoadToPlayingDeck">
       <property name="text">
        <string>Track load behavior</string>
       </property>
       <property name="buddy">
        <cstring>ComboBoxAllowTrackLoadToPlayingDeck</cstring>
       </property>
      </widget>
     </item>
     <item row="11" column="0">
      <widget class="QLabel" name="labelCueMode">
       <property name="text">
        <string>Cue mode</string>
       </property>
       <property name="openExternalLinks">
        <bool>true</bool>
       </property>
       <property name="buddy">
        <cstring>ComboBoxCueDefault</cstring>
       </property>
      </widget>
     </item>
     <item row="8" column="1" colspan="2">
      <widget class="QComboBox" name="ComboBoxRateRange">
       <property name="sizePolicy">
        <sizepolicy hsizetype="Expanding" vsizetype="Fixed">
         <horstretch>0</horstretch>
         <verstretch>0</verstretch>
        </sizepolicy>
       </property>
       <property name="font">
        <font/>
       </property>
       <property name="toolTip">
        <string>Adjusts the range of the speed (Vinyl &quot;Pitch&quot;) slider.</string>
       </property>
      </widget>
     </item>
     <item row="13" column="0">
      <widget class="QLabel" name="textLabelLocale">
       <property name="text">
        <string>Locale</string>
       </property>
       <property name="buddy">
        <cstring>ComboBoxLocale</cstring>
       </property>
      </widget>
     </item>
     <item row="13" column="1" colspan="2">
      <widget class="QComboBox" name="ComboBoxLocale">
       <property name="toolTip">
        <string>Locales determine country and language specific settings.</string>
       </property>
      </widget>
     </item>
     <item row="9" column="0">
      <widget class="QLabel" name="TextLabel6_2">
       <property name="enabled">
        <bool>true</bool>
       </property>
       <property name="font">
        <font/>
       </property>
       <property name="text">
        <string>Speed slider direction</string>
       </property>
       <property name="wordWrap">
        <bool>false</bool>
       </property>
       <property name="buddy">
        <cstring>ComboBoxRateDir</cstring>
       </property>
      </widget>
     </item>
     <item row="2" column="0" rowspan="2">
      <widget class="QLabel" name="TextLabel6_2_2_4">
       <property name="enabled">
        <bool>true</bool>
       </property>
       <property name="font">
        <font/>
       </property>
       <property name="text">
        <string>Color Scheme</string>
       </property>
       <property name="wordWrap">
        <bool>false</bool>
       </property>
       <property name="buddy">
        <cstring>ComboBoxSchemeconf</cstring>
       </property>
      </widget>
     </item>
     <item row="0" column="1" colspan="2">
      <widget class="QComboBox" name="ComboBoxSkinconf">
       <property name="sizePolicy">
        <sizepolicy hsizetype="Expanding" vsizetype="Fixed">
         <horstretch>0</horstretch>
         <verstretch>0</verstretch>
        </sizepolicy>
       </property>
       <property name="font">
        <font/>
       </property>
      </widget>
     </item>
     <item row="10" column="0">
      <widget class="QLabel" name="textLabelCueRecall">
       <property name="text">
        <string>Auto Recall Cue</string>
       </property>
       <property name="buddy">
        <cstring>ComboBoxCueRecall</cstring>
       </property>
      </widget>
     </item>
     <item row="12" column="1" colspan="2">
      <widget class="QComboBox" name="ComboBoxAllowTrackLoadToPlayingDeck"/>
     </item>
     <item row="10" column="1" colspan="2">
      <widget class="QComboBox" name="ComboBoxCueRecall"/>
     </item>
     <item row="6" column="0">
      <widget class="QLabel" name="labelTooltips">
       <property name="enabled">
        <bool>true</bool>
       </property>
       <property name="font">
        <font/>
       </property>
       <property name="text">
        <string>Tool tips</string>
       </property>
       <property name="wordWrap">
        <bool>false</bool>
       </property>
       <property name="buddy">
        <cstring>ComboBoxTooltips</cstring>
       </property>
      </widget>
     </item>
     <item row="4" column="1" colspan="2">
      <widget class="QComboBox" name="ComboBoxStartInFullscreen">
       <property name="sizePolicy">
        <sizepolicy hsizetype="Expanding" vsizetype="Fixed">
         <horstretch>0</horstretch>
         <verstretch>0</verstretch>
        </sizepolicy>
       </property>
      </widget>
     </item>
     <item row="5" column="0">
      <widget class="QLabel" name="labelRowHeight">
       <property name="text">
        <string>Library Row Height</string>
       </property>
      </widget>
     </item>
     <item row="5" column="1" colspan="2">
      <widget class="QSpinBox" name="spinBoxRowHeight">
       <property name="suffix">
        <string> px</string>
       </property>
       <property name="minimum">
        <number>10</number>
       </property>
       <property name="maximum">
        <number>50</number>
       </property>
       <property name="value">
        <number>20</number>
       </property>
      </widget>
     </item>
    </layout>
   </item>
   <item row="4" column="0">
    <spacer name="verticalSpacer">
     <property name="orientation">
      <enum>Qt::Vertical</enum>
     </property>
     <property name="sizeHint" stdset="0">
      <size>
       <width>20</width>
       <height>40</height>
      </size>
     </property>
    </spacer>
   </item>
   <item row="2" column="0">
    <widget class="QGroupBox" name="groupBoxRateRamp">
     <property name="enabled">
      <bool>true</bool>
     </property>
     <property name="toolTip">
      <string>Makes temporary speed buttons change the pitch gradually, instead of all at once.</string>
     </property>
     <property name="title">
      <string>Ramping Pitchbend</string>
     </property>
     <property name="checkable">
      <bool>true</bool>
     </property>
     <property name="checked">
      <bool>false</bool>
     </property>
     <layout class="QGridLayout" name="gridLayout_5">
      <item row="0" column="0">
       <widget class="QLabel" name="label_2">
        <property name="text">
         <string>Pitchbend sensitivity</string>
        </property>
        <property name="buddy">
         <cstring>SliderRateRampSensitivity</cstring>
        </property>
       </widget>
      </item>
      <item row="0" column="1">
       <widget class="QSlider" name="SliderRateRampSensitivity">
        <property name="enabled">
         <bool>false</bool>
        </property>
        <property name="minimum">
         <number>100</number>
        </property>
        <property name="maximum">
         <number>2500</number>
        </property>
        <property name="singleStep">
         <number>50</number>
        </property>
        <property name="value">
         <number>250</number>
        </property>
        <property name="orientation">
         <enum>Qt::Horizontal</enum>
        </property>
       </widget>
      </item>
      <item row="0" column="2">
       <widget class="QSpinBox" name="SpinBoxRateRampSensitivity">
        <property name="enabled">
         <bool>false</bool>
        </property>
        <property name="toolTip">
         <string>Value in milliseconds</string>
        </property>
        <property name="minimum">
         <number>100</number>
        </property>
        <property name="maximum">
         <number>2500</number>
        </property>
        <property name="singleStep">
         <number>1</number>
        </property>
        <property name="value">
         <number>250</number>
        </property>
       </widget>
      </item>
     </layout>
    </widget>
   </item>
  </layout>
 </widget>
 <layoutdefault spacing="6" margin="11"/>
 <tabstops>
  <tabstop>ComboBoxSkinconf</tabstop>
  <tabstop>ComboBoxSchemeconf</tabstop>
  <tabstop>ComboBoxStartInFullscreen</tabstop>
  <tabstop>ComboBoxTooltips</tabstop>
  <tabstop>ComboBoxPosition</tabstop>
  <tabstop>ComboBoxRateRange</tabstop>
  <tabstop>ComboBoxRateDir</tabstop>
  <tabstop>ComboBoxCueRecall</tabstop>
  <tabstop>ComboBoxCueDefault</tabstop>
  <tabstop>ComboBoxAllowTrackLoadToPlayingDeck</tabstop>
  <tabstop>ComboBoxLocale</tabstop>
  <tabstop>spinBoxPermRateLeft</tabstop>
  <tabstop>spinBoxPermRateRight</tabstop>
  <tabstop>spinBoxTempRateLeft</tabstop>
  <tabstop>spinBoxTempRateRight</tabstop>
  <tabstop>groupBoxRateRamp</tabstop>
  <tabstop>SliderRateRampSensitivity</tabstop>
  <tabstop>SpinBoxRateRampSensitivity</tabstop>
 </tabstops>
 <resources/>
 <connections>
  <connection>
   <sender>SliderRateRampSensitivity</sender>
   <signal>valueChanged(int)</signal>
   <receiver>SpinBoxRateRampSensitivity</receiver>
   <slot>setValue(int)</slot>
   <hints>
    <hint type="sourcelabel">
     <x>418</x>
     <y>468</y>
    </hint>
    <hint type="destinationlabel">
     <x>480</x>
     <y>466</y>
    </hint>
   </hints>
  </connection>
  <connection>
   <sender>SpinBoxRateRampSensitivity</sender>
   <signal>valueChanged(int)</signal>
   <receiver>SliderRateRampSensitivity</receiver>
   <slot>setValue(int)</slot>
   <hints>
    <hint type="sourcelabel">
     <x>480</x>
     <y>466</y>
    </hint>
    <hint type="destinationlabel">
     <x>418</x>
     <y>468</y>
    </hint>
   </hints>
  </connection>
 </connections>
</ui><|MERGE_RESOLUTION|>--- conflicted
+++ resolved
@@ -6,7 +6,7 @@
    <rect>
     <x>0</x>
     <y>0</y>
-    <width>538</width>
+    <width>561</width>
     <height>690</height>
    </rect>
   </property>
@@ -14,94 +14,6 @@
    <string>Interface Preferences</string>
   </property>
   <layout class="QGridLayout" name="gridLayout_3">
-<<<<<<< HEAD
-   <item row="3" column="0">
-    <widget class="QCheckBox" name="CheckBoxSpeedAutoReset">
-     <property name="toolTip">
-      <string>Resets Speed Control Slider to default when a track is loaded.</string>
-     </property>
-     <property name="text">
-      <string>Reset Speed on track load</string>
-     </property>
-    </widget>
-   </item>
-   <item row="2" column="0">
-    <widget class="QGroupBox" name="groupBoxRateRamp">
-     <property name="enabled">
-      <bool>true</bool>
-     </property>
-     <property name="toolTip">
-      <string>Makes temporary pitch/rate buttons change the pitch gradually, instead of all at once.</string>
-     </property>
-     <property name="title">
-      <string>Ramping Pitchbend</string>
-     </property>
-     <property name="checkable">
-      <bool>true</bool>
-     </property>
-     <property name="checked">
-      <bool>false</bool>
-     </property>
-     <layout class="QGridLayout" name="gridLayout_5">
-      <item row="0" column="0">
-       <widget class="QLabel" name="label_2">
-        <property name="text">
-         <string>Pitchbend sensitivity</string>
-        </property>
-        <property name="buddy">
-         <cstring>SliderRateRampSensitivity</cstring>
-        </property>
-       </widget>
-      </item>
-      <item row="0" column="1">
-       <widget class="QSlider" name="SliderRateRampSensitivity">
-        <property name="enabled">
-         <bool>false</bool>
-        </property>
-        <property name="minimum">
-         <number>100</number>
-        </property>
-        <property name="maximum">
-         <number>2500</number>
-        </property>
-        <property name="singleStep">
-         <number>50</number>
-        </property>
-        <property name="value">
-         <number>250</number>
-        </property>
-        <property name="orientation">
-         <enum>Qt::Horizontal</enum>
-        </property>
-       </widget>
-      </item>
-      <item row="0" column="2">
-       <widget class="QSpinBox" name="SpinBoxRateRampSensitivity">
-        <property name="enabled">
-         <bool>false</bool>
-        </property>
-        <property name="toolTip">
-         <string>Value in milliseconds</string>
-        </property>
-        <property name="minimum">
-         <number>100</number>
-        </property>
-        <property name="maximum">
-         <number>2500</number>
-        </property>
-        <property name="singleStep">
-         <number>1</number>
-        </property>
-        <property name="value">
-         <number>250</number>
-        </property>
-       </widget>
-      </item>
-     </layout>
-    </widget>
-   </item>
-=======
->>>>>>> 12893bb1
    <item row="1" column="0">
     <layout class="QHBoxLayout" name="horizontalLayout">
      <item>
@@ -661,19 +573,6 @@
      </item>
     </layout>
    </item>
-   <item row="4" column="0">
-    <spacer name="verticalSpacer">
-     <property name="orientation">
-      <enum>Qt::Vertical</enum>
-     </property>
-     <property name="sizeHint" stdset="0">
-      <size>
-       <width>20</width>
-       <height>40</height>
-      </size>
-     </property>
-    </spacer>
-   </item>
    <item row="2" column="0">
     <widget class="QGroupBox" name="groupBoxRateRamp">
      <property name="enabled">
@@ -748,6 +647,29 @@
       </item>
      </layout>
     </widget>
+   </item>
+   <item row="3" column="0">
+    <widget class="QCheckBox" name="CheckBoxSpeedAutoReset">
+     <property name="toolTip">
+      <string>Resets Speed Control Slider to default when a track is loaded.</string>
+     </property>
+     <property name="text">
+      <string>Reset Speed on track load</string>
+     </property>
+    </widget>
+   </item>
+   <item row="4" column="0">
+    <spacer name="verticalSpacer">
+     <property name="orientation">
+      <enum>Qt::Vertical</enum>
+     </property>
+     <property name="sizeHint" stdset="0">
+      <size>
+       <width>20</width>
+       <height>40</height>
+      </size>
+     </property>
+    </spacer>
    </item>
   </layout>
  </widget>
