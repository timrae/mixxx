--- conflicted
+++ resolved
@@ -90,13 +90,7 @@
 }
 
 void DlgPrefPlaylist::slotUpdate() {
-<<<<<<< HEAD
     initialiseDirList();
-=======
-    // Library Path
-    LineEditSongfiles->setText(m_pconfig->getValueString(
-            ConfigKey("[Playlist]","Directory")));
->>>>>>> 334a38fd
     //Bundled songs stat tracking
     checkBox_library_scan->setChecked((bool)m_pconfig->getValueString(
             ConfigKey("[Library]","RescanOnStartup")).toInt());
