#ifndef TREE_ITEM_MODEL_H
#define TREE_ITEM_MODEL_H

#include <QModelIndex>
#include <QVariant>
#include <QList>
#include <QUrl>

<<<<<<< HEAD
#include "library/abstractmodelroles.h"
#include "library/treeitem.h"

class LibraryFeature;
=======
#include "util/memory.h"

class TreeItem;
>>>>>>> a06c4182

class TreeItemModel : public QAbstractItemModel {
    Q_OBJECT
    
  public:
<<<<<<< HEAD
    TreeItemModel(QObject* parent = nullptr);
    virtual ~TreeItemModel();
=======
    static const int kDataRole = Qt::UserRole;
    static const int kBoldRole = Qt::UserRole + 1;

    explicit TreeItemModel(QObject *parent = 0);
    ~TreeItemModel() override;
>>>>>>> a06c4182

    QVariant data(const QModelIndex &index, int role) const override;
    Qt::ItemFlags flags(const QModelIndex &index) const override;
    QVariant headerData(int section, Qt::Orientation orientation, int role = Qt::DisplayRole) const override;
    QModelIndex index(int row, int column, const QModelIndex &parent = QModelIndex()) const override;
    QModelIndex parent(const QModelIndex &index) const override;
    // Tell the compiler we don't mean to shadow insertRows.
    bool removeRows(int position, int rows, const QModelIndex &parent = QModelIndex()) override;
    bool setData(const QModelIndex &a_rIndex, const QVariant &a_rValue,
                         int a_iRole = Qt::EditRole) override;
    int rowCount(const QModelIndex &parent = QModelIndex()) const override;
    int columnCount(const QModelIndex &parent = QModelIndex()) const override;

    using QAbstractItemModel::insertRows;
    virtual bool insertRows(QList<TreeItem*> &data, int position, int rows, const QModelIndex &parent = QModelIndex());

    TreeItem* setRootItem(std::unique_ptr<TreeItem> pRootItem);
    TreeItem* getRootItem() const {
        return m_pRootItem.get();
    }

    // Return the underlying TreeItem.
    // If the index is invalid, the root item is returned.
    TreeItem* getItem(const QModelIndex &index) const;
    
    bool dropAccept(const QModelIndex& index, QList<QUrl> urls, QObject* pSource);
    bool dragMoveAccept(const QModelIndex& index, QUrl url);
    
    static QString getBreadCrumbString(TreeItem* pTree);
    static QSize getDefaultIconSize();
    
  public slots:
    virtual void reloadTree();
    void triggerRepaint();

<<<<<<< HEAD
  protected:
    LibraryFeature* getFeatureFromIndex(const QModelIndex& index) const;
    
    TreeItem* m_pRootItem;
=======
  private:
    std::unique_ptr<TreeItem> m_pRootItem;
>>>>>>> a06c4182
};

#endif<|MERGE_RESOLUTION|>--- conflicted
+++ resolved
@@ -6,31 +6,21 @@
 #include <QList>
 #include <QUrl>
 
-<<<<<<< HEAD
 #include "library/abstractmodelroles.h"
 #include "library/treeitem.h"
+#include "util/memory.h"
 
 class LibraryFeature;
-=======
-#include "util/memory.h"
-
-class TreeItem;
->>>>>>> a06c4182
 
 class TreeItemModel : public QAbstractItemModel {
     Q_OBJECT
     
   public:
-<<<<<<< HEAD
     TreeItemModel(QObject* parent = nullptr);
     virtual ~TreeItemModel();
-=======
-    static const int kDataRole = Qt::UserRole;
-    static const int kBoldRole = Qt::UserRole + 1;
 
     explicit TreeItemModel(QObject *parent = 0);
     ~TreeItemModel() override;
->>>>>>> a06c4182
 
     QVariant data(const QModelIndex &index, int role) const override;
     Qt::ItemFlags flags(const QModelIndex &index) const override;
@@ -66,15 +56,10 @@
     virtual void reloadTree();
     void triggerRepaint();
 
-<<<<<<< HEAD
   protected:
     LibraryFeature* getFeatureFromIndex(const QModelIndex& index) const;
     
-    TreeItem* m_pRootItem;
-=======
-  private:
     std::unique_ptr<TreeItem> m_pRootItem;
->>>>>>> a06c4182
 };
 
 #endif