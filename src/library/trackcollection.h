--- conflicted
+++ resolved
@@ -51,14 +51,9 @@
     bool checkForTables();
 
     /** Import the files in a given diretory, without recursing into subdirectories */
-<<<<<<< HEAD
-    bool importDirectory(QString directory, TrackDAO &trackDao,
+    bool importDirectory(const QString& directory, TrackDAO &trackDao,
                          const QStringList & nameFilters,
                          volatile bool* cancel);
-=======
-    bool importDirectory(const QString &directory, TrackDAO &trackDao,
-                         const QStringList & nameFilters, volatile bool* cancel);
->>>>>>> 13ba2e6c
 
     void resetLibaryCancellation();
     QSqlDatabase& getDatabase();
@@ -66,14 +61,9 @@
     CrateDAO& getCrateDAO();
     TrackDAO& getTrackDAO();
     PlaylistDAO& getPlaylistDAO();
-<<<<<<< HEAD
     DirectoryDAO& getDirectoryDAO();
     QSharedPointer<BaseTrackCache> getTrackSource(const QString name);
     void addTrackSource(const QString name, QSharedPointer<BaseTrackCache> trackSource);
-=======
-    QSharedPointer<BaseTrackCache> getTrackSource(const QString& name);
-    void addTrackSource(const QString& name, QSharedPointer<BaseTrackCache> trackSource);
->>>>>>> 13ba2e6c
     void cancelLibraryScan();
 
     ConfigObject<ConfigValue>* getConfig() {
