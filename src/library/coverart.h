#ifndef COVERART_H
#define COVERART_H

#include <QImage>
#include <QString>
#include <QObject>
#include <QtDebug>
#include <QtGlobal>

class CoverInfoRelative {
  public:
    // DO NOT CHANGE THESE CONSTANT VALUES. THEY ARE STORED IN THE DATABASE.
    enum Source {
        // We don't know where we got this cover.
        UNKNOWN = 0,
        // The cover was automatically detected by Mixxx.
        GUESSED = 1,
        // The cover was selected by the user (do not disturb).
        USER_SELECTED = 2
    };

    // DO NOT CHANGE THESE CONSTANT VALUES. THEY ARE STORED IN THE DATABASE.
    enum Type {
        // No cover information is known.
        NONE = 0,
        // Cover is located in the metadata of an audio file.
        METADATA = 1,
        // Cover is located in a standalone image file.
        FILE = 2
    };

<<<<<<< HEAD
    static const quint16 kNullImageHash;

    CoverInfo() : source(UNKNOWN),
                  type(NONE),
                  coverLocation(QString()),
                  trackLocation(QString()),
                  // This default value is fine: qChecksum(NULL, 0) is 0.
                  hash(CoverInfo::kNullImageHash) {}
    
    CoverInfo(const CoverInfo& c) = default;

    bool operator==(const CoverInfo& other) const {
        return other.source == source &&
                other.type == type &&
                other.coverLocation == coverLocation &&
                other.trackLocation == trackLocation &&
                other.hash == hash;
    }
    bool operator!=(const CoverInfo& other) const {
        return !(*this == other);
    }
    
    CoverInfo& operator=(const CoverInfo& other) = default;
=======
    CoverInfoRelative();
    virtual ~CoverInfoRelative() {};
>>>>>>> 7fef0d81

    Source source;
    Type type;
    QString coverLocation; // relative path, from track location
    quint16 hash;
};

bool operator==(const CoverInfoRelative& a, const CoverInfoRelative& b);
bool operator!=(const CoverInfoRelative& a, const CoverInfoRelative& b);
QDebug operator<<(QDebug dbg, const CoverInfoRelative& info);

class CoverInfo : public CoverInfoRelative {
  public:
    CoverInfo() {}

    CoverInfo(const CoverInfoRelative& base, const QString& tl)
        : CoverInfoRelative(base),
          trackLocation(tl) {
    }

    virtual ~CoverInfo() {};

    QString trackLocation;
};

bool operator==(const CoverInfo& a, const CoverInfo& b);
bool operator!=(const CoverInfo& a, const CoverInfo& b);
QDebug operator<<(QDebug dbg, const CoverInfo& info);

class CoverArt : public CoverInfo {
  public:
    CoverArt()
        : resizedToWidth(0) {
    }

    CoverArt(const CoverInfo& base, const QImage& img, int rtw)
        : CoverInfo(base),
          image(img),
          resizedToWidth(rtw) {
    }

    virtual ~CoverArt() {};

    // it is not a QPixmap, because it is not safe to use pixmaps 
    // outside the GUI thread
    QImage image; 
    int resizedToWidth;
};

QDebug operator<<(QDebug dbg, const CoverArt& art);

#endif /* COVERART_H */<|MERGE_RESOLUTION|>--- conflicted
+++ resolved
@@ -29,34 +29,8 @@
         FILE = 2
     };
 
-<<<<<<< HEAD
-    static const quint16 kNullImageHash;
-
-    CoverInfo() : source(UNKNOWN),
-                  type(NONE),
-                  coverLocation(QString()),
-                  trackLocation(QString()),
-                  // This default value is fine: qChecksum(NULL, 0) is 0.
-                  hash(CoverInfo::kNullImageHash) {}
-    
-    CoverInfo(const CoverInfo& c) = default;
-
-    bool operator==(const CoverInfo& other) const {
-        return other.source == source &&
-                other.type == type &&
-                other.coverLocation == coverLocation &&
-                other.trackLocation == trackLocation &&
-                other.hash == hash;
-    }
-    bool operator!=(const CoverInfo& other) const {
-        return !(*this == other);
-    }
-    
-    CoverInfo& operator=(const CoverInfo& other) = default;
-=======
     CoverInfoRelative();
     virtual ~CoverInfoRelative() {};
->>>>>>> 7fef0d81
 
     Source source;
     Type type;
