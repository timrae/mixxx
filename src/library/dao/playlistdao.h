--- conflicted
+++ resolved
@@ -56,12 +56,8 @@
     // Get the id of the playlist at index. Note that the index is the natural
     // position in the database table, not the display order position column
     // stored in the database.
-<<<<<<< HEAD
     int getPlaylistId(const int index);
-=======
-    int getPlaylistId(int index);
     QList<int> getTrackIds(int playlistId);
->>>>>>> 82f4f037
     // Returns true if the playlist with playlistId is hidden
     bool isHidden(const int playlistId);
     // Returns the HiddenType of playlistId
