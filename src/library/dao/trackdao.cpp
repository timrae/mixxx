#include <QtDebug>
#include <QtCore>
#include <QtSql>

#include "library/dao/trackdao.h"

#include "audiotagger.h"
#include "library/queryutil.h"
#include "soundsourceproxy.h"
#include "track/beatfactory.h"
#include "track/beats.h"
#include "trackinfoobject.h"
#include "library/dao/cratedao.h"
#include "library/dao/cuedao.h"
#include "library/dao/playlistdao.h"
#include "library/dao/analysisdao.h"
#include "library/dao/directorydao.h"

QHash<int, TrackWeakPointer> TrackDAO::m_sTracks;
QMutex TrackDAO::m_sTracksMutex;

// The number of tracks to cache in memory at once. Once the n+1'th track is
// created, the TrackDAO's QCache deletes its TrackPointer to the track, which
// allows the track reference count to drop to zero. The track cache basically
// functions to hold a reference to the track so its reference count stays above
// 0.
#define TRACK_CACHE_SIZE 5

TrackDAO::TrackDAO(QSqlDatabase& database,
                   CueDAO& cueDao,
                   PlaylistDAO& playlistDao,
                   CrateDAO& crateDao,
                   AnalysisDao& analysisDao,
                   DirectoryDAO& directoryDao,
                   ConfigObject<ConfigValue> * pConfig)
        : m_database(database),
          m_cueDao(cueDao),
          m_playlistDao(playlistDao),
          m_crateDao(crateDao),
          m_analysisDao(analysisDao),
          m_directoryDAO(directoryDao),
          m_pConfig(pConfig),
          m_trackCache(TRACK_CACHE_SIZE),
          m_pQueryTrackLocationInsert(NULL),
          m_pQueryTrackLocationSelect(NULL),
          m_pQueryLibraryInsert(NULL),
          m_pQueryLibraryUpdate(NULL),
          m_pQueryLibrarySelect(NULL),
          m_pTransaction(NULL) {
}

TrackDAO::~TrackDAO() {
    qDebug() << "~TrackDAO()";
    //clear all leftover Transactions
    addTracksFinish();
}

void TrackDAO::finish() {
    // scope this critical code, if this is not scoped there is a chance
    // to run in a lock of mixxx during shutdown - kain88 (July 2012)
    {
        // Save all tracks that haven't been saved yet.
        QMutexLocker locker(&m_sTracksMutex);
        QHashIterator<int, TrackWeakPointer> it(m_sTracks);
        while (it.hasNext()) {
            it.next();
            // Auto-cast from TrackWeakPointer to TrackPointer
            TrackPointer pTrack = it.value();
            if (pTrack && pTrack->isDirty()) {
                saveTrack(pTrack);
                // now pTrack->isDirty will return false
            }
        }
    }

    // Clear cache, so all cached tracks without other references where deleted
    clearCache();

    //clear out played information on exit
    //crash prevention: if mixxx crashes, played information will be maintained
    qDebug() << "Clearing played information for this session";
    QSqlQuery query(m_database);
    if (!query.exec("UPDATE library SET played=0")) {
        LOG_FAILED_QUERY(query)
                << "Error clearing played value";
    }
}

void TrackDAO::initialize() {
    qDebug() << "TrackDAO::initialize" << QThread::currentThread() << m_database.connectionName();
}

/** Retrieve the track id for the track that's located at "location" on disk.
    @return the track id for the track located at location, or -1 if the track
            is not in the database.
*/
int TrackDAO::getTrackId(const QString& absoluteFilePath) {
    //qDebug() << "TrackDAO::getTrackId" << QThread::currentThread() << m_database.connectionName();

    QSqlQuery query(m_database);
    query.prepare("SELECT library.id FROM library INNER JOIN track_locations ON library.location = track_locations.id WHERE track_locations.location=:location");
    query.bindValue(":location", absoluteFilePath);

    if (!query.exec()) {
        LOG_FAILED_QUERY(query);
        return -1;
    }

    int libraryTrackId = -1;
    if (query.next()) {
        libraryTrackId = query.value(query.record().indexOf("id")).toInt();
    }

    return libraryTrackId;
}

QList<int> TrackDAO::getTrackIds(const QList<QFileInfo>& files) {
    QStringList pathList;
    FieldEscaper escaper(m_database);
    foreach (QFileInfo file, files) {
        pathList << escaper.escapeString(file.absoluteFilePath());
    }
    QSqlQuery query(m_database);
    query.prepare(QString("SELECT library.id FROM library INNER JOIN "
                          "track_locations ON library.location = track_locations.id "
                          "WHERE track_locations.location in (%1)").arg(pathList.join(",")));

    if (!query.exec()) {
        LOG_FAILED_QUERY(query);
    }

    QList<int> ids;
    while (query.next()) {
        ids.append(query.value(query.record().indexOf("id")).toInt());
    }

    return ids;
}

// Some code (eg. drag and drop) needs to just get a track's location, and it's
// not worth retrieving a whole TrackInfoObject.
QString TrackDAO::getTrackLocation(const int trackId) {
    qDebug() << "TrackDAO::getTrackLocation"
             << QThread::currentThread() << m_database.connectionName();
    QSqlQuery query(m_database);
    QString trackLocation = "";
    query.prepare("SELECT track_locations.location FROM track_locations "
                  "INNER JOIN library ON library.location = track_locations.id "
                  "WHERE library.id=:id");
    query.bindValue(":id", trackId);
    if (!query.exec()) {
        LOG_FAILED_QUERY(query);
        return "";
    }
    while (query.next()) {
        trackLocation = query.value(query.record().indexOf("location")).toString();
    }

    return trackLocation;
}

/** Check if a track exists in the library table already.
    @param file_location The full path to the track on disk, including the filename.
    @return true if the track is found in the library table, false otherwise.
*/
bool TrackDAO::trackExistsInDatabase(const QString& absoluteFilePath) {
    return (getTrackId(absoluteFilePath) != -1);
}

void TrackDAO::saveTrack(TrackPointer track) {
    if (track) {
        saveTrack(track.data());
    }
}

void TrackDAO::saveTrack(TrackInfoObject* pTrack) {
    if (!pTrack) {
        qWarning() << "TrackDAO::saveTrack() was given NULL track.";
        return;
    }
    //qDebug() << "TrackDAO::saveTrack" << pTrack->getId() << pTrack->getInfo();
    // If track's id is not -1, then update, otherwise add.
    int trackId = pTrack->getId();
    if (trackId != -1) {
        if (pTrack->isDirty()) {
            //qDebug() << this << "Dirty tracks before clean save:" << m_dirtyTracks.size();
            //qDebug() << "TrackDAO::saveTrack. Dirty. Calling update";
            updateTrack(pTrack);

            // Write audio meta data, if enabled in the preferences
            // TODO(DSC) Only wite tag if file Metatdate is dirty
            writeAudioMetaData(pTrack);

            //qDebug() << this << "Dirty tracks remaining after clean save:" << m_dirtyTracks.size();
        } else {
            //qDebug() << "TrackDAO::saveTrack. Not Dirty";
            //qDebug() << this << "Dirty tracks remaining:" << m_dirtyTracks.size();
            //qDebug() << "Skipping track update for track" << pTrack->getId();
        }
    } else {
        addTrack(pTrack, false);
    }
}

void TrackDAO::slotTrackDirty(TrackInfoObject* pTrack) {
    //qDebug() << "TrackDAO::slotTrackDirty" << pTrack->getInfo();
    // This is a private slot that is connected to TIO's created by this
    // TrackDAO. It is a way for the track to ask that it be saved. The only
    // time this could be unsafe is when the TIO's reference count drops to
    // 0. When that happens, the TIO is deleted with QObject:deleteLater, so Qt
    // will wait for this slot to complete.
    if (pTrack) {
        int id = pTrack->getId();
        if (id != -1) {
            emit(trackDirty(id));
        }
    }
}

void TrackDAO::slotTrackClean(TrackInfoObject* pTrack) {
    //qDebug() << "TrackDAO::slotTrackClean" << pTrack->getInfo();
    // This is a private slot that is connected to TIO's created by this
    // TrackDAO. It is a way for the track to ask that it be saved. The only
    // time this could be unsafe is when the TIO's reference count drops to
    // 0. When that happens, the TIO is deleted with QObject:deleteLater, so Qt
    // will wait for this slot to complete.

    if (pTrack) {
        int id = pTrack->getId();
        if (id != -1) {
            emit(trackClean(id));
        }
    }
}

void TrackDAO::databaseTrackAdded(TrackPointer pTrack) {
    emit(dbTrackAdded(pTrack));
}

void TrackDAO::databaseTracksMoved(QSet<int> tracksMovedSetOld, QSet<int> tracksMovedSetNew) {
    emit(tracksRemoved(tracksMovedSetNew));
    emit(tracksAdded(tracksMovedSetOld));  // results in a call of BaseTrackCache::updateTracksInIndex(trackIds);
}

void TrackDAO::slotTrackChanged(TrackInfoObject* pTrack) {
    //qDebug() << "TrackDAO::slotTrackChanged" << pTrack->getInfo();
    // This is a private slot that is connected to TIO's created by this
    // TrackDAO. It is a way for the track to ask that it be saved. The only
    // time this could be unsafe is when the TIO's reference count drops to
    // 0. When that happens, the TIO is deleted with QObject:deleteLater, so Qt
    // will wait for this slot to complete.
    if (pTrack) {
        int id = pTrack->getId();
        if (id != -1) {
            emit(trackChanged(id));
        }
    }
}

void TrackDAO::slotTrackSave(TrackInfoObject* pTrack) {
    //qDebug() << "TrackDAO::slotTrackSave" << pTrack->getId() << pTrack->getInfo();
    // This is a private slot that is connected to TIO's created by this
    // TrackDAO. It is a way for the track to ask that it be saved. The last
    // time it is used is when the track is being deleted (i.e. its reference
    // count has dropped to 0). The TIO is deleted with QObject:deleteLater, so
    // Qt will wait for this slot to complete.
    if (pTrack) {
        saveTrack(pTrack);
    }
}

// No need to check here if the querys exist, this is already done in
// addTracksAdd, which is the only function that calls this
void TrackDAO::bindTrackToTrackLocationsInsert(TrackInfoObject* pTrack) {
    // gets called only in addTracksAdd
    m_pQueryTrackLocationInsert->bindValue(":location", pTrack->getLocation());
    m_pQueryTrackLocationInsert->bindValue(":directory", pTrack->getDirectory());
    m_pQueryTrackLocationInsert->bindValue(":filename", pTrack->getFilename());
    m_pQueryTrackLocationInsert->bindValue(":filesize", pTrack->getLength());
    // Should this check pTrack->exists()?
    m_pQueryTrackLocationInsert->bindValue(":fs_deleted", 0);
    m_pQueryTrackLocationInsert->bindValue(":needs_verification", 0);
}

// No need to check here if the querys exist, this is already done in
// addTracksAdd, which is the only function that calls this
void TrackDAO::bindTrackToLibraryInsert(TrackInfoObject* pTrack, int trackLocationId) {
    // gets called only in addTracksAdd
    m_pQueryLibraryInsert->bindValue(":artist", pTrack->getArtist());
    m_pQueryLibraryInsert->bindValue(":title", pTrack->getTitle());
    m_pQueryLibraryInsert->bindValue(":album", pTrack->getAlbum());
    m_pQueryLibraryInsert->bindValue(":year", pTrack->getYear());
    m_pQueryLibraryInsert->bindValue(":genre", pTrack->getGenre());
    m_pQueryLibraryInsert->bindValue(":composer", pTrack->getComposer());
    m_pQueryLibraryInsert->bindValue(":tracknumber", pTrack->getTrackNumber());
    m_pQueryLibraryInsert->bindValue(":filetype", pTrack->getType());
    m_pQueryLibraryInsert->bindValue(":location", trackLocationId);
    m_pQueryLibraryInsert->bindValue(":comment", pTrack->getComment());
    m_pQueryLibraryInsert->bindValue(":url", pTrack->getURL());
    m_pQueryLibraryInsert->bindValue(":duration", pTrack->getDuration());
    m_pQueryLibraryInsert->bindValue(":rating", pTrack->getRating());
    m_pQueryLibraryInsert->bindValue(":bitrate", pTrack->getBitrate());
    m_pQueryLibraryInsert->bindValue(":samplerate", pTrack->getSampleRate());
    m_pQueryLibraryInsert->bindValue(":cuepoint", pTrack->getCuePoint());
    m_pQueryLibraryInsert->bindValue(":bpm_lock", pTrack->hasBpmLock()? 1 : 0);

    m_pQueryLibraryInsert->bindValue(":replaygain", pTrack->getReplayGain());
    m_pQueryLibraryInsert->bindValue(":key", pTrack->getKey());

    // We no longer store the wavesummary in the library table.
    m_pQueryLibraryInsert->bindValue(":wavesummaryhex", QVariant(QVariant::ByteArray));

    m_pQueryLibraryInsert->bindValue(":timesplayed", pTrack->getTimesPlayed());
    //query.bindValue(":datetime_added", pTrack->getDateAdded());
    m_pQueryLibraryInsert->bindValue(":channels", pTrack->getChannels());
    m_pQueryLibraryInsert->bindValue(":mixxx_deleted", 0);
    m_pQueryLibraryInsert->bindValue(":header_parsed", pTrack->getHeaderParsed() ? 1 : 0);

    const QByteArray* pBeatsBlob = NULL;
    QString beatsVersion = "";
    QString beatsSubVersion = "";
    BeatsPointer pBeats = pTrack->getBeats();
    // Fall back on cached BPM
    double dBpm = pTrack->getBpm();

    if (pBeats) {
        pBeatsBlob = pBeats->toByteArray();
        beatsVersion = pBeats->getVersion();
        beatsSubVersion = pBeats->getSubVersion();
        dBpm = pBeats->getBpm();
    }

    m_pQueryLibraryInsert->bindValue(":bpm", dBpm);
    m_pQueryLibraryInsert->bindValue(":beats_version", beatsVersion);
    m_pQueryLibraryInsert->bindValue(":beats_sub_version", beatsSubVersion);
    m_pQueryLibraryInsert->bindValue(":beats", pBeatsBlob ? *pBeatsBlob : QVariant(QVariant::ByteArray));
    delete pBeatsBlob;
}

void TrackDAO::addTracksPrepare() {

    if (m_pQueryLibraryInsert || m_pQueryTrackLocationInsert ||
        m_pQueryLibrarySelect || m_pQueryTrackLocationSelect ||
        m_pTransaction) {
        qDebug() << "TrackDAO::addTracksPrepare: old Querys have been "
                    "left open, closing them now";
        addTracksFinish();
    }
    // Start the transaction
    m_pTransaction = new ScopedTransaction(m_database);

    m_pQueryTrackLocationInsert = new QSqlQuery(m_database);
    m_pQueryTrackLocationSelect = new QSqlQuery(m_database);
    m_pQueryLibraryInsert = new QSqlQuery(m_database);
    m_pQueryLibraryUpdate = new QSqlQuery(m_database);
    m_pQueryLibrarySelect = new QSqlQuery(m_database);

    m_pQueryTrackLocationInsert->prepare("INSERT INTO track_locations "
            "(location, directory, filename, filesize, fs_deleted, needs_verification) "
            "VALUES (:location, :directory, :filename, :filesize, :fs_deleted, :needs_verification)");

    m_pQueryTrackLocationSelect->prepare("SELECT id FROM track_locations WHERE location=:location");

    m_pQueryLibraryInsert->prepare("INSERT INTO library "
            "(artist, title, album, year, genre, tracknumber, "
            "filetype, location, comment, url, duration, rating, key, "
            "bitrate, samplerate, cuepoint, bpm, replaygain, wavesummaryhex, "
            "timesplayed, channels, mixxx_deleted, header_parsed, "
            "beats_version, beats_sub_version, beats, bpm_lock) "
            "VALUES ("
            ":artist, :title, :album, :year, :genre, :tracknumber, "
            ":filetype, :location, :comment, :url, :duration, :rating, :key, "
            ":bitrate, :samplerate, :cuepoint, :bpm, :replaygain, :wavesummaryhex, "
            ":timesplayed, :channels, :mixxx_deleted, :header_parsed, :beats_version, "
            ":beats_sub_version, :beats, :bpm_lock)");

    m_pQueryLibraryUpdate->prepare("UPDATE library SET mixxx_deleted = 0 "
            "WHERE id = :id");

    m_pQueryLibrarySelect->prepare("SELECT location, id, mixxx_deleted from library "
            "WHERE location = :location");
}

void TrackDAO::addTracksFinish() {
    if (m_pTransaction) {
        m_pTransaction->commit();
    }
    delete m_pQueryTrackLocationInsert;
    delete m_pQueryTrackLocationSelect;
    delete m_pQueryLibraryInsert;
    delete m_pQueryLibrarySelect;
    delete m_pTransaction;
    m_pQueryTrackLocationInsert = NULL;
    m_pQueryTrackLocationSelect = NULL;
    m_pQueryLibraryInsert = NULL;
    m_pQueryLibrarySelect = NULL;
    m_pTransaction = NULL;

    emit(tracksAdded(m_tracksAddedSet));
    m_tracksAddedSet.clear();
}

bool TrackDAO::addTracksAdd(TrackInfoObject* pTrack, bool unremove) {

    if (!m_pQueryLibraryInsert || !m_pQueryTrackLocationInsert ||
        !m_pQueryLibrarySelect || !m_pQueryTrackLocationSelect) {
        qDebug() << "TrackDAO::addTracksAdd: needed SqlQuerys have not "
                    "been prepared. Adding no tracks";
        return false;
    }

    int trackLocationId = -1;
    int trackId = -1;

    // Insert the track location into the corresponding table. This will fail
    // silently if the location is already in the table because it has a UNIQUE
    // constraint.
    bindTrackToTrackLocationsInsert(pTrack);

    if (!m_pQueryTrackLocationInsert->exec()) {
        qDebug() << "Location " << pTrack->getLocation() << " is already in the DB";
        LOG_FAILED_QUERY(*m_pQueryTrackLocationInsert);
        // Inserting into track_locations failed, so the file already
        // exists. Query for its trackLocationId.

        m_pQueryTrackLocationSelect->bindValue(":location", pTrack->getLocation());

        if (!m_pQueryTrackLocationSelect->exec()) {
            // We can't even select this, something is wrong.
            LOG_FAILED_QUERY(*m_pQueryTrackLocationSelect)
                        << "Can't find track location ID after failing to insert. Something is wrong.";
            return false;
        }
        while (m_pQueryTrackLocationSelect->next()) {
            trackLocationId = m_pQueryTrackLocationSelect->value(m_pQueryTrackLocationSelect->record().indexOf("id")).toInt();
        }

        m_pQueryLibrarySelect->bindValue(":location", trackLocationId);
        if (!m_pQueryLibrarySelect->exec()) {
             LOG_FAILED_QUERY(*m_pQueryLibrarySelect)
                     << "Failed to query existing track: "
                     << pTrack->getFilename();
        } else {
            bool mixxx_deleted = false;

            while (m_pQueryLibrarySelect->next()) {
                trackId = m_pQueryLibrarySelect->value(m_pQueryLibrarySelect->record().indexOf("id")).toInt();
                mixxx_deleted = m_pQueryLibrarySelect->value(m_pQueryLibrarySelect->record().indexOf("mixxx_deleted")).toBool();
            }
            if (unremove && mixxx_deleted) {
                // Set mixxx_deleted back to 0
                m_pQueryLibraryUpdate->bindValue(":id", trackId);
                if (!m_pQueryLibraryUpdate->exec()) {
                    LOG_FAILED_QUERY(*m_pQueryLibraryUpdate)
                            << "Failed to unremove existing track: "
                            << pTrack->getFilename();
                }
            }
            // Regardless of whether we unremoved this track or not -- it's
            // already in the library and so we need to skip it. Set the track's
            // trackId so the caller can know it. TODO(XXX) this is a little
            // weird because the track has whatever metadata the caller supplied
            // and that metadata may differ from what is already in the
            // database. I'm ignoring this corner case. rryan 10/2011
            pTrack->setId(trackId);
        }
        return false;
    } else {
        // Inserting succeeded, so just get the last rowid.
        QVariant lastInsert = m_pQueryTrackLocationInsert->lastInsertId();
        trackLocationId = lastInsert.toInt();

        //Failure of this assert indicates that we were unable to insert the track
        //location into the table AND we could not retrieve the id of that track
        //location from the same table. "It shouldn't happen"... unless I screwed up
        //- Albert :)
        Q_ASSERT(trackLocationId >= 0);

        bindTrackToLibraryInsert(pTrack, trackLocationId);

        if (!m_pQueryLibraryInsert->exec()) {
            // We failed to insert the track. Maybe it is already in the library
            // but marked deleted? Skip this track.
            LOG_FAILED_QUERY(*m_pQueryLibraryInsert)
                    << "Failed to INSERT new track into library:"
                    << pTrack->getFilename();
            return false;
        }
        trackId = m_pQueryLibraryInsert->lastInsertId().toInt();
        pTrack->setId(trackId);
        m_analysisDao.saveTrackAnalyses(pTrack);
        m_cueDao.saveTrackCues(trackId, pTrack);
        pTrack->setDirty(false);
    }
    m_tracksAddedSet.insert(trackId);
    return true;
}

int TrackDAO::addTrack(const QFileInfo& fileInfo, bool unremove) {
    int trackId = -1;
    TrackInfoObject * pTrack = new TrackInfoObject(fileInfo);
    if (pTrack) {
        // Add the song to the database.
        addTrack(pTrack, unremove);
        trackId = pTrack->getId();
        delete pTrack;
    }
    return trackId;
}

int TrackDAO::addTrack(const QString& file, bool unremove) {
    QFileInfo fileInfo(file);
    return addTrack(fileInfo, unremove);
}

void TrackDAO::addTrack(TrackInfoObject* pTrack, bool unremove) {
    //qDebug() << "TrackDAO::addTrack" << QThread::currentThread() << m_database.connectionName();
    //qDebug() << "TrackCollection::addTrack(), inserting into DB";
    Q_ASSERT(pTrack); //Why you be giving me NULL pTracks

    // Check that track is a supported extension.
    if (!isTrackFormatSupported(pTrack)) {
        // TODO(XXX) provide some kind of error code on a per-track basis.
        return;
    }

    addTracksPrepare();
    addTracksAdd(pTrack, unremove);
    addTracksFinish();
}

QList<int> TrackDAO::addTracks(const QList<QFileInfo>& fileInfoList,
                               bool unremove) {
    QSqlQuery query(m_database);
    QList<int> trackIDs;

    // Create a temporary database of the paths of all the imported tracks.
    query.prepare("CREATE TEMP TABLE playlist_import "
                  "(location varchar (512))");
    if (!query.exec()) {
        LOG_FAILED_QUERY(query);
        return trackIDs;
    }

    // Prepare to add tracks to the database.
    // This also begins an SQL transaction.
    addTracksPrepare();

    // All all the track paths to this database.
    query.prepare("INSERT INTO playlist_import (location) "
                  "VALUES (:location)");
    foreach (const QFileInfo &rFileInfo, fileInfoList) {
        query.bindValue(":location", rFileInfo.absoluteFilePath());
        if (!query.exec()) {
            LOG_FAILED_QUERY(query);
        }
    }

    query.prepare("SELECT library.id FROM playlist_import, "
                  "track_locations, library WHERE library.location = track_locations.id "
                  "AND playlist_import.location = track_locations.location");
    if (!query.exec()) {
        LOG_FAILED_QUERY(query);
    }
    while (query.next()) {
        int trackId = query.value(query.record().indexOf("id")).toInt();
        trackIDs.append(trackId);
    }

    // If imported-playlist tracks are to be unremoved, do that for all playlist
    // tracks that were already in the database.
    if (unremove) {
        QStringList idStringList;
        foreach (int id, trackIDs) {
            idStringList.append(QString::number(id));
        }
        query.prepare(QString("UPDATE library SET mixxx_deleted=0 "
                              "WHERE id in (%1) AND mixxx_deleted=1")
                      .arg(idStringList.join (",")));
        if (!query.exec()) {
            LOG_FAILED_QUERY(query);
        }
    }

    // Any tracks not already in the database need to be added.
    query.prepare("SELECT location FROM playlist_import "
                  "WHERE NOT EXISTS (SELECT location FROM track_locations "
                  "WHERE playlist_import.location = track_locations.location)");
    if (!query.exec()) {
        LOG_FAILED_QUERY(query);
    }
    while (query.next()) {
        QString filePath = query.value(query.record().indexOf("location")).toString();
        TrackInfoObject* pTrack = new TrackInfoObject(QFileInfo(filePath));
        addTracksAdd(pTrack, unremove);
        int trackID = pTrack->getId();
        if (trackID >= 0) {
            trackIDs.append(trackID);
        }
        delete pTrack;
    }

    // Drop the temporary playlist-import table.
    query.prepare("DROP TABLE IF EXISTS playlist_import");
    if (!query.exec()) {
        LOG_FAILED_QUERY(query);
    }

    // Finish adding tracks to the database.
    addTracksFinish();

    // Return the list of track IDs added to the database.
    return trackIDs;
}

void TrackDAO::hideTracks(const QList<int>& ids) {
    QStringList idList;
    foreach (int id, ids) {
        idList.append(QString::number(id));
    }

    QSqlQuery query(m_database);
    query.prepare(QString("UPDATE library SET mixxx_deleted=1 WHERE id in (%1)")
                  .arg(idList.join(",")));
    if (!query.exec()) {
        LOG_FAILED_QUERY(query);
    }

    // This signal is received by basetrackcache to remove the tracks from cache
    QSet<int> tracksRemovedSet = QSet<int>::fromList(ids);
    emit(tracksRemoved(tracksRemovedSet));
}

// If a track has been manually "hidden" from Mixxx's library by the user via
// Mixxx's interface, this lets you add it back. When a track is hidden,
// mixxx_deleted in the DB gets set to 1. This clears that, and makes it show
// up in the library views again.
// This function should get called if you drag-and-drop a file that's been
// "hidden" from Mixxx back into the library view.
void TrackDAO::unhideTracks(const QList<int>& ids) {
    QStringList idList;
    foreach (int id, ids) {
        idList.append(QString::number(id));
    }

    QSqlQuery query(m_database);
    query.prepare(QString("UPDATE library SET mixxx_deleted=0 "
                  "WHERE id in (%1)").arg(idList.join(",")));
    if (!query.exec()) {
        LOG_FAILED_QUERY(query);
    }
    QSet<int> tracksAddedSet = QSet<int>::fromList(ids);
    emit(tracksAdded(tracksAddedSet));
}

// Warning, purge cannot be undone check before if there is no reference to this
// track id's on other library tables
void TrackDAO::purgeTracks(const QList<int>& ids) {
    if (ids.empty()) {
        return;
    }

    QStringList idList;
    foreach (int id, ids) {
        idList << QString::number(id);
    }
    QString idListJoined = idList.join(",");

    ScopedTransaction transaction(m_database);

    QSqlQuery query(m_database);
    query.prepare(QString("SELECT track_locations.location, track_locations.directory FROM "
                          "track_locations INNER JOIN library ON library.location = "
                          "track_locations.id WHERE library.id in (%1)").arg(idListJoined));
    if (!query.exec()) {
        LOG_FAILED_QUERY(query);
    }

    FieldEscaper escaper(m_database);
    QStringList locationList;
    QStringList dirList;
    while (query.next()) {
        QString filePath = query.value(query.record().indexOf("location")).toString();
        locationList << escaper.escapeString(filePath);
        QString dir = query.value(query.record().indexOf("directory")).toString();
        dirList << escaper.escapeString(dir);
    }

    if (locationList.empty()) {
        LOG_FAILED_QUERY(query);
    }

    // Remove location from track_locations table
    query.prepare(QString("DELETE FROM track_locations "
                          "WHERE location in (%1)").arg(locationList.join(",")));
    if (!query.exec()) {
        LOG_FAILED_QUERY(query);
    }

    // Remove Track from library table
    query.prepare(QString("DELETE FROM library "
                          "WHERE id in (%1)").arg(idListJoined));
    if (!query.exec()) {
        LOG_FAILED_QUERY(query);
    }

    // mark LibraryHash with needs_verification and invalidate the hash
    // in case the file was not deleted to detect it on a rescan
    // TODO(XXX) delegate to libraryHashDAO
    query.prepare("UPDATE LibraryHashes SET needs_verification=1,hash=-1 "
                  "WHERE directory_path in (:dirs)");
    query.bindValue("dirs",dirList.join(","));
    if (!query.exec()) {
        LOG_FAILED_QUERY(query);
    }

    // TODO(XXX) Not sure if we should check any of these for errors or just not
    // care if there were errors and commit anyway.
    if (query.lastError().isValid()) {
        return;
    }
    transaction.commit();

    // also need to clean playlists, crates, cues and track_analyses

    m_cueDao.deleteCuesForTracks(ids);
    m_playlistDao.removeTracksFromPlaylists(ids);
    m_crateDao.removeTracksFromCrates(ids);
    m_analysisDao.deleteAnalysises(ids);

    QSet<int> tracksRemovedSet = QSet<int>::fromList(ids);
    emit(tracksRemoved(tracksRemovedSet));
}

// deleter of the TrackInfoObject, for delete a Track from Library use hide or purge
// static
void TrackDAO::deleteTrack(TrackInfoObject* pTrack) {
    Q_ASSERT(pTrack);
    //qDebug() << "Garbage Collecting" << pTrack << "ID" << pTrack->getId() << pTrack->getInfo();

    // Save the track if it is dirty.
    if (pTrack->isDirty()) {
        pTrack->doSave();
    }

    // Delete Track from weak reference cache
    m_sTracksMutex.lock();
    m_sTracks.remove(pTrack->getId());
    m_sTracksMutex.unlock();

    // Now Qt will delete it in the event loop.
    pTrack->deleteLater();
}

TrackPointer TrackDAO::getTrackFromDB(const int id) const {
    QTime time;
    time.start();
    QSqlQuery query(m_database);

    query.prepare(
        "SELECT library.id, artist, title, album, year, genre, composer, tracknumber, "
        "filetype, rating, key, track_locations.location as location, "
        "track_locations.filesize as filesize, comment, url, duration, bitrate, "
        "samplerate, cuepoint, bpm, replaygain, channels, "
        "header_parsed, timesplayed, played, beats_version, beats_sub_version, beats, "
        "datetime_added, bpm_lock "
        "FROM Library "
        "INNER JOIN track_locations "
            "ON library.location = track_locations.id "
        "WHERE library.id=" + QString("%1").arg(id)
    );

    if (query.exec()) {
        while (query.next()) {
            // Good god! Assign query.record() to a freaking variable!
            // int trackId = query.value(query.record().indexOf("id")).toInt();
            QString artist = query.value(query.record().indexOf("artist")).toString();
            QString title = query.value(query.record().indexOf("title")).toString();
            QString album = query.value(query.record().indexOf("album")).toString();
            QString year = query.value(query.record().indexOf("year")).toString();
            QString genre = query.value(query.record().indexOf("genre")).toString();
            QString composer = query.value(query.record().indexOf("composer")).toString();
            QString tracknumber = query.value(query.record().indexOf("tracknumber")).toString();
            QString comment = query.value(query.record().indexOf("comment")).toString();
            QString url = query.value(query.record().indexOf("url")).toString();
            QString key = query.value(query.record().indexOf("key")).toString();
            int duration = query.value(query.record().indexOf("duration")).toInt();
            int bitrate = query.value(query.record().indexOf("bitrate")).toInt();
            int rating = query.value(query.record().indexOf("rating")).toInt();
            int samplerate = query.value(query.record().indexOf("samplerate")).toInt();
            int cuepoint = query.value(query.record().indexOf("cuepoint")).toInt();
            QString bpm = query.value(query.record().indexOf("bpm")).toString();
            QString replaygain = query.value(query.record().indexOf("replaygain")).toString();
            int timesplayed = query.value(query.record().indexOf("timesplayed")).toInt();
            QDateTime datetime_added = query.value(query.record().indexOf("datetime_added")).toDateTime();
            int played = query.value(query.record().indexOf("played")).toInt();
            int channels = query.value(query.record().indexOf("channels")).toInt();
            //int filesize = query.value(query.record().indexOf("filesize")).toInt();
            QString filetype = query.value(query.record().indexOf("filetype")).toString();
            QString location = query.value(query.record().indexOf("location")).toString();
            bool header_parsed = query.value(query.record().indexOf("header_parsed")).toBool();
            bool has_bpm_lock = query.value(query.record().indexOf("bpm_lock")).toBool();

            TrackPointer pTrack = TrackPointer(new TrackInfoObject(location, false), &TrackDAO::deleteTrack);

            // TIO already stats the file to see if it exists, what its length is,
            // etc. So don't bother setting it.
            //track->setLength(filesize);

            pTrack->setId(id);
            pTrack->setArtist(artist);
            pTrack->setTitle(title);
            pTrack->setAlbum(album);
            pTrack->setYear(year);
            pTrack->setGenre(genre);
            pTrack->setComposer(composer);
            pTrack->setTrackNumber(tracknumber);
            pTrack->setRating(rating);
            pTrack->setKey(key);

            pTrack->setComment(comment);
            pTrack->setURL(url);
            pTrack->setDuration(duration);
            pTrack->setBitrate(bitrate);
            pTrack->setSampleRate(samplerate);
            pTrack->setCuePoint((float)cuepoint);
            pTrack->setReplayGain(replaygain.toFloat());

            QString beatsVersion = query.value(query.record().indexOf("beats_version")).toString();
            QString beatsSubVersion = query.value(query.record().indexOf("beats_sub_version")).toString();
            QByteArray beatsBlob = query.value(query.record().indexOf("beats")).toByteArray();
            BeatsPointer pBeats = BeatFactory::loadBeatsFromByteArray(pTrack, beatsVersion, beatsSubVersion, &beatsBlob);
            if (pBeats) {
                pTrack->setBeats(pBeats);
            } else {
                pTrack->setBpm(bpm.toDouble());
            }
            pTrack->setBpmLock(has_bpm_lock);

            pTrack->setTimesPlayed(timesplayed);
            pTrack->setDateAdded(datetime_added);
            pTrack->setPlayed(played);
            pTrack->setChannels(channels);
            pTrack->setType(filetype);
            pTrack->setLocation(location);
            pTrack->setHeaderParsed(header_parsed);
            pTrack->setCuePoints(m_cueDao.getCuesForTrack(id));

            pTrack->setDirty(false);

            // Listen to dirty and changed signals
            connect(pTrack.data(), SIGNAL(dirty(TrackInfoObject*)),
                    this, SLOT(slotTrackDirty(TrackInfoObject*)),
                    Qt::DirectConnection);
            connect(pTrack.data(), SIGNAL(clean(TrackInfoObject*)),
                    this, SLOT(slotTrackClean(TrackInfoObject*)),
                    Qt::DirectConnection);
            connect(pTrack.data(), SIGNAL(changed(TrackInfoObject*)),
                    this, SLOT(slotTrackChanged(TrackInfoObject*)),
                    Qt::DirectConnection);
            connect(pTrack.data(), SIGNAL(save(TrackInfoObject*)),
                    this, SLOT(slotTrackSave(TrackInfoObject*)),
                    Qt::DirectConnection);


            m_sTracksMutex.lock();
            // Automatic conversion to a weak pointer
            m_sTracks[id] = pTrack;
            qDebug() << "m_sTracks.count() =" << m_sTracks.count();
            m_sTracksMutex.unlock();
            m_trackCache.insert(id, new TrackPointer(pTrack));

            // If the header hasn't been parsed, parse it but only after we set the
            // track clean and hooked it up to the track cache, because this will
            // dirty it.
            if (!header_parsed) {
                pTrack->parse();
            }

            return pTrack;
        } // while (query.next())

    } else {
        LOG_FAILED_QUERY(query)
            << QString("getTrack(%1)").arg(id);
    }
    //qDebug() << "getTrack hit the database, took " << time.elapsed() << "ms";

    return TrackPointer();
}

TrackPointer TrackDAO::getTrack(const int id, const bool cacheOnly) const {
    //qDebug() << "TrackDAO::getTrack" << QThread::currentThread() << m_database.connectionName();
    TrackPointer pTrack;

    // If the track cache contains the track, use it to get a strong reference
    // to the track. We do this first so that the QCache keeps track of the
    // least-recently-used track so that it expires them intelligently.
    if (m_trackCache.contains(id)) {
        pTrack = *m_trackCache[id];

        // If the strong reference is still valid (it should be), then return it.
        if (pTrack)
            return pTrack;
    }

    // scope this critical code so that is gets automatically unlocked
    // if this is not scoped mixxx will freeze
    {
        // Next, check the weak-reference cache to see if the track was ever loaded
        // into memory. It's possible that something is currently using this track,
        // so its reference count is non-zero despite it not being present in the
        // track cache. m_tracks is a map of weak pointers to the tracks.
        QMutexLocker locker(&m_sTracksMutex);
        if (m_sTracks.contains(id)) {
            //qDebug() << "Returning cached TIO for track" << id;
            pTrack = m_sTracks[id];
        }
    }

    // If the pointer to the cached copy is still valid, return
    // it. Otherwise, re-query the DB for the track.
    if (pTrack) {
        // Add pointer to Cache again.
        // Never call insert() inside mutex to qCache, it may trigger a
        // cache delete which requires mutex as well and cause deadlock.
        m_trackCache.insert(id, new TrackPointer(pTrack));
        return pTrack;
    }
    // The person only wanted the track if it was cached.
    if (cacheOnly) {
        //qDebug() << "TrackDAO::getTrack()" << id << "Caller wanted track but only if it was cached. Returning null.";
        return TrackPointer();
    }

    return getTrackFromDB(id);
}

// Saves a track's info back to the database
void TrackDAO::updateTrack(TrackInfoObject* pTrack) {
    ScopedTransaction transaction(m_database);
    QTime time;
    time.start();
    Q_ASSERT(pTrack);
    //qDebug() << "TrackDAO::updateTrackInDatabase" << QThread::currentThread() << m_database.connectionName();

    //qDebug() << "Updating track" << pTrack->getInfo() << "in database...";

    int trackId = pTrack->getId();
    Q_ASSERT(trackId >= 0);

    QSqlQuery query(m_database);

    //Update everything but "location", since that's what we identify the track by.
    query.prepare("UPDATE library "
                  "SET artist=:artist, "
                  "title=:title, album=:album, year=:year, genre=:genre, "
                  "composer=:composer, filetype=:filetype, tracknumber=:tracknumber, "
                  "comment=:comment, url=:url, duration=:duration, rating=:rating, key=:key, "
                  "bitrate=:bitrate, samplerate=:samplerate, cuepoint=:cuepoint, "
                  "bpm=:bpm, replaygain=:replaygain, "
                  "timesplayed=:timesplayed, played=:played, "
                  "channels=:channels, header_parsed=:header_parsed, "
                  "beats_version=:beats_version, beats_sub_version=:beats_sub_version, beats=:beats, "
                  "bpm_lock=:bpm_lock "
                  "WHERE id=:track_id");
    query.bindValue(":artist", pTrack->getArtist());
    query.bindValue(":title", pTrack->getTitle());
    query.bindValue(":album", pTrack->getAlbum());
    query.bindValue(":year", pTrack->getYear());
    query.bindValue(":genre", pTrack->getGenre());
    query.bindValue(":composer", pTrack->getComposer());
    query.bindValue(":filetype", pTrack->getType());
    query.bindValue(":tracknumber", pTrack->getTrackNumber());
    query.bindValue(":comment", pTrack->getComment());
    query.bindValue(":url", pTrack->getURL());
    query.bindValue(":duration", pTrack->getDuration());
    query.bindValue(":bitrate", pTrack->getBitrate());
    query.bindValue(":samplerate", pTrack->getSampleRate());
    query.bindValue(":cuepoint", pTrack->getCuePoint());

    query.bindValue(":replaygain", pTrack->getReplayGain());
    query.bindValue(":key", pTrack->getKey());
    query.bindValue(":rating", pTrack->getRating());
    query.bindValue(":timesplayed", pTrack->getTimesPlayed());
    query.bindValue(":played", pTrack->getPlayed());
    query.bindValue(":channels", pTrack->getChannels());
    query.bindValue(":header_parsed", pTrack->getHeaderParsed() ? 1 : 0);
    //query.bindValue(":location", pTrack->getLocation());
    query.bindValue(":track_id", trackId);

    query.bindValue(":bpm_lock", pTrack->hasBpmLock() ? 1 : 0);

    BeatsPointer pBeats = pTrack->getBeats();
    QByteArray* pBeatsBlob = NULL;
    QString beatsVersion = "";
    QString beatsSubVersion = "";
    double dBpm = pTrack->getBpm();

    if (pBeats) {
        pBeatsBlob = pBeats->toByteArray();
        beatsVersion = pBeats->getVersion();
        beatsSubVersion = pBeats->getSubVersion();
        dBpm = pBeats->getBpm();
    }
    query.bindValue(":beats", pBeatsBlob ? *pBeatsBlob : QVariant(QVariant::ByteArray));
    query.bindValue(":beats_version", beatsVersion);
    query.bindValue(":beats_sub_version", beatsSubVersion);
    query.bindValue(":bpm", dBpm);
    delete pBeatsBlob;

    if (!query.exec()) {
        LOG_FAILED_QUERY(query);
        return;
    }

    if (query.numRowsAffected() == 0) {
        qWarning() << "updateTrack had no effect: trackId" << trackId << "invalid";
        return;
    }

    //qDebug() << "Update track took : " << time.elapsed() << "ms. Now updating cues";
    time.start();
    m_analysisDao.saveTrackAnalyses(pTrack);
    m_cueDao.saveTrackCues(trackId, pTrack);
    transaction.commit();

    //qDebug() << "Update track in database took: " << time.elapsed() << "ms";
    time.start();
    pTrack->setDirty(false);
    //qDebug() << "Dirtying track took: " << time.elapsed() << "ms";
}

// Mark all the tracks in the library as invalid.
// That means we'll need to later check that those tracks actually
// (still) exist as part of the library scanning procedure.
void TrackDAO::invalidateTrackLocationsInLibrary() {
    //qDebug() << "TrackDAO::invalidateTrackLocations" << QThread::currentThread() << m_database.connectionName();
    //qDebug() << "invalidateTrackLocations(" << libraryPath << ")";

    QSqlQuery query(m_database);
    query.prepare("UPDATE track_locations "
                  "SET needs_verification=1 ");
    if (!query.exec()) {
        LOG_FAILED_QUERY(query)
                << "Couldn't mark tracks in library as needing verification.";
    }
}

<<<<<<< HEAD
void TrackDAO::markTrackLocationAsVerified(QString location) {
=======
void TrackDAO::markTrackLocationAsVerified(const QString& location)
{
>>>>>>> 13ba2e6c
    //qDebug() << "TrackDAO::markTrackLocationAsVerified" << QThread::currentThread() << m_database.connectionName();
    //qDebug() << "markTrackLocationAsVerified()" << location;

    QSqlQuery query(m_database);
    query.prepare("UPDATE track_locations "
                  "SET needs_verification=0, fs_deleted=0 "
                  "WHERE location=:location");
    query.bindValue(":location", location);
    if (!query.exec()) {
        LOG_FAILED_QUERY(query)
                << "Couldn't mark track" << location << " as verified.";
    }
}

void TrackDAO::markTracksInDirectoriesAsVerified(QStringList& directories) {
    //qDebug() << "TrackDAO::markTracksInDirectoryAsVerified" << QThread::currentThread() << m_database.connectionName();
    //qDebug() << "markTracksInDirectoryAsVerified()" << directory;

    FieldEscaper escaper(m_database);
    QMutableStringListIterator it(directories);
    while (it.hasNext()) {
        it.setValue(escaper.escapeString(it.next()));
    }

    QSqlQuery query(m_database);
    query.prepare(
        QString("UPDATE track_locations "
                "SET needs_verification=0 "
                "WHERE directory IN (%1)").arg(directories.join(",")));
    if (!query.exec()) {
        LOG_FAILED_QUERY(query)
                << "Couldn't mark tracks in" << directories.size() << "directories as verified.";
    }
}

void TrackDAO::markUnverifiedTracksAsDeleted() {
    //qDebug() << "TrackDAO::markUnverifiedTracksAsDeleted" << QThread::currentThread() << m_database.connectionName();
    qDebug() << "markUnverifiedTracksAsDeleted()";
    
    QSqlQuery query(m_database);
    query.prepare("SELECT id FROM track_locations WHERE needs_verification=1");
    QSet<int> trackIds;
    if (!query.exec()) {
        LOG_FAILED_QUERY(query)
                << "Couldn't find unverified tracks";
    }
    while (query.next()){
        trackIds.insert(query.value(query.record().indexOf("id")).toInt());
    }
    emit(tracksRemoved(trackIds));
    query.prepare("UPDATE track_locations "
                  "SET fs_deleted=1, needs_verification=0 "
                  "WHERE needs_verification=1");
    if (!query.exec()) {
        LOG_FAILED_QUERY(query)
                << "Couldn't mark unverified tracks as deleted.";
    }

}

void TrackDAO::markTrackLocationsAsDeleted(const QString& directory) {
    //qDebug() << "TrackDAO::markTrackLocationsAsDeleted" << QThread::currentThread() << m_database.connectionName();
    QSqlQuery query(m_database);
    query.prepare("UPDATE track_locations "
                  "SET fs_deleted=1 "
                  "WHERE directory=:directory");
    query.bindValue(":directory", directory);
    if (!query.exec()) {
        LOG_FAILED_QUERY(query)
                << "Couldn't mark tracks in" << directory << "as deleted.";
    }
}

// Look for moved files. Look for files that have been marked as "deleted on disk"
// and see if another "file" with the same name and filesize exists in the track_locations
// table. That means the file has moved instead of being deleted outright, and so
// we can salvage your existing metadata that you have in your DB (like cue points, etc.).
void TrackDAO::detectMovedFiles(QSet<int>& tracksMovedSetOld, QSet<int>& tracksMovedSetNew) {
    //This function should not start a transaction on it's own!
    //When it's called from libraryscanner.cpp, there already is a transaction
    //started!
    QSqlQuery query(m_database);
    QSqlQuery query2(m_database);
    QSqlQuery query3(m_database);
    int oldTrackLocationId = -1;
    int newTrackLocationId = -1;
    QString filename;
    // rather use duration then filesize as an indicator of changes. The filesize
    // can change by adding more ID3v2 tags
    int duration = -1;

    query.prepare("SELECT track_locations.id,filename, duration FROM track_locations "
                  "INNER JOIN library ON track_locations.id=library.location "
                  "WHERE fs_deleted=1");

    if (!query.exec()) {
        LOG_FAILED_QUERY(query);
    }

    query2.prepare("SELECT track_locations.id FROM track_locations "
                   "INNER JOIN library ON track_locations.id=library.location "
                   "WHERE fs_deleted=0 AND "
                   "filename=:filename AND "
                   "duration=:duration");

    //For each track that's been "deleted" on disk...
    while (query.next()) {
        newTrackLocationId = -1; //Reset this var
        oldTrackLocationId = query.value(query.record().indexOf("id")).toInt();
        filename = query.value(query.record().indexOf("filename")).toInt();
        duration = query.value(query.record().indexOf("duration")).toInt();

        query2.bindValue(":filename", filename);
        query2.bindValue(":duration", duration);
        Q_ASSERT(query2.exec());

        Q_ASSERT(query2.size() <= 1); //WTF duplicate tracks?
        while (query2.next()) {
            newTrackLocationId = query2.value(query2.record().indexOf("id")).toInt();
        }

        //If we found a moved track...
        if (newTrackLocationId >= 0) {
            qDebug() << "Found moved track!" << filename;

            //Remove old row from track_locations table
            query3.prepare("DELETE FROM track_locations WHERE id=:id");
            query3.bindValue(":id", oldTrackLocationId);
            Q_ASSERT(query3.exec());

            //The library scanner will have added a new row to the Library
            //table which corresponds to the track in the new location. We need
            //to remove that so we don't end up with two rows in the library table
            //for the same track.
            query3.prepare("SELECT id FROM library WHERE location=:location");
            query3.bindValue(":location", newTrackLocationId);
            Q_ASSERT(query3.exec());

            if (query3.next()) {
                int newTrackId = query3.value(query3.record().indexOf("id")).toInt();
                query3.prepare("DELETE FROM library WHERE id=:newid");
                query3.bindValue(":newid", newTrackLocationId);
                Q_ASSERT(query3.exec());

                // We collect all the new tracks the where added to BaseTrackCache as well
                tracksMovedSetNew.insert(newTrackId);
            }
            // Delete the track
            query3.prepare("DELETE FROM library WHERE "
                            "id=:newid");
            query3.bindValue(":newid", newTrackLocationId);
            Q_ASSERT(query3.exec());

            //Update the location foreign key for the existing row in the library table
            //to point to the correct row in the track_locations table.
            query3.prepare("SELECT id FROM library WHERE location=:location");
            query3.bindValue(":location", oldTrackLocationId);
            Q_ASSERT(query3.exec());

            if (query3.next()) {
                int oldTrackId = query3.value(query3.record().indexOf("id")).toInt();
                query3.prepare("UPDATE library SET location=:newloc WHERE id=:oldid");
                query3.bindValue(":newloc", newTrackLocationId);
                query3.bindValue(":oldid", oldTrackId);
                Q_ASSERT(query3.exec());

                // We collect all the old tracks that has to be updated in BaseTrackCache as well
                tracksMovedSetOld.insert(oldTrackId);
            }
        }
    }
}

void TrackDAO::clearCache() {
    m_trackCache.clear();
    //m_dirtyTracks.clear();
}

void TrackDAO::markTracksAsMixxxDeleted(QString dir){
    QSqlQuery query;
    query.prepare("UPDATE mixxx_deleted FROM library INNER JOIN track_locations "
                  "ON library.location = track_locations.id "
                  "WHERE instr(track_locations.directory, :dir) > 0");
    query.bindValue(":dir",dir);

    if (!query.exec()) {
        LOG_FAILED_QUERY(query);
        return;
    }
}

void TrackDAO::writeAudioMetaData(TrackInfoObject* pTrack){
    if (m_pConfig && m_pConfig->getValueString(ConfigKey("[Library]","WriteAudioTags")).toInt() == 1) {
        AudioTagger tagger(pTrack->getLocation());

        tagger.setArtist(pTrack->getArtist());
        tagger.setTitle(pTrack->getTitle());
        tagger.setGenre(pTrack->getGenre());
        tagger.setComposer(pTrack->getComposer());
        tagger.setAlbum(pTrack->getAlbum());
        tagger.setComment(pTrack->getComment());
        tagger.setTracknumber(pTrack->getTrackNumber());
        tagger.setBpm(pTrack->getBpmStr());

        tagger.save();
    }
}

bool TrackDAO::isTrackFormatSupported(TrackInfoObject* pTrack) const {
    if (pTrack) {
        return SoundSourceProxy::isFilenameSupported(pTrack->getFilename());
    }
    return false;
}

void TrackDAO::verifyRemainingTracks(volatile bool* pCancel) {
    // This function is called from the LibraryScanner Thread
    ScopedTransaction transaction(m_database);
    QSqlQuery query(m_database);
    QSqlQuery query2(m_database);
    QString trackLocation;

    // Because all tracks were marked with needs_verification anything that is not
    // inside one of the tracked library directories will still need that
    // TODO(kain88) check if all others are marked with 0 again
    query.setForwardOnly(true);
    query.prepare("SELECT location "
                  "FROM track_locations "
                  "WHERE needs_verification = 1");
    if (!query.exec()) {
        LOG_FAILED_QUERY(query);
        return;
    }

    query2.prepare("UPDATE track_locations "
                   "SET fs_deleted=:fs_deleted, needs_verification=0 "
                   "WHERE location=:location");

    while (query.next()) {
        trackLocation = query.value(query.record().indexOf("location")).toString();
        query2.bindValue(":fs_deleted", (int)!QFile::exists(trackLocation));
        query2.bindValue(":location", trackLocation);
        if (!query2.exec()) {
            LOG_FAILED_QUERY(query2);
        }
        if (*pCancel) {
            break;
        }
        emit(progressVerifyTracksOutside(trackLocation));
    }
    transaction.commit();
    qDebug() << "verifyTracksOutside finished";
}
<|MERGE_RESOLUTION|>--- conflicted
+++ resolved
@@ -1047,12 +1047,7 @@
     }
 }
 
-<<<<<<< HEAD
-void TrackDAO::markTrackLocationAsVerified(QString location) {
-=======
-void TrackDAO::markTrackLocationAsVerified(const QString& location)
-{
->>>>>>> 13ba2e6c
+void TrackDAO::markTrackLocationAsVerified(const QString& location) {
     //qDebug() << "TrackDAO::markTrackLocationAsVerified" << QThread::currentThread() << m_database.connectionName();
     //qDebug() << "markTrackLocationAsVerified()" << location;
 
