<<<<<<< HEAD
// TreeItem.cpp
// Created 10/02/2010 by Tobias Rafreider

#include <QString>
#include <QStringList>

#include "library/coverart.h"
=======
>>>>>>> 9fcd089f
#include "library/treeitem.h"

/*
 * Just a word about how the TreeItem objects and TreeItemModels are used in general:
 * TreeItems are used by the TreeItemModel class to display tree
 * structures in the sidebar.
 *
 * The constructor has 4 arguments:
 * 1. argument represents a name shown in the sidebar view later on
 * 2. argument represents the absolute path of this tree item
 * 3. argument is a library feature object.
 *    This is necessary because in sidebar.cpp we hanlde 'activateChid' events
 * 4. the parent TreeItem object
 *    The constructor does not add this TreeItem object to the parent's child list
 *
 * In case of no arguments, the standard constructor creates a
 * root item that is not visible in the sidebar.
 *
 * Once the TreeItem objects are inserted to models, the models take care of their
 * deletion.
 *
 * Examples on how to use TreeItem and TreeItemModels can be found in
 * - playlistfeature.cpp
 * - cratefeature.cpp
 * - *feature.cpp
 */
<<<<<<< HEAD
TreeItem::TreeItem(const QVariant& data, const QVariant& dataPath,
                   LibraryFeature* pFeature, TreeItem* parent)
        : m_data(data),
          m_dataPath(dataPath),
          m_pFeature(pFeature),
          m_bold(false),
          m_divider(false),
          m_trackCount(-1),
          m_pParent(parent) {
}

TreeItem::TreeItem(LibraryFeature* pFeature)
        : m_data("$root"),
          m_dataPath("$root"),
          m_pFeature(pFeature),
          m_bold(false),
          m_divider(false),
          m_trackCount(-1),
          m_pParent(nullptr) {
    
}

TreeItem::TreeItem(TreeItem* parent)
        : m_data("$root"),
          m_dataPath("$root"),
          m_pFeature(nullptr),
          m_bold(false),
          m_divider(false),
          m_trackCount(-1),
          m_pParent(parent) {

}

TreeItem::TreeItem()
        : m_data("$root"),
          m_dataPath("$root"),
          m_pFeature(nullptr),
          m_bold(false),
          m_divider(false),
          m_trackCount(-1),
          m_pParent(nullptr) {
}

TreeItem::~TreeItem() {
    qDeleteAll(m_childItems);
}

void TreeItem::appendChild(TreeItem* item) {
    m_childItems.append(item);
}

void TreeItem::removeChild(int index) {
    m_childItems.removeAt(index);
}

TreeItem* TreeItem::child(int row) {
    return m_childItems.value(row);
}

int TreeItem::childCount() const {
    return m_childItems.count();
}

QVariant TreeItem::data() const {
    if (m_trackCount >= 0) {
        return m_data.toString() + " (" + QString::number(m_trackCount) + ")";
    }
    
    return m_data;
}

QVariant TreeItem::dataPath() const {
    return m_dataPath;
}

bool TreeItem::isPlaylist() const {
    return (m_childItems.count() == 0);
}
=======
>>>>>>> 9fcd089f

TreeItem::TreeItem()
    : m_pFeature(nullptr),
      m_pParent(nullptr),
      m_bold(false) {
}

<<<<<<< HEAD
TreeItem* TreeItem::parent() {
    return m_pParent;
}

void TreeItem::setParent(TreeItem* parent) {
    m_pParent = parent;
}

int TreeItem::row() const {
    if (m_pParent) {
        return m_pParent->m_childItems.indexOf(const_cast<TreeItem*>(this));
    }

    return 0;
}

LibraryFeature* TreeItem::getFeature() {
    return m_pFeature;
}

void TreeItem::setLibraryFeature(LibraryFeature* pFeature) {
    m_pFeature = pFeature;
}

void TreeItem::setBold(bool bold) {
    m_bold = bold;
}

bool TreeItem::isBold() const {
    return m_bold;
}

void TreeItem::setDivider(bool divider) {
    m_divider = divider;
}

bool TreeItem::isDivider() const {
    return m_divider;
}

bool TreeItem::insertChildren(QList<TreeItem*>& data, int position, int count) {
    if (position < 0 || position > m_childItems.size()) {
        return false;
    }

    for (int row = 0; row < count; ++row) {
        TreeItem* item = data.at(row);
        m_childItems.insert(position + row, item);
=======
TreeItem::TreeItem(
        LibraryFeature* pFeature,
        const QString& label,
        const QVariant& data)
    : m_pFeature(pFeature),
      m_pParent(nullptr),
      m_label(label),
      m_data(data),
      m_bold(false) {
    DEBUG_ASSERT(m_pFeature != nullptr);
}

TreeItem::~TreeItem() {
    qDeleteAll(m_children);
}

int TreeItem::parentRow() const {
    if (m_pParent) {
        return m_pParent->m_children.indexOf(const_cast<TreeItem*>(this));
    } else {
        return kInvalidRow;
>>>>>>> 9fcd089f
    }
}

<<<<<<< HEAD
bool TreeItem::removeChildren(int position, int count) {
    if (position < 0 || position + count > m_childItems.size()) {
        return false;
    }

    for (int row = 0; row < count; ++row) {
        //Remove from list to avoid invalid pointers
        TreeItem* item = m_childItems.takeAt(position);
        if (item) {
            delete item;
        }
    }
    return true;
}

void TreeItem::setData(const QVariant& data) {
    m_data = data;
}

void TreeItem::setData(const QVariant& data, const QVariant& dataPath) {
    m_data = data;
    m_dataPath = dataPath;
}

void TreeItem::setDataPath(const QVariant& dataPath) {
    m_dataPath = dataPath;
}

QIcon TreeItem::getIcon() const {
    return m_icon;
}

void TreeItem::setIcon(const QIcon& icon) {
    m_icon = icon;
}

void TreeItem::setCoverInfo(const CoverInfo &cover) {
    m_cover = cover;
}

const CoverInfo& TreeItem::getCoverInfo() const {
    return m_cover;
}

void TreeItem::setTrackCount(int count) {
    m_trackCount = count;
}

int TreeItem::getTrackCount() {
    return m_trackCount;
=======
TreeItem* TreeItem::child(int row) const {
    DEBUG_ASSERT(row >= 0);
    DEBUG_ASSERT(row < m_children.size());
    return m_children[row];
}

void TreeItem::appendChild(TreeItem* pChild) {
    DEBUG_ASSERT(feature() != nullptr);
    DEBUG_ASSERT(pChild != nullptr);
    DEBUG_ASSERT(pChild->feature() == feature());
    DEBUG_ASSERT(!pChild->hasParent());
    m_children.append(pChild);
    pChild->m_pParent = this;
}

TreeItem* TreeItem::appendChild(
        const QString& label,
        const QVariant& data) {
    auto pNewChild = std::make_unique<TreeItem>(feature(), label, data);
    TreeItem* pChild = pNewChild.get();
    appendChild(pChild); // transfer ownership
    pNewChild.release(); // release ownership (afterwards)
    return pChild;
}

void TreeItem::removeChild(int row) {
    DEBUG_ASSERT(row >= 0);
    DEBUG_ASSERT(row < m_children.size());
    delete m_children.takeAt(row);
}

void TreeItem::insertChildren(QList<TreeItem*>& children, int row, int count) {
    DEBUG_ASSERT(feature() != nullptr);
    DEBUG_ASSERT(count >= 0);
    DEBUG_ASSERT(count <= children.size());
    DEBUG_ASSERT(row >= 0);
    DEBUG_ASSERT(row <= m_children.size());
    for (int counter = 0; counter < count; ++counter) {
        DEBUG_ASSERT(!children.empty());
        TreeItem* pChild = children.front();
        appendChild(pChild);
        children.pop_front();
    }
}

void TreeItem::removeChildren(int row, int count) {
    DEBUG_ASSERT(count >= 0);
    DEBUG_ASSERT(count <= m_children.size());
    DEBUG_ASSERT(row >= 0);
    DEBUG_ASSERT(row <= (m_children.size() - count));
    qDeleteAll(m_children.begin() + row, m_children.begin() + (row + count));
    m_children.erase(m_children.begin() + row, m_children.begin() + (row + count));
>>>>>>> 9fcd089f
}<|MERGE_RESOLUTION|>--- conflicted
+++ resolved
@@ -1,13 +1,3 @@
-<<<<<<< HEAD
-// TreeItem.cpp
-// Created 10/02/2010 by Tobias Rafreider
-
-#include <QString>
-#include <QStringList>
-
-#include "library/coverart.h"
-=======
->>>>>>> 9fcd089f
 #include "library/treeitem.h"
 
 /*
@@ -34,144 +24,15 @@
  * - cratefeature.cpp
  * - *feature.cpp
  */
-<<<<<<< HEAD
-TreeItem::TreeItem(const QVariant& data, const QVariant& dataPath,
-                   LibraryFeature* pFeature, TreeItem* parent)
-        : m_data(data),
-          m_dataPath(dataPath),
-          m_pFeature(pFeature),
-          m_bold(false),
-          m_divider(false),
-          m_trackCount(-1),
-          m_pParent(parent) {
-}
-
-TreeItem::TreeItem(LibraryFeature* pFeature)
-        : m_data("$root"),
-          m_dataPath("$root"),
-          m_pFeature(pFeature),
-          m_bold(false),
-          m_divider(false),
-          m_trackCount(-1),
-          m_pParent(nullptr) {
-    
-}
-
-TreeItem::TreeItem(TreeItem* parent)
-        : m_data("$root"),
-          m_dataPath("$root"),
-          m_pFeature(nullptr),
-          m_bold(false),
-          m_divider(false),
-          m_trackCount(-1),
-          m_pParent(parent) {
-
-}
-
-TreeItem::TreeItem()
-        : m_data("$root"),
-          m_dataPath("$root"),
-          m_pFeature(nullptr),
-          m_bold(false),
-          m_divider(false),
-          m_trackCount(-1),
-          m_pParent(nullptr) {
-}
-
-TreeItem::~TreeItem() {
-    qDeleteAll(m_childItems);
-}
-
-void TreeItem::appendChild(TreeItem* item) {
-    m_childItems.append(item);
-}
-
-void TreeItem::removeChild(int index) {
-    m_childItems.removeAt(index);
-}
-
-TreeItem* TreeItem::child(int row) {
-    return m_childItems.value(row);
-}
-
-int TreeItem::childCount() const {
-    return m_childItems.count();
-}
-
-QVariant TreeItem::data() const {
-    if (m_trackCount >= 0) {
-        return m_data.toString() + " (" + QString::number(m_trackCount) + ")";
-    }
-    
-    return m_data;
-}
-
-QVariant TreeItem::dataPath() const {
-    return m_dataPath;
-}
-
-bool TreeItem::isPlaylist() const {
-    return (m_childItems.count() == 0);
-}
-=======
->>>>>>> 9fcd089f
 
 TreeItem::TreeItem()
     : m_pFeature(nullptr),
       m_pParent(nullptr),
-      m_bold(false) {
+	  m_divider(false),
+      m_bold(false),
+	  m_trackCount(-1) {
 }
 
-<<<<<<< HEAD
-TreeItem* TreeItem::parent() {
-    return m_pParent;
-}
-
-void TreeItem::setParent(TreeItem* parent) {
-    m_pParent = parent;
-}
-
-int TreeItem::row() const {
-    if (m_pParent) {
-        return m_pParent->m_childItems.indexOf(const_cast<TreeItem*>(this));
-    }
-
-    return 0;
-}
-
-LibraryFeature* TreeItem::getFeature() {
-    return m_pFeature;
-}
-
-void TreeItem::setLibraryFeature(LibraryFeature* pFeature) {
-    m_pFeature = pFeature;
-}
-
-void TreeItem::setBold(bool bold) {
-    m_bold = bold;
-}
-
-bool TreeItem::isBold() const {
-    return m_bold;
-}
-
-void TreeItem::setDivider(bool divider) {
-    m_divider = divider;
-}
-
-bool TreeItem::isDivider() const {
-    return m_divider;
-}
-
-bool TreeItem::insertChildren(QList<TreeItem*>& data, int position, int count) {
-    if (position < 0 || position > m_childItems.size()) {
-        return false;
-    }
-
-    for (int row = 0; row < count; ++row) {
-        TreeItem* item = data.at(row);
-        m_childItems.insert(position + row, item);
-=======
 TreeItem::TreeItem(
         LibraryFeature* pFeature,
         const QString& label,
@@ -180,7 +41,9 @@
       m_pParent(nullptr),
       m_label(label),
       m_data(data),
-      m_bold(false) {
+	  m_divider(false),
+      m_bold(false),
+	  m_trackCount(-1) {
     DEBUG_ASSERT(m_pFeature != nullptr);
 }
 
@@ -188,67 +51,22 @@
     qDeleteAll(m_children);
 }
 
+bool TreeItem::isPlaylist() const {
+    return (m_children.count() == 0);
+}
+
+bool TreeItem::isFolder() const {
+	return (m_children.count() != 0);
+}
+
 int TreeItem::parentRow() const {
     if (m_pParent) {
         return m_pParent->m_children.indexOf(const_cast<TreeItem*>(this));
     } else {
         return kInvalidRow;
->>>>>>> 9fcd089f
     }
 }
 
-<<<<<<< HEAD
-bool TreeItem::removeChildren(int position, int count) {
-    if (position < 0 || position + count > m_childItems.size()) {
-        return false;
-    }
-
-    for (int row = 0; row < count; ++row) {
-        //Remove from list to avoid invalid pointers
-        TreeItem* item = m_childItems.takeAt(position);
-        if (item) {
-            delete item;
-        }
-    }
-    return true;
-}
-
-void TreeItem::setData(const QVariant& data) {
-    m_data = data;
-}
-
-void TreeItem::setData(const QVariant& data, const QVariant& dataPath) {
-    m_data = data;
-    m_dataPath = dataPath;
-}
-
-void TreeItem::setDataPath(const QVariant& dataPath) {
-    m_dataPath = dataPath;
-}
-
-QIcon TreeItem::getIcon() const {
-    return m_icon;
-}
-
-void TreeItem::setIcon(const QIcon& icon) {
-    m_icon = icon;
-}
-
-void TreeItem::setCoverInfo(const CoverInfo &cover) {
-    m_cover = cover;
-}
-
-const CoverInfo& TreeItem::getCoverInfo() const {
-    return m_cover;
-}
-
-void TreeItem::setTrackCount(int count) {
-    m_trackCount = count;
-}
-
-int TreeItem::getTrackCount() {
-    return m_trackCount;
-=======
 TreeItem* TreeItem::child(int row) const {
     DEBUG_ASSERT(row >= 0);
     DEBUG_ASSERT(row < m_children.size());
@@ -262,6 +80,17 @@
     DEBUG_ASSERT(!pChild->hasParent());
     m_children.append(pChild);
     pChild->m_pParent = this;
+}
+
+void TreeItem::insertChild(TreeItem* pChild, int row) {
+	DEBUG_ASSERT(row >= 0);
+	DEBUG_ASSERT(row < m_children.size());
+	DEBUG_ASSERT(feature() != nullptr);
+	DEBUG_ASSERT(pChild != nullptr);
+	DEBUG_ASSERT(pChild->feature() == feature());
+	DEBUG_ASSERT(!pChild->hasParent());
+	m_children.insert(row, pChild);
+	pChild->m_pParent = this;
 }
 
 TreeItem* TreeItem::appendChild(
@@ -286,11 +115,10 @@
     DEBUG_ASSERT(count <= children.size());
     DEBUG_ASSERT(row >= 0);
     DEBUG_ASSERT(row <= m_children.size());
-    for (int counter = 0; counter < count; ++counter) {
+    for (int counter = row; counter < count + row; ++counter) {
         DEBUG_ASSERT(!children.empty());
-        TreeItem* pChild = children.front();
-        appendChild(pChild);
-        children.pop_front();
+        TreeItem* pChild = children.takeFirst();
+        insertChild(pChild, counter);
     }
 }
 
@@ -301,5 +129,4 @@
     DEBUG_ASSERT(row <= (m_children.size() - count));
     qDeleteAll(m_children.begin() + row, m_children.begin() + (row + count));
     m_children.erase(m_children.begin() + row, m_children.begin() + (row + count));
->>>>>>> 9fcd089f
 }