--- conflicted
+++ resolved
@@ -205,16 +205,10 @@
         setBitrate(pProxiedSoundSource->getBitrate());
         setSampleRate(pProxiedSoundSource->getSampleRate());
         setChannels(pProxiedSoundSource->getChannels());
-<<<<<<< HEAD
-        setKeyText(pProxiedSoundSource->getKey(),
-                   mixxx::track::io::key::FILE_METADATA);
-
-=======
         QString key = pProxiedSoundSource->getKey();
         if (!key.isEmpty()) {
             setKeyText(key, mixxx::track::io::key::FILE_METADATA);
         }
->>>>>>> 9b9774e8
         setHeaderParsed(true);
     } else {
         qDebug() << "TrackInfoObject::parse() error at file"
