/***************************************************************************
                          mixxx.cpp  -  description
                             -------------------
    begin                : Mon Feb 18 09:48:17 CET 2002
    copyright            : (C) 2002 by Tue and Ken Haste Andersen
    email                :
***************************************************************************/

/***************************************************************************
*                                                                         *
*   This program is free software; you can redistribute it and/or modify  *
*   it under the terms of the GNU General Public License as published by  *
*   the Free Software Foundation; either version 2 of the License, or     *
*   (at your option) any later version.                                   *
*                                                                         *
***************************************************************************/

#include <QtDebug>
#include <QtCore>
#include <QtGui>
#include <QTranslator>

#include "mixxx.h"

#include "analyserqueue.h"
#include "controlobjectthreadmain.h"
#include "controlpotmeter.h"
#include "deck.h"
#include "defs_urls.h"
#include "dlgabout.h"
#include "dlgpreferences.h"
#include "engine/enginemaster.h"
#include "engine/enginemicrophone.h"
#include "engine/enginepassthrough.h"
#include "library/library.h"
#include "library/libraryscanner.h"
#include "library/librarytablemodel.h"
#include "controllers/controllermanager.h"
#include "mixxxkeyboard.h"
#include "playermanager.h"
#include "recording/defs_recording.h"
#include "recording/recordingmanager.h"
#include "shoutcast/shoutcastmanager.h"
#include "skin/legacyskinparser.h"
#include "skin/skinloader.h"
#include "soundmanager.h"
#include "soundmanagerutil.h"
#include "soundsourceproxy.h"
#include "trackinfoobject.h"
#include "upgrade.h"
#include "waveform/waveformwidgetfactory.h"
#include "widget/wwaveformviewer.h"
#include "widget/wwidget.h"
#include "widget/wspinny.h"
#include "sharedglcontext.h"
#include "util/debug.h"
#include "util/statsmanager.h"
#include "util/timer.h"
#include "util/version.h"

#ifdef __VINYLCONTROL__
#include "vinylcontrol/defs_vinylcontrol.h"
#include "vinylcontrol/vinylcontrolmanager.h"
#endif

#ifdef __MODPLUG__
#include "dlgprefmodplug.h"
#endif

extern "C" void crashDlg()
{
    QMessageBox::critical(0, "Mixxx",
        "Mixxx has encountered a serious error and needs to close.");
}


bool loadTranslations(const QLocale& systemLocale, const QString& userLocale,
                      const QString& translation, const QString& prefix,
                      const QString& translationPath, QTranslator* pTranslator) {

    if (userLocale.size() == 0) {
#if QT_VERSION >= 0x040800
        QStringList uiLanguages = systemLocale.uiLanguages();
        if (uiLanguages.size() > 0 && uiLanguages.first() == "en") {
            // Don't bother loading a translation if the first ui-langauge is
            // English because the interface is already in English. This fixes
            // the case where the user's install of Qt doesn't have an explicit
            // English translation file and the fact that we don't ship a
            // mixxx_en.qm.
            return false;
        }
        return pTranslator->load(systemLocale, translation, prefix, translationPath);
#else
        userLocale = systemLocale.name();
#endif  // QT_VERSION
    }
    return pTranslator->load(translation + prefix + userLocale, translationPath);
}

void MixxxApp::logBuildDetails() {
    QString version = Version::version();
    QString buildBranch = Version::developmentBranch();
    QString buildRevision = Version::developmentRevision();
    QString buildFlags = Version::buildFlags();

    QStringList buildInfo;
    if (!buildBranch.isEmpty() && !buildRevision.isEmpty()) {
        buildInfo.append(
            QString("git %1 r%2").arg(buildBranch, buildRevision));
    } else if (!buildRevision.isEmpty()) {
        buildInfo.append(
            QString("git r%2").arg(buildRevision));
    }
    buildInfo.append("built on: " __DATE__ " @ " __TIME__);
    if (!buildFlags.isEmpty()) {
        buildInfo.append(QString("flags: %1").arg(buildFlags.trimmed()));
    }
    QString buildInfoFormatted = QString("(%1)").arg(buildInfo.join("; "));

    // This is the first line in mixxx.log
    qDebug() << "Mixxx" << version << buildInfoFormatted << "is starting...";
    qDebug() << "Qt version is:" << qVersion();
}

void MixxxApp::initializeWindow() {
    QString version = Version::version();
#ifdef __APPLE__
    setWindowTitle(tr("Mixxx")); //App Store
#elif defined(AMD64) || defined(EM64T) || defined(x86_64)
    setWindowTitle(tr("Mixxx %1 x64").arg(version));
#elif defined(IA64)
    setWindowTitle(tr("Mixxx %1 Itanium").arg(version));
#else
    setWindowTitle(tr("Mixxx %1").arg(version));
#endif
    setWindowIcon(QIcon(":/images/ic_mixxx_window.png"));
}

void MixxxApp::initializeTranslations(QApplication* pApp) {
    QString resourcePath = m_pConfig->getResourcePath();
    QString translationsFolder = resourcePath + "translations/";

    // Load Qt base translations
    QString userLocale = m_cmdLineArgs.getLocale();
    QLocale systemLocale = QLocale::system();

    // Attempt to load user locale from config
    if (userLocale == "") {
        userLocale = m_pConfig->getValueString(ConfigKey("[Config]","Locale"));
    }

    // Load Qt translations for this locale from the system translation
    // path. This is the lowest precedence QTranslator.
    QTranslator* qtTranslator = new QTranslator(pApp);
    if (loadTranslations(systemLocale, userLocale, "qt", "_",
                         QLibraryInfo::location(QLibraryInfo::TranslationsPath),
                         qtTranslator)) {
        pApp->installTranslator(qtTranslator);
    } else {
        delete qtTranslator;
    }

    // Load Qt translations for this locale from the Mixxx translations
    // folder.
    QTranslator* mixxxQtTranslator = new QTranslator(pApp);
    if (loadTranslations(systemLocale, userLocale, "qt", "_",
                         translationsFolder,
                         mixxxQtTranslator)) {
        pApp->installTranslator(mixxxQtTranslator);
    } else {
        delete mixxxQtTranslator;
    }

    // Load Mixxx specific translations for this locale from the Mixxx
    // translations folder.
    QTranslator* mixxxTranslator = new QTranslator(pApp);
    bool mixxxLoaded = loadTranslations(systemLocale, userLocale, "mixxx", "_",
                                        translationsFolder, mixxxTranslator);
    qDebug() << "Loading translations for locale"
             << (userLocale.size() > 0 ? userLocale : systemLocale.name())
             << "from translations folder" << translationsFolder << ":"
             << (mixxxLoaded ? "success" : "fail");
    if (mixxxLoaded) {
        pApp->installTranslator(mixxxTranslator);
    } else {
        delete mixxxTranslator;
    }
}

void MixxxApp::initializeKeyboard() {
    QString resourcePath = m_pConfig->getResourcePath();

    // Set the default value in settings file
    if (m_pConfig->getValueString(ConfigKey("[Keyboard]","Enabled")).length() == 0)
        m_pConfig->set(ConfigKey("[Keyboard]","Enabled"), ConfigValue(1));

    // Read keyboard configuration and set kdbConfig object in WWidget
    // Check first in user's Mixxx directory
    QString userKeyboard = m_cmdLineArgs.getSettingsPath() + "Custom.kbd.cfg";

    //Empty keyboard configuration
    m_pKbdConfigEmpty = new ConfigObject<ConfigValueKbd>("");

    if (QFile::exists(userKeyboard)) {
        qDebug() << "Found and will use custom keyboard preset" << userKeyboard;
        m_pKbdConfig = new ConfigObject<ConfigValueKbd>(userKeyboard);
    } else {
        // Use the default config for local keyboard
        QLocale locale = QApplication::keyboardInputLocale();

        // check if a default keyboard exists
        QString defaultKeyboard = QString(resourcePath).append("keyboard/");
        defaultKeyboard += locale.name();
        defaultKeyboard += ".kbd.cfg";

        if (!QFile::exists(defaultKeyboard)) {
            qDebug() << defaultKeyboard << " not found, using en_US.kbd.cfg";
            defaultKeyboard = QString(resourcePath).append("keyboard/").append("en_US.kbd.cfg");
            if (!QFile::exists(defaultKeyboard)) {
                qDebug() << defaultKeyboard << " not found, starting without shortcuts";
                defaultKeyboard = "";
            }
        }
        m_pKbdConfig = new ConfigObject<ConfigValueKbd>(defaultKeyboard);
    }

    // TODO(XXX) leak pKbdConfig, MixxxKeyboard owns it? Maybe roll all keyboard
    // initialization into MixxxKeyboard
    // Workaround for today: MixxxKeyboard calls delete
    bool keyboardShortcutsEnabled = m_pConfig->getValueString(
        ConfigKey("[Keyboard]", "Enabled")) == "1";
    m_pKeyboard = new MixxxKeyboard(keyboardShortcutsEnabled ? m_pKbdConfig : m_pKbdConfigEmpty);
}

MixxxApp::MixxxApp(QApplication *pApp, const CmdlineArgs& args)
        : m_runtime_timer("MixxxApp::runtime"),
          m_cmdLineArgs(args) {
    logBuildDetails();
    ScopedTimer t("MixxxApp::MixxxApp");
    m_runtime_timer.start();
    initializeWindow();

    // Only record stats in developer mode.
    if (m_cmdLineArgs.getDeveloper()) {
        StatsManager::create();
    }

    //Reset pointer to players
    m_pSoundManager = NULL;
    m_pPrefDlg = NULL;
    m_pControllerManager = NULL;
    m_pRecordingManager = NULL;
#ifdef __SHOUTCAST__
    m_pShoutcastManager = NULL;
#endif

    // Check to see if this is the first time this version of Mixxx is run
    // after an upgrade and make any needed changes.
    Upgrade upgrader;
    m_pConfig = upgrader.versionUpgrade(args.getSettingsPath());
    bool bFirstRun = upgrader.isFirstRun();
    bool bUpgraded = upgrader.isUpgraded();

    QString resourcePath = m_pConfig->getResourcePath();

    initializeTranslations(pApp);

    // Set the visibility of tooltips, default "1" = ON
    m_toolTipsCfg = m_pConfig->getValueString(ConfigKey("[Controls]", "Tooltips"), "1").toInt();

    // Store the path in the config database
    m_pConfig->set(ConfigKey("[Config]", "Path"), ConfigValue(resourcePath));

    initializeKeyboard();

    // Starting the master (mixing of the channels and effects):
    m_pEngine = new EngineMaster(m_pConfig, "[Master]", true);

    m_pRecordingManager = new RecordingManager(m_pConfig, m_pEngine);
#ifdef __SHOUTCAST__
    m_pShoutcastManager = new ShoutcastManager(m_pConfig, m_pEngine);
#endif

    // Initialize player device
    // while this is created here, setupDevices needs to be called sometime
    // after the players are added to the engine (as is done currently) -- bkgood
    m_pSoundManager = new SoundManager(m_pConfig, m_pEngine);

    // TODO(rryan): Fold microphone and passthrough creation into a manager
    // (e.g. PlayerManager, though they aren't players).

    EngineMicrophone* pMicrophone = new EngineMicrophone("[Microphone]");
    // What should channelbase be?
    AudioInput micInput = AudioInput(AudioPath::MICROPHONE, 0, 0);
    m_pEngine->addChannel(pMicrophone);
    m_pSoundManager->registerInput(micInput, pMicrophone);

<<<<<<< HEAD
=======
    EnginePassthrough* pPassthrough1 = new EnginePassthrough("[Passthrough1]");
    // What should channelbase be?
    AudioInput passthroughInput1 = AudioInput(AudioPath::EXTPASSTHROUGH, 0, 0);
    m_pEngine->addChannel(pPassthrough1);
    m_pSoundManager->registerInput(passthroughInput1, pPassthrough1);

    EnginePassthrough* pPassthrough2 = new EnginePassthrough("[Passthrough2]");
    // What should channelbase be?
    AudioInput passthroughInput2 = AudioInput(AudioPath::EXTPASSTHROUGH, 0, 1);
    m_pEngine->addChannel(pPassthrough2);
    m_pSoundManager->registerInput(passthroughInput2, pPassthrough2);

    // Get Music dir
    bool hasChanged_MusicDir = false;
    QDir dir(m_pConfig->getValueString(ConfigKey("[Playlist]","Directory")));
    if (m_pConfig->getValueString(
        ConfigKey("[Playlist]","Directory")).length() < 1 || !dir.exists())
    {
        // TODO this needs to be smarter, we can't distinguish between an empty
        // path return value (not sure if this is normally possible, but it is
        // possible with the Windows 7 "Music" library, which is what
        // QDesktopServices::storageLocation(QDesktopServices::MusicLocation)
        // resolves to) and a user hitting 'cancel'. If we get a blank return
        // but the user didn't hit cancel, we need to know this and let the
        // user take some course of action -- bkgood
        QString fd = QFileDialog::getExistingDirectory(
            this, tr("Choose music library directory"),
            QDesktopServices::storageLocation(QDesktopServices::MusicLocation));

        if (fd != "")
        {
            m_pConfig->set(ConfigKey("[Playlist]","Directory"), fd);
            m_pConfig->Save();
            hasChanged_MusicDir = true;
        }
    }
>>>>>>> 13ba2e6c
    // Do not write meta data back to ID3 when meta data has changed
    // Because multiple TrackDao objects can exists for a particular track
    // writing meta data may ruine your MP3 file if done simultaneously.
    // see Bug #728197
    // For safety reasons, we deactivate this feature.
    m_pConfig->set(ConfigKey("[Library]","WriteAudioTags"), ConfigValue(0));

    // library dies in seemingly unrelated qtsql error about not having a
    // sqlite driver if this path doesn't exist. Normally config->Save()
    // above would make it but if it doesn't get run for whatever reason
    // we get hosed -- bkgood
    if (!QDir(args.getSettingsPath()).exists()) {
        QDir().mkpath(args.getSettingsPath());
    }

    // Register TrackPointer as a metatype since we use it in signals/slots
    // regularly.
    qRegisterMetaType<TrackPointer>("TrackPointer");

#ifdef __VINYLCONTROL__
    m_pVCManager = new VinylControlManager(this, m_pConfig, m_pSoundManager);
#else
    m_pVCManager = NULL;
#endif

    // Create the player manager.
    m_pPlayerManager = new PlayerManager(m_pConfig, m_pSoundManager, m_pEngine);
    m_pPlayerManager->addDeck();
    m_pPlayerManager->addDeck();
    m_pPlayerManager->addSampler();
    m_pPlayerManager->addSampler();
    m_pPlayerManager->addSampler();
    m_pPlayerManager->addSampler();
    m_pPlayerManager->addPreviewDeck();

#ifdef __VINYLCONTROL__
    m_pVCManager->init();
#endif

#ifdef __MODPLUG__
    // restore the configuration for the modplug library before trying to load a module
    DlgPrefModplug* pModplugPrefs = new DlgPrefModplug(0, m_pConfig);
    pModplugPrefs->loadSettings();
    pModplugPrefs->applySettings();
    delete pModplugPrefs; // not needed anymore
#endif

    m_pLibrary = new Library(this, m_pConfig,
                             bFirstRun || bUpgraded,
                             m_pRecordingManager);
    m_pPlayerManager->bindToLibrary(m_pLibrary);

    // Get Music dir
    bool hasChanged_MusicDir = false;

    QStringList dirs = m_pLibrary->getDirs();
    if (dirs.size() < 1) {
        // TODO(XXX) this needs to be smarter, we can't distinguish between an empty
        // path return value (not sure if this is normally possible, but it is
        // possible with the Windows 7 "Music" library, which is what
        // QDesktopServices::storageLocation(QDesktopServices::MusicLocation)
        // resolves to) and a user hitting 'cancel'. If we get a blank return
        // but the user didn't hit cancel, we need to know this and let the
        // user take some course of action -- bkgood
        QString fd = QFileDialog::getExistingDirectory(
            this, tr("Choose music library directory"),
            QDesktopServices::storageLocation(QDesktopServices::MusicLocation));
        if (fd != "") {
            //adds Folder to database
            m_pLibrary->slotRequestAddDir(fd);
            hasChanged_MusicDir = true;
        }
    }

    // Call inits to invoke all other construction parts

    // Intialize default BPM system values
    if (m_pConfig->getValueString(ConfigKey("[BPM]", "BPMRangeStart"))
            .length() < 1) {
        m_pConfig->set(ConfigKey("[BPM]", "BPMRangeStart"),ConfigValue(65));
    }

    if (m_pConfig->getValueString(ConfigKey("[BPM]", "BPMRangeEnd"))
            .length() < 1) {
        m_pConfig->set(ConfigKey("[BPM]", "BPMRangeEnd"),ConfigValue(135));
    }

    if (m_pConfig->getValueString(ConfigKey("[BPM]", "AnalyzeEntireSong"))
            .length() < 1) {
        m_pConfig->set(ConfigKey("[BPM]", "AnalyzeEntireSong"),ConfigValue(1));
    }

    // Initialize controller sub-system,
    //  but do not set up controllers until the end of the application startup
    qDebug() << "Creating ControllerManager";
    m_pControllerManager = new ControllerManager(m_pConfig);

    WaveformWidgetFactory::create();
    WaveformWidgetFactory::instance()->setConfig(m_pConfig);

    m_pSkinLoader = new SkinLoader(m_pConfig);
    connect(this, SIGNAL(newSkinLoaded()),
            this, SLOT(onNewSkinLoaded()));
    connect(this, SIGNAL(newSkinLoaded()),
            m_pLibrary, SLOT(onSkinLoadFinished()));

    // Initialize preference dialog
    m_pPrefDlg = new DlgPreferences(this, m_pSkinLoader, m_pSoundManager, m_pPlayerManager,
                                    m_pControllerManager, m_pVCManager, m_pConfig, m_pLibrary);
    m_pPrefDlg->setWindowIcon(QIcon(":/images/ic_mixxx_window.png"));
    m_pPrefDlg->setHidden(true);

    // Try open player device If that fails, the preference panel is opened.
    int setupDevices = m_pSoundManager->setupDevices();
    unsigned int numDevices = m_pSoundManager->getConfig().getOutputs().count();
    // test for at least one out device, if none, display another dlg that
    // says "mixxx will barely work with no outs"
    while (setupDevices != OK || numDevices == 0)
    {
        // Exit when we press the Exit button in the noSoundDlg dialog
        // only call it if setupDevices != OK
        if (setupDevices != OK) {
            if (noSoundDlg() != 0) {
                exit(0);
            }
        } else if (numDevices == 0) {
            bool continueClicked = false;
            int noOutput = noOutputDlg(&continueClicked);
            if (continueClicked) break;
            if (noOutput != 0) {
                exit(0);
            }
        }
        setupDevices = m_pSoundManager->setupDevices();
        numDevices = m_pSoundManager->getConfig().getOutputs().count();
    }

    // Load tracks in args.qlMusicFiles (command line arguments) into player
    // 1 and 2:
    for (int i = 0; i < (int)m_pPlayerManager->numDecks()
            && i < args.getMusicFiles().count(); ++i) {
        if ( SoundSourceProxy::isFilenameSupported(args.getMusicFiles().at(i))) {
            m_pPlayerManager->slotLoadToDeck(args.getMusicFiles().at(i), i+1);
        }
    }

#ifdef __PROMO__
    //Automatically load specially marked promotional tracks on first run
    if (bFirstRun || bUpgraded) {
        QList<TrackPointer> tracksToAutoLoad =
            m_pLibrary->getTracksToAutoLoad();
        for (int i = 0; i < (int)m_pPlayerManager->numDecks()
                && i < tracksToAutoLoad.count(); i++) {
            m_pPlayerManager->slotLoadToDeck(tracksToAutoLoad.at(i)->getLocation(), i+1);
        }
    }
#endif

    initActions();
    initMenuBar();

    // Before creating the first skin we need to create a QGLWidget so that all
    // the QGLWidget's we create can use it as a shared QGLContext.
    QGLWidget* pContextWidget = new QGLWidget(this);
    pContextWidget->hide();
    SharedGLContext::setWidget(pContextWidget);

    // Use frame as container for view, needed for fullscreen display
    m_pView = new QFrame();

    m_pWidgetParent = NULL;
    // Loads the skin as a child of m_pView
    // assignment intentional in next line
    if (!(m_pWidgetParent = m_pSkinLoader->loadDefaultSkin(
        m_pView, m_pKeyboard, m_pPlayerManager, m_pControllerManager, m_pLibrary, m_pVCManager))) {
        reportCriticalErrorAndQuit("default skin cannot be loaded see <b>mixxx</b> trace for more information.");

        //TODO (XXX) add dialog to warn user and launch skin choice page
        resize(640,480);
    } else {
        // keep gui centered (esp for fullscreen)
        m_pView->setLayout( new QHBoxLayout(m_pView));
        m_pView->layout()->setContentsMargins(0,0,0,0);
        m_pView->layout()->addWidget(m_pWidgetParent);

        // this has to be after the OpenGL widgets are created or depending on a
        // million different variables the first waveform may be horribly
        // corrupted. See bug 521509 -- bkgood ?? -- vrince
        setCentralWidget(m_pView);
    }

    //move the app in the center of the primary screen
    slotToCenterOfPrimaryScreen();

    // Check direct rendering and warn user if they don't have it
    checkDirectRendering();

    //Install an event filter to catch certain QT events, such as tooltips.
    //This allows us to turn off tooltips.
    pApp->installEventFilter(this); // The eventfilter is located in this
                                      // Mixxx class as a callback.

    // If we were told to start in fullscreen mode on the command-line,
    // then turn on fullscreen mode.
    if (args.getStartInFullscreen()) {
        slotViewFullScreen(true);
    }
    emit(newSkinLoaded());

    // Refresh the GUI (workaround for Qt 4.6 display bug)
    /* // TODO(bkgood) delete this block if the moving of setCentralWidget
     * //              totally fixes this first-wavefore-fubar issue for
     * //              everyone
    QString QtVersion = qVersion();
    if (QtVersion>="4.6.0") {
        qDebug() << "Qt v4.6.0 or higher detected. Using rebootMixxxView() "
            "workaround.\n    (See bug https://bugs.launchpad.net/mixxx/"
            "+bug/521509)";
        rebootMixxxView();
    } */

    // Wait until all other ControlObjects are set up
    //  before initializing controllers
    m_pControllerManager->setUpDevices();

    // Scan the library for new files and directories
    bool rescan = (bool)m_pConfig->getValueString(ConfigKey("[Library]","RescanOnStartup")).toInt();
    // rescan the library if we get a new plugin
    QSet<QString> prev_plugins = QSet<QString>::fromList(m_pConfig->getValueString(
        ConfigKey("[Library]", "SupportedFileExtensions")).split(",", QString::SkipEmptyParts));
    QSet<QString> curr_plugins = QSet<QString>::fromList(
        SoundSourceProxy::supportedFileExtensions());
    rescan = rescan || (prev_plugins != curr_plugins);
    m_pConfig->set(ConfigKey("[Library]", "SupportedFileExtensions"),
        QStringList(SoundSourceProxy::supportedFileExtensions()).join(","));

    // Scan the library directory. Initialize this after the skinloader has
    // loaded a skin, see Bug #1047435
    m_pLibraryScanner = new LibraryScanner(m_pLibrary->getTrackCollection());
    connect(m_pLibraryScanner, SIGNAL(scanFinished()),
            this, SLOT(slotEnableRescanLibraryAction()));

    //Refresh the library models when the library (re)scan is finished.
    connect(m_pLibraryScanner, SIGNAL(scanFinished()),
            m_pLibrary, SLOT(slotRefreshLibraryModels()));

    if (rescan || hasChanged_MusicDir) {
        m_pLibraryScanner->scan(this);
    }
}

MixxxApp::~MixxxApp() {
    // TODO(rryan): Get rid of QTime here.
    QTime qTime;
    qTime.start();
    Timer t("MixxxApp::~MixxxApp");
    t.start();

    qDebug() << "Destroying MixxxApp";

    qDebug() << "save config " << qTime.elapsed();
    m_pConfig->Save();

    // SoundManager depend on Engine and Config
    qDebug() << "delete soundmanager " << qTime.elapsed();
    delete m_pSoundManager;

    // View depends on MixxxKeyboard, PlayerManager, Library
    qDebug() << "delete view " << qTime.elapsed();
    delete m_pView;

    // SkinLoader depends on Config
    qDebug() << "delete SkinLoader " << qTime.elapsed();
    delete m_pSkinLoader;

    // ControllerManager depends on Config
    qDebug() << "shutdown & delete ControllerManager " << qTime.elapsed();
    m_pControllerManager->shutdown();
    delete m_pControllerManager;

#ifdef __VINYLCONTROL__
    // VinylControlManager depends on a CO the engine owns
    // (vinylcontrol_enabled in VinylControlControl)
    qDebug() << "delete vinylcontrolmanager " << qTime.elapsed();
    delete m_pVCManager;
#endif
    // PlayerManager depends on Engine, SoundManager, VinylControlManager, and Config
    qDebug() << "delete playerManager " << qTime.elapsed();
    delete m_pPlayerManager;

    // LibraryScanner depends on Library
    qDebug() << "delete library scanner " <<  qTime.elapsed();
    delete m_pLibraryScanner;

    // Delete the library after the view so there are no dangling pointers to
    // Depends on RecordingManager
    // the data models.
    qDebug() << "delete library " << qTime.elapsed();
    delete m_pLibrary;

    // RecordingManager depends on config, engine
    qDebug() << "delete RecordingManager " << qTime.elapsed();
    delete m_pRecordingManager;

#ifdef __SHOUTCAST__
    // ShoutcastManager depends on config, engine
    qDebug() << "delete ShoutcastManager " << qTime.elapsed();
    delete m_pShoutcastManager;
#endif

    // EngineMaster depends on Config
    qDebug() << "delete m_pEngine " << qTime.elapsed();
    delete m_pEngine;

    // HACK: Save config again. We saved it once before doing some dangerous
    // stuff. We only really want to save it here, but the first one was just
    // a precaution. The earlier one can be removed when stuff is more stable
    // at exit.
    m_pConfig->Save();

    delete m_pPrefDlg;

    qDebug() << "delete config " << qTime.elapsed();
    delete m_pConfig;

    // Check for leaked ControlObjects and give warnings.
    QList<ControlObject*> leakedControls;
    QList<ConfigKey> leakedConfigKeys;

    ControlObject::getControls(&leakedControls);

    if (leakedControls.size() > 0) {
        qDebug() << "WARNING: The following" << leakedControls.size() << "controls were leaked:";
        foreach (ControlObject* pControl, leakedControls) {
            ConfigKey key = pControl->getKey();
            qDebug() << key.group << key.item;
            leakedConfigKeys.append(key);
        }

       foreach (ConfigKey key, leakedConfigKeys) {
           // delete just to satisfy valgrind:
           // check if the pointer is still valid, the control object may have bin already
           // deleted by its parent in this loop
           delete ControlObject::getControl(key);
       }
   }
   qDebug() << "~MixxxApp: All leaking controls deleted.";

   delete m_pKeyboard;
   delete m_pKbdConfig;
   delete m_pKbdConfigEmpty;

   WaveformWidgetFactory::destroy();
   t.elapsed(true);
   // Report the total time we have been running.
   m_runtime_timer.elapsed(true);
   StatsManager::destroy();
}

void toggleVisibility(ConfigKey key, bool enable) {
    qDebug() << "Setting visibility for" << key.group << key.item << enable;
    ControlObject::set(key, enable ? 1.0 : 0.0);
}

void MixxxApp::slotViewShowSamplers(bool enable) {
    toggleVisibility(ConfigKey("[Samplers]", "show_samplers"), enable);
}

void MixxxApp::slotViewShowVinylControl(bool enable) {
    toggleVisibility(ConfigKey(VINYL_PREF_KEY, "show_vinylcontrol"), enable);
}

void MixxxApp::slotViewShowMicrophone(bool enable) {
    toggleVisibility(ConfigKey("[Microphone]", "show_microphone"), enable);
}

void MixxxApp::slotViewShowPreviewDeck(bool enable) {
    toggleVisibility(ConfigKey("[PreviewDeck]", "show_previewdeck"), enable);
}

void setVisibilityOptionState(QAction* pAction, ConfigKey key) {
    ControlObject* pVisibilityControl = ControlObject::getControl(key);
    pAction->setEnabled(pVisibilityControl != NULL);
    pAction->setChecked(pVisibilityControl != NULL ? pVisibilityControl->get() > 0.0 : false);
}

void MixxxApp::onNewSkinLoaded() {
    setVisibilityOptionState(m_pViewVinylControl,
                             ConfigKey(VINYL_PREF_KEY, "show_vinylcontrol"));
    setVisibilityOptionState(m_pViewShowSamplers,
                             ConfigKey("[Samplers]", "show_samplers"));
    setVisibilityOptionState(m_pViewShowMicrophone,
                             ConfigKey("[Microphone]", "show_microphone"));
    setVisibilityOptionState(m_pViewShowPreviewDeck,
                             ConfigKey("[PreviewDeck]", "show_previewdeck"));
}

int MixxxApp::noSoundDlg(void)
{
    QMessageBox msgBox;
    msgBox.setIcon(QMessageBox::Warning);
    msgBox.setWindowTitle(tr("Sound Device Busy"));
    msgBox.setText(
        "<html>" +
        tr("Mixxx was unable to access all the configured sound devices. "
        "Another application is using a sound device Mixxx is configured to "
        "use or a device is not plugged in.") +
        "<ul>"
            "<li>" +
                tr("<b>Retry</b> after closing the other application "
                "or reconnecting a sound device") +
            "</li>"
            "<li>" +
                tr("<b>Reconfigure</b> Mixxx's sound device settings.") +
            "</li>"
            "<li>" +
                tr("Get <b>Help</b> from the Mixxx Wiki.") +
            "</li>"
            "<li>" +
                tr("<b>Exit</b> Mixxx.") +
            "</li>"
        "</ul></html>"
    );

    QPushButton *retryButton = msgBox.addButton(tr("Retry"),
        QMessageBox::ActionRole);
    QPushButton *reconfigureButton = msgBox.addButton(tr("Reconfigure"),
        QMessageBox::ActionRole);
    QPushButton *wikiButton = msgBox.addButton(tr("Help"),
        QMessageBox::ActionRole);
    QPushButton *exitButton = msgBox.addButton(tr("Exit"),
        QMessageBox::ActionRole);

    while (true)
    {
        msgBox.exec();

        if (msgBox.clickedButton() == retryButton) {
            m_pSoundManager->queryDevices();
            return 0;
        } else if (msgBox.clickedButton() == wikiButton) {
            QDesktopServices::openUrl(QUrl(
                "http://mixxx.org/wiki/doku.php/troubleshooting"
                "#no_or_too_few_sound_cards_appear_in_the_preferences_dialog")
            );
            wikiButton->setEnabled(false);
        } else if (msgBox.clickedButton() == reconfigureButton) {
            msgBox.hide();
            m_pSoundManager->queryDevices();

            // This way of opening the dialog allows us to use it synchronously
            m_pPrefDlg->setWindowModality(Qt::ApplicationModal);
            m_pPrefDlg->exec();
            if (m_pPrefDlg->result() == QDialog::Accepted) {
                m_pSoundManager->queryDevices();
                return 0;
            }

            msgBox.show();

        } else if (msgBox.clickedButton() == exitButton) {
            return 1;
        }
    }
}

int MixxxApp::noOutputDlg(bool *continueClicked)
{
    QMessageBox msgBox;
    msgBox.setIcon(QMessageBox::Warning);
    msgBox.setWindowTitle(tr("No Output Devices"));
    msgBox.setText( "<html>" + tr("Mixxx was configured without any output sound devices. "
                    "Audio processing will be disabled without a configured output device.") +
                    "<ul>"
                        "<li>" +
                            tr("<b>Continue</b> without any outputs.") +
                        "</li>"
                        "<li>" +
                            tr("<b>Reconfigure</b> Mixxx's sound device settings.") +
                        "</li>"
                        "<li>" +
                            tr("<b>Exit</b> Mixxx.") +
                        "</li>"
                    "</ul></html>"
    );

    QPushButton *continueButton = msgBox.addButton(tr("Continue"), QMessageBox::ActionRole);
    QPushButton *reconfigureButton = msgBox.addButton(tr("Reconfigure"), QMessageBox::ActionRole);
    QPushButton *exitButton = msgBox.addButton(tr("Exit"), QMessageBox::ActionRole);

    while (true)
    {
        msgBox.exec();

        if (msgBox.clickedButton() == continueButton) {
            *continueClicked = true;
            return 0;
        } else if (msgBox.clickedButton() == reconfigureButton) {
            msgBox.hide();
            m_pSoundManager->queryDevices();

            // This way of opening the dialog allows us to use it synchronously
            m_pPrefDlg->setWindowModality(Qt::ApplicationModal);
            m_pPrefDlg->exec();
            if ( m_pPrefDlg->result() == QDialog::Accepted) {
                m_pSoundManager->queryDevices();
                return 0;
            }

            msgBox.show();

        } else if (msgBox.clickedButton() == exitButton) {
            return 1;
        }
    }
}

QString buildWhatsThis(const QString& title, const QString& text) {
    QString preparedTitle = title;
    return QString("%1\n\n%2").arg(preparedTitle.replace("&", ""), text);
}

/** initializes all QActions of the application */
void MixxxApp::initActions()
{
    QString loadTrackText = tr("Load Track to Deck %1");
    QString loadTrackStatusText = tr("Loads a track in deck %1");
    QString openText = tr("Open");

    QString player1LoadStatusText = loadTrackStatusText.arg(QString::number(1));
    m_pFileLoadSongPlayer1 = new QAction(loadTrackText.arg(QString::number(1)), this);
    m_pFileLoadSongPlayer1->setShortcut(QKeySequence(tr("Ctrl+O")));
    m_pFileLoadSongPlayer1->setShortcutContext(Qt::ApplicationShortcut);
    m_pFileLoadSongPlayer1->setStatusTip(player1LoadStatusText);
    m_pFileLoadSongPlayer1->setWhatsThis(
        buildWhatsThis(openText, player1LoadStatusText));
    connect(m_pFileLoadSongPlayer1, SIGNAL(triggered()),
            this, SLOT(slotFileLoadSongPlayer1()));

    QString player2LoadStatusText = loadTrackStatusText.arg(QString::number(2));
    m_pFileLoadSongPlayer2 = new QAction(loadTrackText.arg(QString::number(2)), this);
    m_pFileLoadSongPlayer2->setShortcut(QKeySequence(tr("Ctrl+Shift+O")));
    m_pFileLoadSongPlayer2->setShortcutContext(Qt::ApplicationShortcut);
    m_pFileLoadSongPlayer2->setStatusTip(player2LoadStatusText);
    m_pFileLoadSongPlayer2->setWhatsThis(
        buildWhatsThis(openText, player2LoadStatusText));
    connect(m_pFileLoadSongPlayer2, SIGNAL(triggered()),
            this, SLOT(slotFileLoadSongPlayer2()));

    QString quitTitle = tr("&Exit");
    QString quitText = tr("Quits Mixxx");
    m_pFileQuit = new QAction(quitTitle, this);
    m_pFileQuit->setShortcut(QKeySequence(tr("Ctrl+Q")));
    m_pFileQuit->setShortcutContext(Qt::ApplicationShortcut);
    m_pFileQuit->setStatusTip(quitText);
    m_pFileQuit->setWhatsThis(buildWhatsThis(quitTitle, quitText));
    connect(m_pFileQuit, SIGNAL(triggered()), this, SLOT(slotFileQuit()));

    QString rescanTitle = tr("&Rescan Library");
    QString rescanText = tr("Rescans library folders for changes to tracks.");
    m_pLibraryRescan = new QAction(rescanTitle, this);
    m_pLibraryRescan->setStatusTip(rescanText);
    m_pLibraryRescan->setWhatsThis(buildWhatsThis(rescanTitle, rescanText));
    m_pLibraryRescan->setCheckable(false);
    connect(m_pLibraryRescan, SIGNAL(triggered()),
            this, SLOT(slotScanLibrary()));

    QString createPlaylistTitle = tr("Add &New Playlist");
    QString createPlaylistText = tr("Create a new playlist");
    m_pPlaylistsNew = new QAction(createPlaylistTitle, this);
    m_pPlaylistsNew->setShortcut(QKeySequence(tr("Ctrl+N")));
    m_pPlaylistsNew->setShortcutContext(Qt::ApplicationShortcut);
    m_pPlaylistsNew->setStatusTip(createPlaylistText);
    m_pPlaylistsNew->setWhatsThis(buildWhatsThis(createPlaylistTitle, createPlaylistText));
    connect(m_pPlaylistsNew, SIGNAL(triggered()),
            m_pLibrary, SLOT(slotCreatePlaylist()));

    QString createCrateTitle = tr("Add New &Crate");
    QString createCrateText = tr("Create a new crate");
    m_pCratesNew = new QAction(createCrateTitle, this);
    m_pCratesNew->setShortcut(QKeySequence(tr("Ctrl+Shift+N")));
    m_pCratesNew->setShortcutContext(Qt::ApplicationShortcut);
    m_pCratesNew->setStatusTip(createCrateText);
    m_pCratesNew->setWhatsThis(buildWhatsThis(createCrateTitle, createCrateText));
    connect(m_pCratesNew, SIGNAL(triggered()),
            m_pLibrary, SLOT(slotCreateCrate()));

    QString fullScreenTitle = tr("&Full Screen");
    QString fullScreenText = tr("Display Mixxx using the full screen");
    m_pViewFullScreen = new QAction(fullScreenTitle, this);
#ifdef __APPLE__
    m_pViewFullScreen->setShortcut(QKeySequence(tr("Ctrl+Shift+F")));
#else
    m_pViewFullScreen->setShortcut(QKeySequence(tr("F11")));
#endif
    m_pViewFullScreen->setShortcutContext(Qt::ApplicationShortcut);
    // QShortcut * shortcut = new QShortcut(QKeySequence(tr("Esc")),  this);
    // connect(shortcut, SIGNAL(triggered()), this, SLOT(slotQuitFullScreen()));
    m_pViewFullScreen->setCheckable(true);
    m_pViewFullScreen->setChecked(false);
    m_pViewFullScreen->setStatusTip(fullScreenText);
    m_pViewFullScreen->setWhatsThis(buildWhatsThis(fullScreenTitle, fullScreenText));
    connect(m_pViewFullScreen, SIGNAL(toggled(bool)),
            this, SLOT(slotViewFullScreen(bool)));

    QString keyboardShortcutTitle = tr("Enable &Keyboard Shortcuts");
    QString keyboardShortcutText = tr("Toggles keyboard shortcuts on or off");
    bool keyboardShortcutsEnabled = m_pConfig->getValueString(
        ConfigKey("[Keyboard]", "Enabled")) == "1";
    m_pOptionsKeyboard = new QAction(keyboardShortcutTitle, this);
    m_pOptionsKeyboard->setShortcut(tr("Ctrl+`"));
    m_pOptionsKeyboard->setShortcutContext(Qt::ApplicationShortcut);
    m_pOptionsKeyboard->setCheckable(true);
    m_pOptionsKeyboard->setChecked(keyboardShortcutsEnabled);
    m_pOptionsKeyboard->setStatusTip(keyboardShortcutText);
    m_pOptionsKeyboard->setWhatsThis(buildWhatsThis(keyboardShortcutTitle, keyboardShortcutText));
    connect(m_pOptionsKeyboard, SIGNAL(toggled(bool)),
            this, SLOT(slotOptionsKeyboard(bool)));

    QString preferencesTitle = tr("&Preferences");
    QString preferencesText = tr("Change Mixxx settings (e.g. playback, MIDI, controls)");
    m_pOptionsPreferences = new QAction(preferencesTitle, this);
    m_pOptionsPreferences->setShortcut(QKeySequence(tr("Ctrl+P")));
    m_pOptionsPreferences->setShortcutContext(Qt::ApplicationShortcut);
    m_pOptionsPreferences->setStatusTip(preferencesText);
    m_pOptionsPreferences->setWhatsThis(buildWhatsThis(preferencesTitle, preferencesText));
    connect(m_pOptionsPreferences, SIGNAL(triggered()),
            this, SLOT(slotOptionsPreferences()));

    QString aboutTitle = tr("&About");
    QString aboutText = tr("About the application");
    m_pHelpAboutApp = new QAction(aboutTitle, this);
    m_pHelpAboutApp->setStatusTip(aboutText);
    m_pHelpAboutApp->setWhatsThis(buildWhatsThis(aboutTitle, aboutText));
    connect(m_pHelpAboutApp, SIGNAL(triggered()),
            this, SLOT(slotHelpAbout()));

    QString supportTitle = tr("&Community Support");
    QString supportText = tr("Get help with Mixxx");
    m_pHelpSupport = new QAction(supportTitle, this);
    m_pHelpSupport->setStatusTip(supportText);
    m_pHelpSupport->setWhatsThis(buildWhatsThis(supportTitle, supportText));
    connect(m_pHelpSupport, SIGNAL(triggered()), this, SLOT(slotHelpSupport()));

    QString manualTitle = tr("&User Manual");
    QString manualText = tr("Read the Mixxx user manual.");
    m_pHelpManual = new QAction(manualTitle, this);
    m_pHelpManual->setStatusTip(manualText);
    m_pHelpManual->setWhatsThis(buildWhatsThis(manualTitle, manualText));
    connect(m_pHelpManual, SIGNAL(triggered()), this, SLOT(slotHelpManual()));

    QString feedbackTitle = tr("Send Us &Feedback");
    QString feedbackText = tr("Send feedback to the Mixxx team.");
    m_pHelpFeedback = new QAction(feedbackTitle, this);
    m_pHelpFeedback->setStatusTip(feedbackText);
    m_pHelpFeedback->setWhatsThis(buildWhatsThis(feedbackTitle, feedbackText));
    connect(m_pHelpFeedback, SIGNAL(triggered()), this, SLOT(slotHelpFeedback()));

    QString translateTitle = tr("&Translate This Application");
    QString translateText = tr("Help translate this application into your language.");
    m_pHelpTranslation = new QAction(translateTitle, this);
    m_pHelpTranslation->setStatusTip(translateText);
    m_pHelpTranslation->setWhatsThis(buildWhatsThis(translateTitle, translateText));
    connect(m_pHelpTranslation, SIGNAL(triggered()), this, SLOT(slotHelpTranslation()));

#ifdef __VINYLCONTROL__
    QString vinylControlText = tr("Use timecoded vinyls on external turntables to control Mixxx");
    QString vinylControlTitle1 = tr("Enable Vinyl Control &1");
    QString vinylControlTitle2 = tr("Enable Vinyl Control &2");

    m_pOptionsVinylControl = new QAction(vinylControlTitle1, this);
    m_pOptionsVinylControl->setShortcut(QKeySequence(tr("Ctrl+Y")));
    m_pOptionsVinylControl->setShortcutContext(Qt::ApplicationShortcut);
    // Either check or uncheck the vinyl control menu item depending on what
    // it was saved as.
    m_pOptionsVinylControl->setCheckable(true);
    m_pOptionsVinylControl->setChecked(false);
    m_pOptionsVinylControl->setStatusTip(vinylControlText);
    m_pOptionsVinylControl->setWhatsThis(buildWhatsThis(vinylControlTitle1, vinylControlText));
    connect(m_pOptionsVinylControl, SIGNAL(toggled(bool)), this,
            SLOT(slotCheckboxVinylControl(bool)));
    ControlObjectThreadMain* enabled1 = new ControlObjectThreadMain(
            "[Channel1]", "vinylcontrol_enabled", this);
    connect(enabled1, SIGNAL(valueChanged(double)), this,
            SLOT(slotControlVinylControl(double)));

    m_pOptionsVinylControl2 = new QAction(vinylControlTitle2, this);
    m_pOptionsVinylControl2->setShortcut(tr("Ctrl+U"));
    m_pOptionsVinylControl2->setShortcutContext(Qt::ApplicationShortcut);
    m_pOptionsVinylControl2->setCheckable(true);
    m_pOptionsVinylControl2->setChecked(false);
    m_pOptionsVinylControl2->setStatusTip(vinylControlText);
    m_pOptionsVinylControl2->setWhatsThis(buildWhatsThis(vinylControlTitle2, vinylControlText));
    connect(m_pOptionsVinylControl2, SIGNAL(toggled(bool)), this,
            SLOT(slotCheckboxVinylControl2(bool)));

    ControlObjectThreadMain* enabled2 = new ControlObjectThreadMain(
            "[Channel2]", "vinylcontrol_enabled", this);
    connect(enabled2, SIGNAL(valueChanged(double)), this,
            SLOT(slotControlVinylControl2(double)));
#endif

#ifdef __SHOUTCAST__
    QString shoutcastTitle = tr("Enable Live &Broadcasting");
    QString shoutcastText = tr("Stream your mixes to a shoutcast or icecast server");
    m_pOptionsShoutcast = new QAction(shoutcastTitle, this);
    m_pOptionsShoutcast->setShortcut(tr("Ctrl+L"));
    m_pOptionsShoutcast->setShortcutContext(Qt::ApplicationShortcut);
    m_pOptionsShoutcast->setCheckable(true);
    m_pOptionsShoutcast->setChecked(m_pShoutcastManager->isEnabled());
    m_pOptionsShoutcast->setStatusTip(shoutcastText);
    m_pOptionsShoutcast->setWhatsThis(buildWhatsThis(shoutcastTitle, shoutcastText));

    connect(m_pOptionsShoutcast, SIGNAL(triggered(bool)),
            m_pShoutcastManager, SLOT(setEnabled(bool)));
#endif

    QString mayNotBeSupported = tr("May not be supported on all skins.");
    QString showSamplersTitle = tr("Show Samplers");
    QString showSamplersText = tr("Show the sample deck section of the Mixxx interface.") +
            " " + mayNotBeSupported;
    m_pViewShowSamplers = new QAction(showSamplersTitle, this);
    m_pViewShowSamplers->setCheckable(true);
    m_pViewShowSamplers->setShortcut(tr("Ctrl+1", "Menubar|View|Show Samplers"));
    m_pViewShowSamplers->setStatusTip(showSamplersText);
    m_pViewShowSamplers->setWhatsThis(buildWhatsThis(showSamplersTitle, showSamplersText));
    connect(m_pViewShowSamplers, SIGNAL(toggled(bool)),
            this, SLOT(slotViewShowSamplers(bool)));

    QString showVinylControlTitle = tr("Show Vinyl Control Section");
    QString showVinylControlText = tr("Show the vinyl control section of the Mixxx interface.") +
            " " + mayNotBeSupported;
    m_pViewVinylControl = new QAction(showVinylControlTitle, this);
    m_pViewVinylControl->setCheckable(true);
    m_pViewVinylControl->setShortcut(tr("Ctrl+3", "Menubar|View|Show Vinyl Control Section"));
    m_pViewVinylControl->setStatusTip(showVinylControlText);
    m_pViewVinylControl->setWhatsThis(buildWhatsThis(showVinylControlTitle, showVinylControlText));
    connect(m_pViewVinylControl, SIGNAL(toggled(bool)),
            this, SLOT(slotViewShowVinylControl(bool)));

    QString showMicrophoneTitle = tr("Show Microphone Section");
    QString showMicrophoneText = tr("Show the microphone section of the Mixxx interface.") +
            " " + mayNotBeSupported;
    m_pViewShowMicrophone = new QAction(showMicrophoneTitle, this);
    m_pViewShowMicrophone->setCheckable(true);
    m_pViewShowMicrophone->setShortcut(tr("Ctrl+2", "Menubar|View|Show Microphone Section"));
    m_pViewShowMicrophone->setStatusTip(showMicrophoneText);
    m_pViewShowMicrophone->setWhatsThis(buildWhatsThis(showMicrophoneTitle, showMicrophoneText));
    connect(m_pViewShowMicrophone, SIGNAL(toggled(bool)),
            this, SLOT(slotViewShowMicrophone(bool)));

    QString showPreviewDeckTitle = tr("Show Preview Deck");
    QString showPreviewDeckText = tr("Show the preview deck in the Mixxx interface.") +
    " " + mayNotBeSupported;
    m_pViewShowPreviewDeck = new QAction(showPreviewDeckTitle, this);
    m_pViewShowPreviewDeck->setCheckable(true);
    m_pViewShowPreviewDeck->setShortcut(tr("Ctrl+4", "Menubar|View|Show Preview Deck"));
    m_pViewShowPreviewDeck->setStatusTip(showPreviewDeckText);
    m_pViewShowPreviewDeck->setWhatsThis(buildWhatsThis(showPreviewDeckTitle, showPreviewDeckText));
    connect(m_pViewShowPreviewDeck, SIGNAL(toggled(bool)),
            this, SLOT(slotViewShowPreviewDeck(bool)));


    QString recordTitle = tr("&Record Mix");
    QString recordText = tr("Record your mix to a file");
    m_pOptionsRecord = new QAction(recordTitle, this);
    m_pOptionsRecord->setShortcut(tr("Ctrl+R"));
    m_pOptionsRecord->setShortcutContext(Qt::ApplicationShortcut);
    m_pOptionsRecord->setCheckable(true);
    m_pOptionsRecord->setStatusTip(recordText);
    m_pOptionsRecord->setWhatsThis(buildWhatsThis(recordTitle, recordText));
    connect(m_pOptionsRecord, SIGNAL(toggled(bool)),
            m_pRecordingManager, SLOT(slotSetRecording(bool)));

    QString reloadSkinTitle = tr("&Reload Skin");
    QString reloadSkinText = tr("Reload the skin");
    m_pDeveloperReloadSkin = new QAction(reloadSkinTitle, this);
    m_pDeveloperReloadSkin->setShortcut(QKeySequence(tr("Ctrl+Shift+R")));
    m_pDeveloperReloadSkin->setShortcutContext(Qt::ApplicationShortcut);
    m_pDeveloperReloadSkin->setCheckable(true);
    m_pDeveloperReloadSkin->setChecked(false);
    m_pDeveloperReloadSkin->setStatusTip(reloadSkinText);
    m_pDeveloperReloadSkin->setWhatsThis(buildWhatsThis(reloadSkinTitle, reloadSkinText));
    connect(m_pDeveloperReloadSkin, SIGNAL(toggled(bool)),
            this, SLOT(slotDeveloperReloadSkin(bool)));
}

void MixxxApp::initMenuBar()
{
    // MENUBAR
    m_pFileMenu = new QMenu(tr("&File"), menuBar());
    m_pOptionsMenu = new QMenu(tr("&Options"), menuBar());
    m_pLibraryMenu = new QMenu(tr("&Library"),menuBar());
    m_pViewMenu = new QMenu(tr("&View"), menuBar());
    m_pHelpMenu = new QMenu(tr("&Help"), menuBar());
    m_pDeveloperMenu = new QMenu(tr("Developer"), menuBar());
    connect(m_pOptionsMenu, SIGNAL(aboutToShow()),
            this, SLOT(slotOptionsMenuShow()));
    // menuBar entry fileMenu
    m_pFileMenu->addAction(m_pFileLoadSongPlayer1);
    m_pFileMenu->addAction(m_pFileLoadSongPlayer2);
    m_pFileMenu->addSeparator();
    m_pFileMenu->addAction(m_pFileQuit);

    // menuBar entry optionsMenu
    //optionsMenu->setCheckable(true);
#ifdef __VINYLCONTROL__
    m_pVinylControlMenu = new QMenu(tr("&Vinyl Control"), menuBar());
    m_pVinylControlMenu->addAction(m_pOptionsVinylControl);
    m_pVinylControlMenu->addAction(m_pOptionsVinylControl2);

    m_pOptionsMenu->addMenu(m_pVinylControlMenu);
    m_pOptionsMenu->addSeparator();
#endif

    m_pOptionsMenu->addAction(m_pOptionsRecord);
#ifdef __SHOUTCAST__
    m_pOptionsMenu->addAction(m_pOptionsShoutcast);
#endif
    m_pOptionsMenu->addSeparator();
    m_pOptionsMenu->addAction(m_pOptionsKeyboard);
    m_pOptionsMenu->addSeparator();
    m_pOptionsMenu->addAction(m_pOptionsPreferences);

    m_pLibraryMenu->addAction(m_pLibraryRescan);
    m_pLibraryMenu->addSeparator();
    m_pLibraryMenu->addAction(m_pPlaylistsNew);
    m_pLibraryMenu->addAction(m_pCratesNew);

    // menuBar entry viewMenu
    //viewMenu->setCheckable(true);
    m_pViewMenu->addAction(m_pViewShowSamplers);
    m_pViewMenu->addAction(m_pViewShowMicrophone);
    m_pViewMenu->addAction(m_pViewVinylControl);
    m_pViewMenu->addAction(m_pViewShowPreviewDeck);
    m_pViewMenu->addSeparator();
    m_pViewMenu->addAction(m_pViewFullScreen);

    // Developer Menu
    m_pDeveloperMenu->addAction(m_pDeveloperReloadSkin);

    // menuBar entry helpMenu
    m_pHelpMenu->addAction(m_pHelpSupport);
    m_pHelpMenu->addAction(m_pHelpManual);
    m_pHelpMenu->addAction(m_pHelpFeedback);
    m_pHelpMenu->addAction(m_pHelpTranslation);
    m_pHelpMenu->addSeparator();
    m_pHelpMenu->addAction(m_pHelpAboutApp);

    menuBar()->addMenu(m_pFileMenu);
    menuBar()->addMenu(m_pLibraryMenu);
    menuBar()->addMenu(m_pViewMenu);
    menuBar()->addMenu(m_pOptionsMenu);

    if (m_cmdLineArgs.getDeveloper()) {
        menuBar()->addMenu(m_pDeveloperMenu);
    }

    menuBar()->addSeparator();
    menuBar()->addMenu(m_pHelpMenu);
}

void MixxxApp::slotFileLoadSongPlayer(int deck) {
    QString group = m_pPlayerManager->groupForDeck(deck-1);

    QString loadTrackText = tr("Load track to Deck %1").arg(QString::number(deck));
    QString deckWarningMessage = tr("Deck %1 is currently playing a track.")
            .arg(QString::number(deck));
    QString areYouSure = tr("Are you sure you want to load a new track?");

    if (ControlObject::get(ConfigKey(group, "play")) > 0.0) {
        int ret = QMessageBox::warning(this, tr("Mixxx"),
            deckWarningMessage + "\n" + areYouSure,
            QMessageBox::Yes | QMessageBox::No,
            QMessageBox::No);

        if (ret != QMessageBox::Yes)
            return;
    }

    QString s =
        QFileDialog::getOpenFileName(
            this,
            loadTrackText,
            m_pConfig->getValueString(ConfigKey("[Playlist]", "Directory")),
            QString("Audio (%1)")
                .arg(SoundSourceProxy::supportedFileExtensionsString()));

    if (!s.isNull()) {
        m_pPlayerManager->slotLoadToDeck(s, deck);
    }
}

void MixxxApp::slotFileLoadSongPlayer1() {
    slotFileLoadSongPlayer(1);
}

void MixxxApp::slotFileLoadSongPlayer2() {
    slotFileLoadSongPlayer(2);
}

void MixxxApp::slotFileQuit()
{
    if (!confirmExit()) {
        return;
    }
    hide();
    qApp->quit();
}

void MixxxApp::slotOptionsKeyboard(bool toggle) {
    if (toggle) {
        //qDebug() << "Enable keyboard shortcuts/mappings";
        m_pKeyboard->setKeyboardConfig(m_pKbdConfig);
        m_pConfig->set(ConfigKey("[Keyboard]","Enabled"), ConfigValue(1));
    } else {
        //qDebug() << "Disable keyboard shortcuts/mappings";
        m_pKeyboard->setKeyboardConfig(m_pKbdConfigEmpty);
        m_pConfig->set(ConfigKey("[Keyboard]","Enabled"), ConfigValue(0));
    }
}

void MixxxApp::slotDeveloperReloadSkin(bool toggle) {
    Q_UNUSED(toggle);
    rebootMixxxView();
}

void MixxxApp::slotViewFullScreen(bool toggle)
{
    if (m_pViewFullScreen)
        m_pViewFullScreen->setChecked(toggle);

    if (isFullScreen() == toggle) {
        return;
    }

    if (toggle) {
#if defined(__LINUX__) || defined(__APPLE__)
         // this and the later move(m_winpos) doesn't seem necessary
         // here on kwin, if it's necessary with some other x11 wm, re-enable
         // it, I guess -bkgood
         //m_winpos = pos();
         // fix some x11 silliness -- for some reason the move(m_winpos)
         // is moving the currentWindow to (0, 0), not the frame (as it's
         // supposed to, I might add)
         // if this messes stuff up on your distro yell at me -bkgood
         //m_winpos.setX(m_winpos.x() + (geometry().x() - x()));
         //m_winpos.setY(m_winpos.y() + (geometry().y() - y()));
#endif
        showFullScreen();
#ifdef __LINUX__
        // Fix for "No menu bar with ubuntu unity in full screen mode" Bug #885890
        // Not for Mac OS because the native menu bar will unhide when moving
        // the mouse to the top of screen

        //menuBar()->setNativeMenuBar(false);
        // ^ This leaves a broken native Menu Bar with Ubuntu Unity Bug #1076789#
        // it is only allowed to change this prior initMenuBar()

        m_NativeMenuBarSupport = menuBar()->isNativeMenuBar();
        if (m_NativeMenuBarSupport) {
            setMenuBar(new QMenuBar(this));
            menuBar()->setNativeMenuBar(false);
            initMenuBar();
        }
#endif
    } else {
#ifdef __LINUX__
        if (m_NativeMenuBarSupport) {
            setMenuBar(new QMenuBar(this));
            menuBar()->setNativeMenuBar(m_NativeMenuBarSupport);
            initMenuBar();
        }
        //move(m_winpos);
#endif
        showNormal();
    }
}

void MixxxApp::slotOptionsPreferences()
{
    m_pPrefDlg->setHidden(false);
    m_pPrefDlg->activateWindow();
}

void MixxxApp::slotControlVinylControl(double toggle)
{
#ifdef __VINYLCONTROL__
    if (m_pPlayerManager->hasVinylInput(0)) {
        m_pOptionsVinylControl->setChecked((bool)toggle);
    } else {
        m_pOptionsVinylControl->setChecked(false);
        if (toggle) {
            QMessageBox::warning(this, tr("Mixxx"),
                tr("No input device(s) select.\nPlease select your soundcard(s) "
                    "in the sound hardware preferences."),
                QMessageBox::Ok,
                QMessageBox::Ok);
            m_pPrefDlg->show();
            m_pPrefDlg->showSoundHardwarePage();
            ControlObject::set(ConfigKey(
                    "[Channel1]", "vinylcontrol_status"), (double)VINYL_STATUS_DISABLED);
            ControlObject::set(ConfigKey(
                    "[Channel1]", "vinylcontrol_enabled"), (double)0);
        }
    }
#endif
}

void MixxxApp::slotCheckboxVinylControl(bool toggle)
{
#ifdef __VINYLCONTROL__
    ControlObject::set(ConfigKey("[Channel1]", "vinylcontrol_enabled"), (double)toggle);
#endif
}

void MixxxApp::slotControlVinylControl2(double toggle)
{
#ifdef __VINYLCONTROL__
    if (m_pPlayerManager->hasVinylInput(1)) {
        m_pOptionsVinylControl2->setChecked((bool)toggle);
    } else {
        m_pOptionsVinylControl2->setChecked(false);
        if (toggle) {
            QMessageBox::warning(this, tr("Mixxx"),
                tr("No input device(s) select.\nPlease select your soundcard(s) "
                    "in the sound hardware preferences."),
                QMessageBox::Ok,
                QMessageBox::Ok);
            m_pPrefDlg->show();
            m_pPrefDlg->showSoundHardwarePage();
            ControlObject::set(ConfigKey(
                    "[Channel2]", "vinylcontrol_status"), (double)VINYL_STATUS_DISABLED);
            ControlObject::set(ConfigKey(
                    "[Channel2]", "vinylcontrol_enabled"), (double)0);
          }
    }
#endif
}

void MixxxApp::slotCheckboxVinylControl2(bool toggle)
{
#ifdef __VINYLCONTROL__
    ControlObject::set(ConfigKey("[Channel2]", "vinylcontrol_enabled"), (double)toggle);
#endif
}

void MixxxApp::slotHelpAbout() {
    DlgAbout *about = new DlgAbout(this);
    about->show();
}

void MixxxApp::slotHelpSupport() {
    QUrl qSupportURL;
    qSupportURL.setUrl(MIXXX_SUPPORT_URL);
    QDesktopServices::openUrl(qSupportURL);
}

void MixxxApp::slotHelpFeedback() {
    QUrl qFeedbackUrl;
    qFeedbackUrl.setUrl(MIXXX_FEEDBACK_URL);
    QDesktopServices::openUrl(qFeedbackUrl);
}

void MixxxApp::slotHelpTranslation() {
    QUrl qTranslationUrl;
    qTranslationUrl.setUrl(MIXXX_TRANSLATION_URL);
    QDesktopServices::openUrl(qTranslationUrl);
}

void MixxxApp::slotHelpManual() {
    QDir resourceDir(m_pConfig->getResourcePath());
    // Default to the mixxx.org hosted version of the manual.
    QUrl qManualUrl(MIXXX_MANUAL_URL);
#if defined(__APPLE__)
    // We don't include the PDF manual in the bundle on OSX. Default to the
    // web-hosted version.
#elif defined(__WINDOWS__)
    // On Windows, the manual PDF sits in the same folder as the 'skins' folder.
    if (resourceDir.exists(MIXXX_MANUAL_FILENAME)) {
        qManualUrl = QUrl::fromLocalFile(
                resourceDir.absoluteFilePath(MIXXX_MANUAL_FILENAME));
    }
#elif defined(__LINUX__)
    // On GNU/Linux, the manual is installed to e.g. /usr/share/mixxx/doc/
    resourceDir.cd("doc");
    if (resourceDir.exists(MIXXX_MANUAL_FILENAME)) {
        qManualUrl = QUrl::fromLocalFile(
                resourceDir.absoluteFilePath(MIXXX_MANUAL_FILENAME));
    }
#else
    // No idea, default to the mixxx.org hosted version.
#endif
    QDesktopServices::openUrl(qManualUrl);
}

void MixxxApp::setToolTipsCfg(int tt) {
    m_pConfig->set(ConfigKey("[Controls]","Tooltips"),
                   ConfigValue(tt));
    m_toolTipsCfg = tt;
}

void MixxxApp::rebootMixxxView() {

    if (!m_pWidgetParent || !m_pView)
        return;

    qDebug() << "Now in rebootMixxxView...";

    QPoint initPosition = pos();
    QSize initSize = size();

    m_pView->hide();

    WaveformWidgetFactory::instance()->stop();
    WaveformWidgetFactory::instance()->destroyWidgets();

    // Workaround for changing skins while fullscreen, just go out of fullscreen
    // mode. If you change skins while in fullscreen (on Linux, at least) the
    // window returns to 0,0 but and the backdrop disappears so it looks as if
    // it is not fullscreen, but acts as if it is.
    bool wasFullScreen = m_pViewFullScreen->isChecked();
    slotViewFullScreen(false);

    //delete the view cause swaping central widget do not remove the old one !
    if (m_pView) {
        delete m_pView;
    }
    m_pView = new QFrame();

    // assignment in next line intentional
    if (!(m_pWidgetParent = m_pSkinLoader->loadDefaultSkin(m_pView,
                                                           m_pKeyboard,
                                                           m_pPlayerManager,
                                                           m_pControllerManager,
                                                           m_pLibrary,
                                                           m_pVCManager))) {

        QMessageBox::critical(this,
                              tr("Error in skin file"),
                              tr("The selected skin cannot be loaded."));
    }
    else {
        // keep gui centered (esp for fullscreen)
        m_pView->setLayout( new QHBoxLayout(m_pView));
        m_pView->layout()->setContentsMargins(0,0,0,0);
        m_pView->layout()->addWidget(m_pWidgetParent);

        // don't move this before loadDefaultSkin above. bug 521509 --bkgood
        // NOTE: (vrince) I don't know this comment is relevant now ...
        setCentralWidget(m_pView);
        update();
        adjustSize();
        //qDebug() << "view size" << m_pView->size() << size();
    }

    if( wasFullScreen) {
        slotViewFullScreen(true);
    } else {
        move(initPosition.x() + (initSize.width() - m_pView->width()) / 2,
             initPosition.y() + (initSize.height() - m_pView->height()) / 2);
    }

    WaveformWidgetFactory::instance()->start();

#ifdef __APPLE__
    // Original the following line fixes issue on OSX where menu bar went away
    // after a skin change. It was original surrounded by #if __OSX__
    // Now it seems it causes the opposite see Bug #1000187
    //menuBar()->setNativeMenuBar(m_NativeMenuBarSupport);
#endif

    qDebug() << "rebootMixxxView DONE";
    emit(newSkinLoaded());
}

/** Event filter to block certain events. For example, this function is used
  * to disable tooltips if the user specifies in the preferences that they
  * want them off. This is a callback function.
  */
bool MixxxApp::eventFilter(QObject *obj, QEvent *event)
{
    if (event->type() == QEvent::ToolTip) {
        // return true for no tool tips
        if (m_toolTipsCfg == 2) {
            // ON (only in Library)
            WWidget* pWidget = dynamic_cast<WWidget*>(obj);
            WWaveformViewer* pWfViewer = dynamic_cast<WWaveformViewer*>(obj);
            WSpinny* pSpinny = dynamic_cast<WSpinny*>(obj);
            QLabel* pLabel = dynamic_cast<QLabel*>(obj);
            return (pWidget || pWfViewer || pSpinny || pLabel);
        } else if (m_toolTipsCfg == 1) {
            // ON
            return false;
        } else {
            // OFF
            return true;
        }
    } else {
        // standard event processing
        return QObject::eventFilter(obj, event);
    }
}

void MixxxApp::closeEvent(QCloseEvent *event) {
    if (!confirmExit()) {
        event->ignore();
    }
}

void MixxxApp::slotScanLibrary()
{
    m_pLibraryRescan->setEnabled(false);
    m_pLibraryScanner->scan(this);
}

void MixxxApp::slotEnableRescanLibraryAction()
{
    m_pLibraryRescan->setEnabled(true);
}

void MixxxApp::slotOptionsMenuShow(){
    // Check recording if it is active.
    m_pOptionsRecord->setChecked(m_pRecordingManager->isRecordingActive());
#ifdef __SHOUTCAST__
    m_pOptionsShoutcast->setChecked(m_pShoutcastManager->isEnabled());
#endif
}

void MixxxApp::slotToCenterOfPrimaryScreen() {
    if (!m_pView)
        return;

    QDesktopWidget* desktop = QApplication::desktop();
    int primaryScreen = desktop->primaryScreen();
    QRect primaryScreenRect = desktop->availableGeometry(primaryScreen);

    move(primaryScreenRect.left() + (primaryScreenRect.width() - m_pView->width()) / 2,
         primaryScreenRect.top() + (primaryScreenRect.height() - m_pView->height()) / 2);
}

void MixxxApp::checkDirectRendering() {
    // IF
    //  * A waveform viewer exists
    // AND
    //  * The waveform viewer is an OpenGL waveform viewer
    // AND
    //  * The waveform viewer does not have direct rendering enabled.
    // THEN
    //  * Warn user

    WaveformWidgetFactory* factory = WaveformWidgetFactory::instance();
    if (!factory)
        return;

    if (!factory->isOpenGLAvailable() &&
        m_pConfig->getValueString(ConfigKey("[Direct Rendering]", "Warned")) != QString("yes")) {
        QMessageBox::warning(
            0, tr("OpenGL Direct Rendering"),
            tr("Direct rendering is not enabled on your machine.<br><br>"
               "This means that the waveform displays will be very<br>"
               "<b>slow and may tax your CPU heavily</b>. Either update your<br>"
               "configuration to enable direct rendering, or disable<br>"
               "the waveform displays in the Mixxx preferences by selecting<br>"
               "\"Empty\" as the waveform display in the 'Interface' section.<br><br>"
               "NOTE: If you use NVIDIA hardware,<br>"
               "direct rendering may not be present, but you should<br>"
               "not experience degraded performance."));
        m_pConfig->set(ConfigKey("[Direct Rendering]", "Warned"), QString("yes"));
    }
}

bool MixxxApp::confirmExit() {
    bool playing(false);
    bool playingSampler(false);
    unsigned int deckCount = m_pPlayerManager->numDecks();
    unsigned int samplerCount = m_pPlayerManager->numSamplers();
    for (unsigned int i = 0; i < deckCount; ++i) {
        if (ControlObject::get(
                ConfigKey(PlayerManager::groupForDeck(i), "play"))) {
            playing = true;
            break;
        }
    }
    for (unsigned int i = 0; i < samplerCount; ++i) {
        if (ControlObject::get(
                ConfigKey(PlayerManager::groupForSampler(i), "play"))) {
            playingSampler = true;
            break;
        }
    }
    if (playing) {
        QMessageBox::StandardButton btn = QMessageBox::question(this,
            tr("Confirm Exit"),
            tr("A deck is currently playing. Exit Mixxx?"),
            QMessageBox::Yes | QMessageBox::No, QMessageBox::No);
        if (btn == QMessageBox::No) {
            return false;
        }
    } else if (playingSampler) {
        QMessageBox::StandardButton btn = QMessageBox::question(this,
            tr("Confirm Exit"),
            tr("A sampler is currently playing. Exit Mixxx?"),
            QMessageBox::Yes | QMessageBox::No, QMessageBox::No);
        if (btn == QMessageBox::No) {
            return false;
        }
    }
    if (m_pPrefDlg->isVisible()) {
        QMessageBox::StandardButton btn = QMessageBox::question(
            this, tr("Confirm Exit"),
            tr("The preferences window is still open.") + "<br>" +
            tr("Discard any changes and exit Mixxx?"),
            QMessageBox::Yes | QMessageBox::No, QMessageBox::No);
        if (btn == QMessageBox::No) {
            return false;
        }
        else {
            m_pPrefDlg->close();
        }
    }
    return true;
}<|MERGE_RESOLUTION|>--- conflicted
+++ resolved
@@ -295,8 +295,6 @@
     m_pEngine->addChannel(pMicrophone);
     m_pSoundManager->registerInput(micInput, pMicrophone);
 
-<<<<<<< HEAD
-=======
     EnginePassthrough* pPassthrough1 = new EnginePassthrough("[Passthrough1]");
     // What should channelbase be?
     AudioInput passthroughInput1 = AudioInput(AudioPath::EXTPASSTHROUGH, 0, 0);
@@ -309,31 +307,6 @@
     m_pEngine->addChannel(pPassthrough2);
     m_pSoundManager->registerInput(passthroughInput2, pPassthrough2);
 
-    // Get Music dir
-    bool hasChanged_MusicDir = false;
-    QDir dir(m_pConfig->getValueString(ConfigKey("[Playlist]","Directory")));
-    if (m_pConfig->getValueString(
-        ConfigKey("[Playlist]","Directory")).length() < 1 || !dir.exists())
-    {
-        // TODO this needs to be smarter, we can't distinguish between an empty
-        // path return value (not sure if this is normally possible, but it is
-        // possible with the Windows 7 "Music" library, which is what
-        // QDesktopServices::storageLocation(QDesktopServices::MusicLocation)
-        // resolves to) and a user hitting 'cancel'. If we get a blank return
-        // but the user didn't hit cancel, we need to know this and let the
-        // user take some course of action -- bkgood
-        QString fd = QFileDialog::getExistingDirectory(
-            this, tr("Choose music library directory"),
-            QDesktopServices::storageLocation(QDesktopServices::MusicLocation));
-
-        if (fd != "")
-        {
-            m_pConfig->set(ConfigKey("[Playlist]","Directory"), fd);
-            m_pConfig->Save();
-            hasChanged_MusicDir = true;
-        }
-    }
->>>>>>> 13ba2e6c
     // Do not write meta data back to ID3 when meta data has changed
     // Because multiple TrackDao objects can exists for a particular track
     // writing meta data may ruine your MP3 file if done simultaneously.
