--- conflicted
+++ resolved
@@ -173,16 +173,8 @@
         if (i > 0) {
             group = QString("[Microphone%1]").arg(i + 1);
         }
-        // We don't know if something downstream expects the string to persist,
-        // so dupe it (probably leaking it).
-        m_pSafeGroup = strdup(group.toStdString().c_str());
         EngineMicrophone* pMicrophone =
-<<<<<<< HEAD
                 new EngineMicrophone(group, m_pEffectsManager);
-=======
-                new EngineMicrophone((const char *)m_pSafeGroup,
-                                     m_pEffectsManager);
->>>>>>> 6c7ae047
         // What should channelbase be?
         AudioInput micInput = AudioInput(AudioPath::MICROPHONE, 0, 0, i);
         m_pEngine->addChannel(pMicrophone);
@@ -543,10 +535,11 @@
     qDeleteAll(m_pPassthroughEnabled);
     qDeleteAll(m_micTalkoverControls);
 
-    // EngineMaster depends on Config
+    // EngineMaster depends on Config and m_pEffectsManager.
     qDebug() << "delete m_pEngine " << qTime.elapsed();
     delete m_pEngine;
 
+    // Must delete after EngineMaster.
     qDebug() << "deleting effects manager, " << qTime.elapsed();
     delete m_pEffectsManager;
 
@@ -610,7 +603,6 @@
     // Report the total time we have been running.
     m_runtime_timer.elapsed(true);
     StatsManager::destroy();
-    free(m_pSafeGroup);
 }
 
 bool MixxxMainWindow::loadTranslations(const QLocale& systemLocale, QString userLocale,
