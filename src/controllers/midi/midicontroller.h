--- conflicted
+++ resolved
@@ -65,12 +65,8 @@
 
   protected slots:
     void receive(unsigned char status, unsigned char control,
-<<<<<<< HEAD
                  unsigned char value, mixxx::Duration timestamp);
-=======
-                 unsigned char value, int timestamp);
 
->>>>>>> 201a19af
     // For receiving System Exclusive messages
     void receive(const QByteArray data, mixxx::Duration timestamp);
     virtual int close();
