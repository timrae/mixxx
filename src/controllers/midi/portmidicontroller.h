/**
 * @file portmidicontroller.h
 * @author Albert Santoni alberts@mixxx.org
 * @author Sean M. Pappalardo  spappalardo@mixxx.org
 * @date Thu 15 Mar 2012
 * @brief PortMidi-based MIDI backend
 *
 * This class is represents a MIDI device, either physical or software.
 * It uses the PortMidi API to send and receive MIDI messages to/from the device.
 * It's important to note that PortMidi treats input and output on a single
 * physical device as two separate half-duplex devices. In this class, we wrap
 * those together into a single device, which is why the constructor takes
 * both arguments pertaining to both input and output "devices".
 *
 */

#ifndef PORTMIDICONTROLLER_H
#define PORTMIDICONTROLLER_H

#include <portmidi.h>
#include "controllers/midi/midicontroller.h"

<<<<<<< HEAD
// Mixxx completely stops responding to the controller if more than this number
// of messages queue up. Don't lower this (much.) The SCS.1d a 3x Speed device
// accumulated 500 messages in a single poll during stress-testing.
// A midi message contains 1 .. 4 bytes.
// The maximum Midi Speed (3x Speed) is around 3125 messages per second
// if we assume normal 3 Byte messages.
// a 1024 messages buffer will buffer ~327 ms Midi-Stream
#define MIXXX_PORTMIDI_BUFFER_LEN 1024
=======
// Mixxx completely stops responding to the controller if more than this number of messages queue up.
//  Don't lower this (much.) The SCS.1d accumulated 500 messages in a single poll during stress-testing.
#define MIXXX_PORTMIDI_BUFFER_LEN 1024 /**Number of MIDI messages to buffer*/
#define MIXXX_SYSEX_BUFFER_LEN 1024 /**Length of SysEx buffer*/
#define MIXXX_PORTMIDI_NO_DEVICE_STRING "None" /**String to display for no MIDI devices present */
>>>>>>> b59ddd31

// String to display for no MIDI devices present
#define MIXXX_PORTMIDI_NO_DEVICE_STRING "None"

// A PortMidi-based implementation of MidiController
class PortMidiController : public MidiController {
    Q_OBJECT
  public:
    PortMidiController(const PmDeviceInfo* inputDeviceInfo,
                       const PmDeviceInfo* outputDeviceInfo,
                       int inputDeviceIndex,
                       int outputDeviceIndex);
    virtual ~PortMidiController();

  private slots:
    virtual int open();
    virtual int close();
    virtual bool poll();

  private:
    void sendWord(unsigned int word);
    // The sysex data must already contain the start byte 0xf0 and the end byte
    // 0xf.7
    void send(QByteArray data);

    virtual bool isPolling() const {
        return true;
    }

    const PmDeviceInfo* m_pInputDeviceInfo;
    const PmDeviceInfo* m_pOutputDeviceInfo;
    int m_iInputDeviceIndex;
    int m_iOutputDeviceIndex;
    PortMidiStream *m_pInputStream;
    PortMidiStream *m_pOutputStream;
    PmEvent m_midiBuffer[MIXXX_PORTMIDI_BUFFER_LEN];

    // Storage for SysEx messages
    unsigned char m_cReceiveMsg[MIXXX_SYSEX_BUFFER_LEN];
    int m_cReceiveMsg_index;
    bool m_bInSysex;
};

#endif<|MERGE_RESOLUTION|>--- conflicted
+++ resolved
@@ -20,7 +20,6 @@
 #include <portmidi.h>
 #include "controllers/midi/midicontroller.h"
 
-<<<<<<< HEAD
 // Mixxx completely stops responding to the controller if more than this number
 // of messages queue up. Don't lower this (much.) The SCS.1d a 3x Speed device
 // accumulated 500 messages in a single poll during stress-testing.
@@ -29,13 +28,9 @@
 // if we assume normal 3 Byte messages.
 // a 1024 messages buffer will buffer ~327 ms Midi-Stream
 #define MIXXX_PORTMIDI_BUFFER_LEN 1024
-=======
-// Mixxx completely stops responding to the controller if more than this number of messages queue up.
-//  Don't lower this (much.) The SCS.1d accumulated 500 messages in a single poll during stress-testing.
-#define MIXXX_PORTMIDI_BUFFER_LEN 1024 /**Number of MIDI messages to buffer*/
-#define MIXXX_SYSEX_BUFFER_LEN 1024 /**Length of SysEx buffer*/
-#define MIXXX_PORTMIDI_NO_DEVICE_STRING "None" /**String to display for no MIDI devices present */
->>>>>>> b59ddd31
+
+// Length of SysEx buffer in byte
+#define MIXXX_SYSEX_BUFFER_LEN 1024 
 
 // String to display for no MIDI devices present
 #define MIXXX_PORTMIDI_NO_DEVICE_STRING "None"
